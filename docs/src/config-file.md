--- conflicted
+++ resolved
@@ -20,332 +20,5 @@
 ## Config Example
 
 ```yaml
-<<<<<<< HEAD
-# Connection keep alive timeout [default: 75]
-keep_alive: 75
-
-# The socket address to bind [default: 0.0.0.0:3000]
-listen_addresses: '0.0.0.0:3000'
-
-# Set TileJSON URL path prefix.
-# This overrides the default of respecting the X-Rewrite-URL header.
-# Only modifies the JSON (TileJSON) returned; Martin's API-URLs remain unchanged.
-# If you need to rewrite URLs, please use a reverse proxy.
-# Must begin with a `/`.
-# Examples: `/`, `/tiles`
-base_path: /tiles
-
-# Number of web server workers
-worker_processes: 8
-
-# Amount of memory (in MB) to use for caching tiles [default: 512, 0 to disable]
-cache_size_mb: 1024
-
-# Which compression should be used if the
-# - client accepts multiple compression formats, and
-# - tile source is not pre-compressed.
-#
-# `gzip` is faster, but `brotli` is smaller, and may be faster with caching.
-# Default could be different depending on Martin version.
-preferred_encoding: gzip
-
-# Enable or disable Martin web UI. [default: disable]
-#
-# At the moment, only allows `enable-for-all`, which enables the web UI for all connections.
-# This may be undesirable in a production environment
-web_ui: disable
-
-# Advanced monitoring options
-observability:
-  # Configure metrics reported under `/_/metrics`
-  metrics:
-    # Add these labels to every metric
-    # Example: `{ env: prod, server: martin }`
-    add_labels: {}
-
-# CORS Configuration
-#
-# Defaults to `cors: true`, which allows all origins.
-# Sending/Acting on CORS headers can be completely disabled via `cors: false`
-cors:
-  # Sets the `Access-Control-Allow-Origin` header [default: *]
-  # '*' will use the requests `ORIGIN` header
-  origin:
-    - https://example.org
-  # Sets `Access-Control-Max-Age` Header. [default: null]
-  # null means not setting the header for preflight requests
-  max_age: 3600
-
-# Database configuration. This can also be a list of PG configs.
-postgres:
-  # Database connection string.
-  #
-  # You can use environment variables too, for example:
-  # connection_string: $DATABASE_URL
-  # connection_string: ${DATABASE_URL:-postgres://postgres@localhost/db}
-  connection_string: 'postgres://postgres@localhost:5432/db'
-
-  # Same as PGSSLCERT for psql
-  ssl_cert: './postgresql.crt'
-  # Same as PGSSLKEY for psql
-  ssl_key: './postgresql.key'
-  # Same as PGSSLROOTCERT for psql
-  ssl_root_cert: './root.crt'
-
-  # If a spatial table has SRID 0, then this SRID will be used as a fallback
-  default_srid: 4326
-
-  # Maximum Postgres connections pool size [default: 20]
-  pool_size: 20
-
-  # Limit the number of geo features per tile.
-  #
-  # If the source table has more features than set here, they will not be
-  # included in the tile and the result will look "cut off"/incomplete.
-  # This feature allows you to put a maximum latency bound on tiles with an
-  # extreme amount of detail at the cost of not returning all data.
-  # It is sensible to set this limit if you have user generated/untrusted
-  # geodata, e.g. a lot of data points at [Null Island]
-  # (https://en.wikipedia.org/wiki/Null_Island).
-  max_feature_count: null # either a positive integer, or null=unlimited (default)
-
-  # Specify how bounds should be computed for the spatial PG tables [default: quick]
-  #
-  # Options:
-  # - `calc` compute table geometry bounds on startup.
-  # - `quick` same as 'calc', but the calculation will be aborted after 5 seconds.
-  # - `skip` does not compute table geometry bounds on startup.
-  auto_bounds: quick
-
-  # Enable automatic discovery of tables and functions.
-  # You may set this to `false` to disable.
-  auto_publish:
-    # Optionally limit to just these schemas
-    from_schemas:
-      - public
-      - my_schema
-    # Here we enable both tables and functions auto discovery.
-    # You can also enable just one of them by not mentioning the other, or
-    # setting it to false. Setting one to true disables the other one as well.
-    # E.g. `tables: false` enables just the functions auto-discovery.
-    tables:
-      # Optionally set how source ID should be generated based on the table's name,
-      # schema, and geometry column
-      source_id_format: 'table.{schema}.{table}.{column}'
-      # Add more schemas to the ones listed above
-      from_schemas: my_other_schema
-      # A table column to use as the feature ID
-      # If a table has no column with this name, `id_column` will not be set for
-      # that table.
-      # If a list of strings is given, the first found column will be treated as a
-      # feature ID.
-      id_columns: feature_id
-      # Controls if geometries should be clipped or encoded as is [default: true]
-      clip_geom: true
-      # Buffer distance in tile coordinate space to optionally clip geometries,
-      # optional, default to 64
-      buffer: 64
-      # Tile extent in tile coordinate space, optional, default to 4096
-      extent: 4096
-    functions:
-      # Optionally limit to just these schemas
-      from_schemas:
-        - public
-        - my_schema
-      # Optionally set how source ID should be generated based on the function's
-      # name and schema
-      source_id_format: '{schema}.{function}'
-
-  # Associative arrays of table sources
-  tables:
-    table_source_id:
-      # ID of the MVT layer (optional, defaults to table name)
-      layer_id: table_source
-
-      # Table schema (required)
-      schema: public
-
-      # Table name (required)
-      table: table_source
-
-      # Geometry SRID (required)
-      srid: 4326
-
-      # Geometry column name (required)
-      geometry_column: geom
-
-      # Feature id column name
-      id_column: ~
-
-      # An integer specifying the minimum zoom level
-      minzoom: 0
-
-      # An integer specifying the maximum zoom level. MUST be >= minzoom
-      maxzoom: 30
-
-      # The maximum extent of available map tiles. Bounds MUST define an area
-      # covered by all zoom levels. The bounds are represented in WGS:84 latitude
-      # and longitude values, in the order left, bottom, right, top. Values may
-      # be integers or floating point numbers.
-      bounds: [ -180.0, -90.0, 180.0, 90.0 ]
-
-      # Tile extent in tile coordinate space
-      extent: 4096
-
-      # Buffer distance in tile coordinate space to optionally clip geometries
-      buffer: 64
-
-      # Boolean to control if geometries should be clipped or encoded as is
-      clip_geom: true
-
-      # Geometry type
-      geometry_type: GEOMETRY
-
-      # List of columns, that should be encoded as tile properties (required)
-      #
-      # Keys and values are the names and descriptions of attributes available in this layer.
-      # Each value (description) must be a string that describes the underlying data.
-      # If no fields (=just the geometry) should be encoded, an empty object is allowed.
-      properties:
-        gid: int4
-
-  # Associative arrays of function sources
-  functions:
-    function_source_id:
-      # Schema name (required)
-      schema: public
-
-      # Function name (required)
-      function: function_zxy_query
-
-      # An integer specifying the minimum zoom level
-      minzoom: 0
-
-      # An integer specifying the maximum zoom level. MUST be >= minzoom
-      maxzoom: 30
-
-      # The maximum extent of available map tiles. Bounds MUST define an area
-      # covered by all zoom levels. The bounds are represented in WGS:84
-      # latitude and longitude values, in the order left, bottom, right, top.
-      # Values may be integers or floating point numbers.
-      bounds: [ -180.0, -90.0, 180.0, 90.0 ]
-
-# Publish PMTiles files from local disk or proxy to a web server
-pmtiles:
-  # You can pass options for pmtiles files located on remote storages here.
-  #
-  # The avaliable options are documented here:
-  # - local file sources don't have options
-  # - Http(s) Source: https://docs.rs/object_store/latest/object_store/http/struct.HttpBuilder.html
-  # - Amazon S3: https://docs.rs/object_store/latest/object_store/aws/struct.AmazonS3Builder.html
-  # - Google Cloud Storage: https://docs.rs/object_store/latest/object_store/gcp/struct.GoogleCloudStorageBuilder.html
-  # - Microsoft Azure: https://docs.rs/object_store/latest/object_store/azure/struct.MicrosoftAzureBuilder.html
-  #
-  # Example for configuring a source to allow http
-  allow_http: true
-
-  paths:
-    # scan this whole dir, matching all *.pmtiles files
-    - /dir-path
-    # specific pmtiles file will be published as a pmt source (filename without extension)
-    - /path/to/pmt.pmtiles
-    # A web server with a PMTiles file that supports range requests
-    - https://example.org/path/tiles.pmtiles
-  sources:
-    # named source matching source name to a single file
-    pm-src1: /path/to/pmt.pmtiles
-    # A named source to a web server with a PMTiles file that supports range requests
-    pm-web2: https://example.org/path/tiles.pmtiles
-
-# Publish MBTiles files
-mbtiles:
-  paths:
-    # scan this whole dir, matching all *.mbtiles files
-    - /dir-path
-    # specific mbtiles file will be published as mbtiles2 source
-    - /path/to/mbtiles.mbtiles
-  sources:
-    # named source matching source name to a single file
-    mb-src1: /path/to/mbtiles1.mbtiles
-
-# Publish GeoJSON files
-geojson:
-  paths:
-    # scan this whole dir, matching all *.geojson files
-    - /dir-path
-    # specific geojson file will be published as geojson2 source
-    - /path/to/geojson.geojson
-  sources:
-    # named source matching source name to a single file
-    geo-src1: /path/to/geojson1.geojson
-
-# Cloud Optimized GeoTIFF File Sources
-cog:
-  paths:
-    # scan this whole dir, matching all *.tif and *.tiff files
-    - /dir-path
-    # specific TIFF file will be published as a cog source
-    - /path/to/cog_file1.tif
-    - /path/to/cog_file2.tiff
-  sources:
-    # named source matching source name to a single file
-     cog-src1: /path/to/cog1.tif
-     cog-src2: /path/to/cog2.tif
-
-# Sprite configuration
-sprites:
-  paths:
-    # all SVG files in this dir will be published as a "my_images" sprite source
-    - /path/to/my_images
-  sources:
-    # SVG images in this directory will be published as a "my_sprites" sprite source
-    my_sprites: /path/to/some_dir
-
-# Font configuration
-fonts:
-  # A list of *.otf, *.ttf, and *.ttc font files and dirs to search recursively.
-  - /path/to/font/file.ttf
-  - /path/to/font_dir
-
-# Publish MapLibre style files
-# In the future, the style files will be used for the server-side rendering as well
-styles:
-   paths:
-     # publish all *.json files in this directory
-     # The name of the file will be used as the style name
-     - /path/to/styles_dir
-     # publish a single file - here `maplibre_style` will be the style name
-     - /path/to/maplibre_style.json
-   sources:
-     # publish a JSON file found at this path as `some_style_name`
-     #
-     # Contrairy to paths, if directories are specified, Martin will print a
-     # warning and ignore them.
-     # To serve a style-directory, use the `paths` section above or name each
-     # style individually. This prevents footguns with names being unclear.
-     some_style_name: /path/to/this/style.json
-     #  Publish specific file as `other_style_name`
-     other_style_name: /path/to/other_style.json
-
-# If set, the version of the tileset (as specified in the MBTiles or PMTiles metadata)
-# will be embedded in the TileJSON `tiles` URL, with the set identifier.
-# This is useful to give clients a better way to cache-bust a CDN:
-# 1. maplibre requests tilejson, tilejson contains the tiles URL. This is always up-to-date.
-# 2. maplibre requests each tile it requires, with the tiles URL in the tilejson.
-# 3. Add `Control: public, max-age=..., immutable` on the tile responses
-#    optimize browser/CDN cache hit rates, while also making sure that
-#    old tiles aren't served when a new tileset is deployed.
-#
-# The CDN must handle query parameters for caching to work correctly.
-# Many CDNs ignore them by default.
-#
-# For example, if
-# - the setting here is `version`, and
-# - the PMTiles tileset version is `1.0.0`, the
-# TileJSON will be:
-# { ..., "tiles": [".../{z}/{x}/{y}?version=1.0.0"], ... }
-tilejson_url_version_param: null # a string, such as `version` or `v`
-=======
 {{#include config.yaml}}
->>>>>>> 6fa528dc
 ```