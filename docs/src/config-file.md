--- conflicted
+++ resolved
@@ -44,11 +44,12 @@
 # Enable or disable Martin web UI. At the moment, only allows `enable-for-all` which enables the web UI for all connections. This may be undesirable in a production environment. [default: disable]
 web_ui: disable
 
-<<<<<<< HEAD
-# Additional static metric labels to be added to every metric reported under `/metrics`
-# example: { environment: production, server: martin }
-additional_metric_labels: {}
-=======
+# Enables tighter you to perform monitoring
+observability:
+  # Additional static metric labels to be added to every metric reported under `/metrics`
+  # example: { environment: production, server: martin }
+  additional_metric_labels: {}
+
 # CORS Configuration
 #
 # Defaults to `cors: true`, which allows all origins.
@@ -61,7 +62,6 @@
   # Sets `Access-Control-Max-Age` Header. [default: null]
   # null means not setting the header for preflight requests
   max_age: 3600
->>>>>>> 397c420b
 
 # Database configuration. This can also be a list of PG configs.
 postgres:
