# Generating Tiles in Bulk

We offer the `martin-cp` tool for generating tiles in bulk, from any source(s) supported by Martin, and save retrieved tiles into a new or an existing MBTiles file.

`martin-cp` can be used to generate tiles for a large area or multiple areas (bounding boxes).
If multiple areas overlap, it will ensure each tile is generated only once
`martin-cp` supports the same configuration file and CLI arguments as Martin server, so it can support all sources and even combining sources.

After copying, `martin-cp` will update the `agg_tiles_hash` metadata value unless `--skip-agg-tiles-hash` is specified.
This allows the MBTiles file to be [validated](mbtiles-validation.md#aggregate-content-validation) using `mbtiles validate` command.

## Usage

This copies tiles from a PostGIS table `my_table` into an MBTiles file `tileset.mbtiles` using [normalized](mbtiles-schema.md#normalized) schema, with zoom levels from 0 to 10, and bounds of the whole world.

```bash
martin-cp  --output-file tileset.mbtiles \
           --mbtiles-type normalized     \
           "--bbox=-180,-90,180,90"      \
           --min-zoom 0                  \
           --max-zoom 10                 \
           --source source_name          \
           postgresql://postgres@localhost:5432/db
```

<<<<<<< HEAD
> [!TIP]
> `--concurrency <CONCURRENCY>` and `--pool-size <POOL_SIZE>` can be used to control the number of concurrent requests and the pool size for postgres sources respectively.
>
> The optimal setting depends on:
>
> - the source(s) performance characteristics
> - how much load is allowed (f.ex. multi-tenant environment)
> - how the tile is stored in the file should be compressed

You should also consider

> [!TIP]
> `--encoding <ENCODING>` can be used to reduce the final size of the MBTiles file or decrease the amount of processing `martin-cp` does.
>
> Our default (`gzip`) should be a reasonable choice for most use cases, but if you prefer a different encoding, you can specify it here.
> If set to multiple values like gzip,br, martin-cp will use the first encoding, or re-encode if the tile is already encoded and that encoding is not listed.
> Use `identity` to disable compression.
> Ignored for non-encodable tiles like PNG and JPEG.

## Arguments

```raw
martin-cp --help
A tool to bulk copy tiles from any Martin-supported sources into an mbtiles file

Usage: martin-cp [OPTIONS] --output-file <OUTPUT_FILE> [CONNECTION]...

Arguments:
  [CONNECTION]...
          Connection strings, e.g. postgres://... or /path/to/files

Options:
  -s, --source <SOURCE>
          Name of the source to copy from. Not required if there is only one source

  -o, --output-file <OUTPUT_FILE>
          Path to the mbtiles file to copy to

      --mbtiles-type <SCHEMA>
          Output format of the new destination file. Ignored if the file exists. [DEFAULT: normalized]

          [possible values: flat, flat-with-hash, normalized]

      --url-query <URL_QUERY>
          Optional query parameter (in URL query format) for the sources that support it (e.g. Postgres functions)

      --encoding <ENCODING>
          Optional accepted encoding parameter as if the browser sent it in the HTTP request.

          If set to multiple values like gzip,br, martin-cp will use the first encoding, or re-encode if the tile is already encoded and that encoding is not listed. Use identity to disable compression. Ignored for non-encodable tiles
          like PNG and JPEG.

          [default: gzip]

      --on-duplicate <ON_DUPLICATE>
          Allow copying to existing files, and indicate what to do if a tile with the same Z/X/Y already exists

          [possible values: override, ignore, abort]

      --concurrency <CONCURRENCY>
          Number of concurrent connections to use

          [default: 1]

      --bbox <BBOX>
          Bounds to copy, in the format min_lon,min_lat,max_lon,max_lat. Can be specified multiple times. Overlapping regions will be handled correctly

      --min-zoom <MIN_ZOOM>
          Minimum zoom level to copy

      --max-zoom <MAX_ZOOM>
          Maximum zoom level to copy

  -z, --zoom-levels <ZOOM_LEVELS>
          List of zoom levels to copy

      --skip-agg-tiles-hash
          Skip generating a global hash for mbtiles validation. By default, martin-cp will compute and update agg_tiles_hash metadata value

      --set-meta <KEY=VALUE>
          Set additional metadata values. Must be set as "key=value" pairs. Can be specified multiple times

  -c, --config <CONFIG>
          Path to config file. If set, no tile source-related parameters are allowed

      --save-config <SAVE_CONFIG>
          Save resulting config to a file or use "-" to print to stdout. By default, only print if sources are auto-detected

  -C, --cache-size <CACHE_SIZE>
          Main cache size (in MB)

  -b, --auto-bounds <AUTO_BOUNDS>
          Specify how bounds should be computed for the spatial PG tables. [DEFAULT: quick]

          Possible values:
          - quick: Compute table geometry bounds, but abort if it takes longer than 5 seconds
          - calc:  Compute table geometry bounds. The startup time may be significant. Make sure all GEO columns have indexes
          - skip:  Skip bounds calculation. The bounds will be set to the whole world

      --ca-root-file <CA_ROOT_FILE>
          Loads trusted root certificates from a file. The file should contain a sequence of PEM-formatted CA certificates

  -d, --default-srid <DEFAULT_SRID>
          If a spatial PG table has SRID 0, then this default SRID will be used as a fallback

  -p, --pool-size <POOL_SIZE>
          Maximum Postgres connections pool size [DEFAULT: 20]

  -m, --max-feature-count <MAX_FEATURE_COUNT>
          Limit the number of geo features per tile.

          If the source table has more features than set here, they will not be included in the tile and the result will look "cut off"/incomplete. This feature allows to put a maximum latency bound on tiles with extreme amount of
          detail at the cost of not returning all data. It is sensible to set this limit if you have user generated/untrusted geodata, e.g. a lot of data points at Null Island.

          Can be either a positive integer or unlimited if omitted.

  -h, --help
          Print help (see a summary with '-h')

  -V, --version
          Print version

Use RUST_LOG environment variable to control logging level, e.g. RUST_LOG=debug or RUST_LOG=martin_cp=debug. See https://docs.rs/env_logger/latest/env_logger/index.html#enabling-logging for more information.
=======
Use `martin-cp --help` to see a list of available options:

```text
{{#include help/martin-cp.txt}}
>>>>>>> bc03f17d
```<|MERGE_RESOLUTION|>--- conflicted
+++ resolved
@@ -23,7 +23,6 @@
            postgresql://postgres@localhost:5432/db
 ```
 
-<<<<<<< HEAD
 > [!TIP]
 > `--concurrency <CONCURRENCY>` and `--pool-size <POOL_SIZE>` can be used to control the number of concurrent requests and the pool size for postgres sources respectively.
 >
@@ -45,112 +44,8 @@
 
 ## Arguments
 
-```raw
-martin-cp --help
-A tool to bulk copy tiles from any Martin-supported sources into an mbtiles file
-
-Usage: martin-cp [OPTIONS] --output-file <OUTPUT_FILE> [CONNECTION]...
-
-Arguments:
-  [CONNECTION]...
-          Connection strings, e.g. postgres://... or /path/to/files
-
-Options:
-  -s, --source <SOURCE>
-          Name of the source to copy from. Not required if there is only one source
-
-  -o, --output-file <OUTPUT_FILE>
-          Path to the mbtiles file to copy to
-
-      --mbtiles-type <SCHEMA>
-          Output format of the new destination file. Ignored if the file exists. [DEFAULT: normalized]
-
-          [possible values: flat, flat-with-hash, normalized]
-
-      --url-query <URL_QUERY>
-          Optional query parameter (in URL query format) for the sources that support it (e.g. Postgres functions)
-
-      --encoding <ENCODING>
-          Optional accepted encoding parameter as if the browser sent it in the HTTP request.
-
-          If set to multiple values like gzip,br, martin-cp will use the first encoding, or re-encode if the tile is already encoded and that encoding is not listed. Use identity to disable compression. Ignored for non-encodable tiles
-          like PNG and JPEG.
-
-          [default: gzip]
-
-      --on-duplicate <ON_DUPLICATE>
-          Allow copying to existing files, and indicate what to do if a tile with the same Z/X/Y already exists
-
-          [possible values: override, ignore, abort]
-
-      --concurrency <CONCURRENCY>
-          Number of concurrent connections to use
-
-          [default: 1]
-
-      --bbox <BBOX>
-          Bounds to copy, in the format min_lon,min_lat,max_lon,max_lat. Can be specified multiple times. Overlapping regions will be handled correctly
-
-      --min-zoom <MIN_ZOOM>
-          Minimum zoom level to copy
-
-      --max-zoom <MAX_ZOOM>
-          Maximum zoom level to copy
-
-  -z, --zoom-levels <ZOOM_LEVELS>
-          List of zoom levels to copy
-
-      --skip-agg-tiles-hash
-          Skip generating a global hash for mbtiles validation. By default, martin-cp will compute and update agg_tiles_hash metadata value
-
-      --set-meta <KEY=VALUE>
-          Set additional metadata values. Must be set as "key=value" pairs. Can be specified multiple times
-
-  -c, --config <CONFIG>
-          Path to config file. If set, no tile source-related parameters are allowed
-
-      --save-config <SAVE_CONFIG>
-          Save resulting config to a file or use "-" to print to stdout. By default, only print if sources are auto-detected
-
-  -C, --cache-size <CACHE_SIZE>
-          Main cache size (in MB)
-
-  -b, --auto-bounds <AUTO_BOUNDS>
-          Specify how bounds should be computed for the spatial PG tables. [DEFAULT: quick]
-
-          Possible values:
-          - quick: Compute table geometry bounds, but abort if it takes longer than 5 seconds
-          - calc:  Compute table geometry bounds. The startup time may be significant. Make sure all GEO columns have indexes
-          - skip:  Skip bounds calculation. The bounds will be set to the whole world
-
-      --ca-root-file <CA_ROOT_FILE>
-          Loads trusted root certificates from a file. The file should contain a sequence of PEM-formatted CA certificates
-
-  -d, --default-srid <DEFAULT_SRID>
-          If a spatial PG table has SRID 0, then this default SRID will be used as a fallback
-
-  -p, --pool-size <POOL_SIZE>
-          Maximum Postgres connections pool size [DEFAULT: 20]
-
-  -m, --max-feature-count <MAX_FEATURE_COUNT>
-          Limit the number of geo features per tile.
-
-          If the source table has more features than set here, they will not be included in the tile and the result will look "cut off"/incomplete. This feature allows to put a maximum latency bound on tiles with extreme amount of
-          detail at the cost of not returning all data. It is sensible to set this limit if you have user generated/untrusted geodata, e.g. a lot of data points at Null Island.
-
-          Can be either a positive integer or unlimited if omitted.
-
-  -h, --help
-          Print help (see a summary with '-h')
-
-  -V, --version
-          Print version
-
-Use RUST_LOG environment variable to control logging level, e.g. RUST_LOG=debug or RUST_LOG=martin_cp=debug. See https://docs.rs/env_logger/latest/env_logger/index.html#enabling-logging for more information.
-=======
 Use `martin-cp --help` to see a list of available options:
 
 ```text
 {{#include help/martin-cp.txt}}
->>>>>>> bc03f17d
 ```