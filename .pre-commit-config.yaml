# See https://pre-commit.com for more information
# See https://pre-commit.com/hooks.html for more hooks

# exclusions should be separated with a pipe (|) character and a newline
exclude: |
  (?x)^(
      tests/expected/.*
  )$

repos:
  - repo: https://github.com/pre-commit/pre-commit-hooks
    rev: v5.0.0
    hooks:
      - id: check-added-large-files
      - id: check-executables-have-shebangs
      - id: check-json
        exclude: ".+/tsconfig.json"
      - id: check-shebang-scripts-are-executable
        exclude: '.+\.rs' # would be triggered by #![some_attribute]
      - id: check-symlinks
      - id: check-toml
      - id: check-yaml
        args: [--allow-multiple-documents]
      - id: destroyed-symlinks
      - id: end-of-file-fixer
      - id: mixed-line-ending
        args: [--fix=lf]
      - id: trailing-whitespace

  - repo: https://github.com/Lucas-C/pre-commit-hooks
    rev: v1.5.5
    hooks:
      - id: forbid-tabs
      - id: remove-tabs

  - repo: local
    hooks:
      - id: cargo-fmt
        name: Rust Format
        description: "Automatically format Rust code with cargo fmt"
        entry: sh -c "cargo fmt --all"
        language: rust
        pass_filenames: false

  - repo: https://github.com/sqlfluff/sqlfluff
    rev: 3.4.1
    hooks:
      - id: sqlfluff-fix
        # AL07: Avoid table aliases in from clauses and join conditions <- we sometimes do this for long names
        # LT05: Line is too long <- not useful. mostly triggers for comments
        # LT12: Files must end with a single trailing newline <- already done by trailing-whitespace
        # If you update this rule, please also update the rules in justfile, the fmt-sql recipe
        args: [--dialect=postgres, "--exclude-rules=AL07,LT05,LT12"]
        files: \.sql$
  # NPM hooks for JavaScript/TypeScript formatting and linting
  -   repo: https://github.com/biomejs/pre-commit
<<<<<<< HEAD
      rev: "v2.0.6"  # Use the sha / tag you want to point at
=======
      rev: "v2.1.1"  # Use the sha / tag you want to point at
>>>>>>> 2132a80f
      hooks:
      -   id: biome-check
          additional_dependencies: ["@biomejs/biome@2.1.1"]
      -   id: biome-format
          additional_dependencies: ["@biomejs/biome@2.1.1"]<|MERGE_RESOLUTION|>--- conflicted
+++ resolved
@@ -54,11 +54,7 @@
         files: \.sql$
   # NPM hooks for JavaScript/TypeScript formatting and linting
   -   repo: https://github.com/biomejs/pre-commit
-<<<<<<< HEAD
-      rev: "v2.0.6"  # Use the sha / tag you want to point at
-=======
       rev: "v2.1.1"  # Use the sha / tag you want to point at
->>>>>>> 2132a80f
       hooks:
       -   id: biome-check
           additional_dependencies: ["@biomejs/biome@2.1.1"]
