# See https://pre-commit.com for more information
# See https://pre-commit.com/hooks.html for more hooks

# exclusions should be separated with a pipe (|) character and a newline
exclude: |
  (?x)^(
      tests/expected/.*
  )$

repos:
  - repo: https://github.com/pre-commit/pre-commit-hooks
    rev: v5.0.0
    hooks:
      - id: check-added-large-files
      - id: check-executables-have-shebangs
      - id: check-json
        exclude: ".+/tsconfig.json"
      - id: check-shebang-scripts-are-executable
        exclude: '.+\.rs' # would be triggered by #![some_attribute]
      - id: check-symlinks
      - id: check-toml
      - id: check-yaml
        args: [ --allow-multiple-documents ]
      - id: destroyed-symlinks
      - id: end-of-file-fixer
      - id: mixed-line-ending
        args: [ --fix=lf ]
      - id: trailing-whitespace

  - repo: https://github.com/Lucas-C/pre-commit-hooks
    rev: v1.5.5
    hooks:
      - id: forbid-tabs
      - id: remove-tabs

  - repo: local
    hooks:
      - id: cargo-fmt
        name: Rust Format
        description: "Automatically format Rust code with cargo fmt"
        entry: sh -c "cargo fmt --all"
        language: rust
        pass_filenames: false

  - repo: https://github.com/sqlfluff/sqlfluff
    rev: 3.4.2
    hooks:
        # 1. Postgres dialect for general .sql files, excluding sqlite dirs
      - id: sqlfluff-fix
        # AL07: Avoid table aliases in from clauses and join conditions <- we sometimes do this for long names
        # LT05: Line is too long <- not useful. mostly triggers for comments
        # LT12: Files must end with a single trailing newline <- already done by trailing-whitespace
        # If you update this rule, please also update the rules in justfile, the fmt-sql recipe
        args: [ --dialect=postgres, "--exclude-rules=AL07,LT05,LT12" ]
        files: \.sql$
<<<<<<< HEAD
        exclude: ^tests/fixtures/(mbtiles|files)/.*\.sql$


        # 2. SQLite dialect for .sql files in specific directories
      - id: sqlfluff-fix
      # LT01: Layout spacing adds space between x and 'blob' breaking the blobs
        args: [--dialect=sqlite, "--exclude-rules=LT01,LT05"]
        files: ^tests/fixtures/(mbtiles|files)/.*\.sql$

# TODO: Add NPM hooks for formatting and linting
=======
  # NPM hooks for JavaScript/TypeScript formatting and linting
  - repo: https://github.com/biomejs/pre-commit
    rev: "v2.1.2"  # Use the sha / tag you want to point at
    hooks:
      - id: biome-check
        additional_dependencies: [ "@biomejs/biome@2.1.2" ]
      - id: biome-format
        additional_dependencies: [ "@biomejs/biome@2.1.2" ]
>>>>>>> c7ef12d1
<|MERGE_RESOLUTION|>--- conflicted
+++ resolved
@@ -53,18 +53,15 @@
         # If you update this rule, please also update the rules in justfile, the fmt-sql recipe
         args: [ --dialect=postgres, "--exclude-rules=AL07,LT05,LT12" ]
         files: \.sql$
-<<<<<<< HEAD
         exclude: ^tests/fixtures/(mbtiles|files)/.*\.sql$
-
 
         # 2. SQLite dialect for .sql files in specific directories
       - id: sqlfluff-fix
-      # LT01: Layout spacing adds space between x and 'blob' breaking the blobs
+        # LT01: Layout spacing adds space between x and 'blob' breaking the blobs
         args: [--dialect=sqlite, "--exclude-rules=LT01,LT05"]
         files: ^tests/fixtures/(mbtiles|files)/.*\.sql$
 
-# TODO: Add NPM hooks for formatting and linting
-=======
+  # TODO: Add NPM hooks for formatting and linting
   # NPM hooks for JavaScript/TypeScript formatting and linting
   - repo: https://github.com/biomejs/pre-commit
     rev: "v2.1.2"  # Use the sha / tag you want to point at
@@ -72,5 +69,4 @@
       - id: biome-check
         additional_dependencies: [ "@biomejs/biome@2.1.2" ]
       - id: biome-format
-        additional_dependencies: [ "@biomejs/biome@2.1.2" ]
->>>>>>> c7ef12d1
+        additional_dependencies: [ "@biomejs/biome@2.1.2" ]