--- conflicted
+++ resolved
@@ -55,12 +55,8 @@
 json-patch = "4"
 lambda-web = { version = "0.2.1", features = ["actix4"] }
 log = "0.4"
-<<<<<<< HEAD
 martin-core = { path = "./martin-core", version = "0.0.1" }
-martin-tile-utils = { path = "./martin-tile-utils", version = "0.6.2" }
-=======
 martin-tile-utils = { path = "./martin-tile-utils", version = "0.6.3" }
->>>>>>> 68d8e5aa
 mbtiles = { path = "./mbtiles", version = "0.12.2" }
 md5 = "0.8.0"
 moka = { version = "0.12", features = ["future"] }
