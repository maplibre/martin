--- conflicted
+++ resolved
@@ -84,11 +84,7 @@
 sqlx = { version = "0.8.5", features = ["sqlite", "runtime-tokio"] }
 static-files = "0.2"
 subst = { version = "0.3", features = ["yaml"] }
-<<<<<<< HEAD
 tempfile = "3.18.0"
-=======
-tempfile = "3.17.1"
->>>>>>> cc654c49
 testcontainers-modules = { version = "0.11.6", features = ["postgres"] }
 thiserror = "2"
 tiff = "0.9.1"
