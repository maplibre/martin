[workspace]
resolver = "3"
members = ["martin", "martin-core", "martin-tile-utils", "mbtiles"]

[workspace.package]
edition = "2024"
license = "MIT OR Apache-2.0"
repository = "https://github.com/maplibre/martin"
rust-version = "1.88"
homepage = "https://martin.maplibre.org/"

[workspace.lints.rust]
unused_qualifications = "warn"
# Lint inheritance from workspace is not yet supported
# Crate mbtiles uses unsafe code, so we can't forbid it here
# unsafe_code = "forbid"

[workspace.lints.clippy]
pedantic = { level = "warn", priority = -1 }
derive_partial_eq_without_eq = "allow"
enum_variant_names = "allow"
implicit_hasher = "allow"
missing_errors_doc = "allow"
missing_panics_doc = "allow"
module_name_repetitions = "allow"
struct_field_names = "allow"

[workspace.dependencies]
actix-cors = "0.7"
actix-http = "3"
actix-middleware-etag = "0.4.6"
actix-rt = "2"
actix-web = "4"
actix-web-prom = "0.10.0"
actix-web-static-files = "4"
anyhow = "1.0"
approx = "0.5.1"
async-trait = "0.1"
aws-config = { version = "1.8.5", features = ["behavior-version-latest"] }
bit-set = "0.8"
brotli = ">=5, <9"
clap = { version = "4", features = ["derive", "unstable-markdown", "wrap_help"] }
criterion = { version = "0.5", features = ["async_futures", "async_tokio", "html_reports"] }
ctor = "0.5.0"
dashmap = { version = "6.1.0", features = ["serde", "inline", "rayon"] }
deadpool-postgres = "0.14"
enum-display = "0.1"
env_logger = "0.11"
flate2 = "1"
flume = "0.11"
futures = "0.3"
image = "0.25.8"
indoc = "2"
insta = "1"
itertools = "0.14"
json-patch = "4"
lambda-web = { version = "0.2.1", features = ["actix4"] }
log = "0.4"
<<<<<<< HEAD
maplibre_native = "0.3.1"
martin-core = { path = "./martin-core", version = "0.1.0", default-features = false }
martin-tile-utils = { path = "./martin-tile-utils", version = "0.6.3" }
mbtiles = { path = "./mbtiles", version = "0.12.2" }
=======
martin-core = { path = "./martin-core", version = "0.1.1", default-features = false }
martin-tile-utils = { path = "./martin-tile-utils", version = "0.6.4" }
mbtiles = { path = "./mbtiles", version = "0.13.0" }
>>>>>>> 2a655e5e
md5 = "0.8.0"
moka = { version = "0.12", features = ["future"] }
num_cpus = "1"
pbf_font_tools = { version = "3.0.0", features = ["freetype"] }
pmtiles = { version = "0.17", features = ["http-async", "mmap-async-tokio", "tilejson", "reqwest-rustls-tls-native-roots", "aws-s3-async"] }
png = "0.18.0"
postgis = "0.9"
postgres = { version = "0.19", features = ["with-time-0_3", "with-uuid-1", "with-serde_json-1"] }
postgres-protocol = "0.6"
pprof = { version = "0.15", features = ["flamegraph", "criterion"] }
pretty_assertions = "1"
regex = "1"
rstest = "0.26.1"
rustls = "0.23.31"
# ring feature does not require NASM windows executable, but works slower
#rustls = { version = "0.23", default-features = false, features = ["logging", "std", "tls12", "ring"] }
rustls-native-certs = "0.8"
rustls-pemfile = "2"
semver = "1"
serde = { version = "1", features = ["derive"] }
serde_json = "1"
serde_with = "3"
serde_yaml = "0.9"
size_format = "1.0.2"
spreet = { version = "0.12", default-features = false }
sqlite-compressions = { version = "0.3", default-features = false, features = ["bsdiffraw", "gzip"] }
sqlite-hashes = { version = "0.10.6", default-features = false, features = ["md5", "aggregate", "hex"] }
sqlx = { version = "0.8.6", features = ["sqlite", "runtime-tokio"] }
static-files = "0.2"
subst = { version = "0.3", features = ["yaml"] }
tempfile = "3.21.0"
testcontainers-modules = { version = "0.13.0", features = ["postgres"] }
thiserror = "2"
tiff = "0.10.1"
tilejson = "0.4"
tokio = { version = "1", features = ["macros"] }
tokio-postgres-rustls = "0.13"
url = "2.5"
walkdir = "2.5.0"
xxhash-rust = { version = "0.8", features = ["xxh3"] }

[profile.dev.package]
# See https://github.com/launchbadge/sqlx#compile-time-verification
sqlx-macros.opt-level = 3
# See https://docs.rs/insta/latest/insta/#optional-faster-runs
insta.opt-level = 3
similar.opt-level = 3

[profile.release]
# Make release binaries a bit smaller
lto = true
codegen-units = 1<|MERGE_RESOLUTION|>--- conflicted
+++ resolved
@@ -56,16 +56,10 @@
 json-patch = "4"
 lambda-web = { version = "0.2.1", features = ["actix4"] }
 log = "0.4"
-<<<<<<< HEAD
 maplibre_native = "0.3.1"
-martin-core = { path = "./martin-core", version = "0.1.0", default-features = false }
-martin-tile-utils = { path = "./martin-tile-utils", version = "0.6.3" }
-mbtiles = { path = "./mbtiles", version = "0.12.2" }
-=======
 martin-core = { path = "./martin-core", version = "0.1.1", default-features = false }
 martin-tile-utils = { path = "./martin-tile-utils", version = "0.6.4" }
 mbtiles = { path = "./mbtiles", version = "0.13.0" }
->>>>>>> 2a655e5e
 md5 = "0.8.0"
 moka = { version = "0.12", features = ["future"] }
 num_cpus = "1"
