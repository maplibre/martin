--- conflicted
+++ resolved
@@ -47,13 +47,8 @@
 brotli = ">=5, <9"
 bytes = "1"
 clap = { version = "4", features = ["derive", "unstable-markdown", "wrap_help"] }
-<<<<<<< HEAD
 criterion = { version = "0.8", features = ["async_futures", "async_tokio", "html_reports"] }
-ctor = "0.5.0"
-=======
-criterion = { version = "0.5", features = ["async_futures", "async_tokio", "html_reports"] }
 ctor = "0.6.3"
->>>>>>> 28bff14a
 dashmap = { version = "6.1.0", features = ["serde", "inline", "rayon"] }
 deadpool-postgres = "0.14"
 enum-display = "0.2"
