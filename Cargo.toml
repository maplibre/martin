--- conflicted
+++ resolved
@@ -55,18 +55,6 @@
 ctor = "0.1"
 indoc = "1"
 #test-log = "0.2"
-<<<<<<< HEAD
-
-[dev-dependencies.criterion]
-version = "0.4.0"
-features = ["async_futures", "async_tokio", "html_reports"]
-
-[dev-dependencies.cargo-husky]
-version = "1"
-default-features = false
-features = ["run-for-all", "prepush-hook", "run-cargo-fmt", "run-cargo-clippy", "run-cargo-test"]
-=======
->>>>>>> 2ee517d1
 
 [[bench]]
 name = "sources"
