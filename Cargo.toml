--- conflicted
+++ resolved
@@ -55,16 +55,10 @@
 json-patch = "4"
 lambda-web = { version = "0.2.1", features = ["actix4"] }
 log = "0.4"
-<<<<<<< HEAD
 maplibre_native = "0.1.1"
-martin-tile-utils = { path = "./martin-tile-utils", version = "0.6.0" }
-mbtiles = { path = "./mbtiles", version = "0.12.0" }
-md5 = "0.7.0"
-=======
 martin-tile-utils = { path = "./martin-tile-utils", version = "0.6.2" }
 mbtiles = { path = "./mbtiles", version = "0.12.2" }
 md5 = "0.8.0"
->>>>>>> 00c62960
 moka = { version = "0.12", features = ["future"] }
 num_cpus = "1"
 pbf_font_tools = { version = "2.5.1", features = ["freetype"] }
