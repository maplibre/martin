<<<<<<< HEAD
/// A convenience [`Result`] for tiles coming from `martin-core`.
pub type MartinCoreResult<T> = Result<T, BoxedMartinCoreError>;

=======
>>>>>>> 1f817698
/// Temporary error type for integration purposes.
pub type BoxedMartinCoreError = Box<dyn std::error::Error>;

/// Errors that can occur during mbtiles processing operations.
#[derive(thiserror::Error, Debug)]
pub enum MartinCoreError {
    /// Errors that can occur during mbtiles processing operations.
    #[cfg(feature = "mbtiles")]
    #[error(transparent)]
    MbtilesError(#[from] super::mbtiles::MbtilesError),

    /// Errors occurring from other sources, not implemented by `martin-core`.
    #[error(transparent)]
    OtherError(#[from] Box<dyn std::error::Error>),
<<<<<<< HEAD
}
=======
}

/// A convenience [`Result`] for tiles coming from `martin-core`.
pub type MartinCoreResult<T> = Result<T, BoxedMartinCoreError>;
>>>>>>> 1f817698
<|MERGE_RESOLUTION|>--- conflicted
+++ resolved
@@ -1,9 +1,3 @@
-<<<<<<< HEAD
-/// A convenience [`Result`] for tiles coming from `martin-core`.
-pub type MartinCoreResult<T> = Result<T, BoxedMartinCoreError>;
-
-=======
->>>>>>> 1f817698
 /// Temporary error type for integration purposes.
 pub type BoxedMartinCoreError = Box<dyn std::error::Error>;
 
@@ -18,11 +12,7 @@
     /// Errors occurring from other sources, not implemented by `martin-core`.
     #[error(transparent)]
     OtherError(#[from] Box<dyn std::error::Error>),
-<<<<<<< HEAD
-}
-=======
 }
 
 /// A convenience [`Result`] for tiles coming from `martin-core`.
-pub type MartinCoreResult<T> = Result<T, BoxedMartinCoreError>;
->>>>>>> 1f817698
+pub type MartinCoreResult<T> = Result<T, BoxedMartinCoreError>;