--- conflicted
+++ resolved
@@ -91,18 +91,10 @@
 
     /// Tile retrieval error with query parameters.
     #[error(r"Unable to get tile {2:#} with {json_query:?} params from {1}: {0}", json_query=query_to_json(.3.as_ref()))]
-<<<<<<< HEAD
     GetTileWithQueryError(
         #[source] TokioPostgresError,
         String,
         TileCoord,
         Option<UrlQuery>,
     ),
-
-    /// Configuration error.
-    #[error("Configuration error: {0}")]
-    ConfigError(&'static str),
-=======
-    GetTileWithQueryError(#[source] TokioPgError, String, TileCoord, Option<UrlQuery>),
->>>>>>> 6ab169ce
 }