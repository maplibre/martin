<<<<<<< HEAD
use martin_tile_utils::{TileCoord, TileData};
use moka::future::Cache;

/// Tile cache for storing rendered tile data.
#[derive(Clone, Debug)]
pub struct TileCache(Cache<TileCacheKey, TileData>);
=======
use martin_tile_utils::TileCoord;
use moka::future::Cache;

use crate::tiles::Tile;

/// Main cache instance for storing tiles and `PMTiles` directories.
pub type TileCache = Cache<CacheKey, CacheValue>;
>>>>>>> 24b57b54

impl TileCache {
    /// Creates a new tile cache with the specified maximum size in bytes.
    #[must_use]
    pub fn new(max_size_bytes: u64) -> Self {
        Self(
            Cache::builder()
                .name("tile_cache")
                .weigher(|_key: &TileCacheKey, value: &TileData| -> u32 {
                    value.len().try_into().unwrap_or(u32::MAX)
                })
                .max_capacity(max_size_bytes)
                .build(),
        )
    }

    /// Retrieves a tile from cache if present.
    pub async fn get(
        &self,
        source_id: &str,
        xyz: TileCoord,
        query: Option<&str>,
    ) -> Option<TileData> {
        let key = TileCacheKey::new(source_id, xyz, query);
        let result = self.0.get(&key).await;

<<<<<<< HEAD
        if result.is_some() {
            log::trace!(
                "Tile cache HIT for {key:?} (entries={entries}, size={size}B)",
                entries = self.0.entry_count(),
                size = self.0.weighted_size()
            );
        } else {
            log::trace!("Tile cache MISS for {key:?}, query={query:?}");
        }

        result
    }
=======
/// Keys used to identify cached items.
#[derive(Debug, Hash, PartialEq, Eq)]
pub enum CacheKey {
    /// `PMTiles` directory cache key with `PMTiles ID` and `offset`.
    #[cfg(feature = "pmtiles")]
    PmtDirectory(usize, usize),
    /// Tile cache key with `source ID` and `coordinates`.
    Tile(String, TileCoord),
    /// Tile cache key with `source ID`, [`TileCoord`], and `URL query parameters`.
    TileWithQuery(String, TileCoord, String),
}

/// Values stored in the cache.
#[derive(Debug, Clone)]
pub enum CacheValue {
    /// Cached tile data.
    Tile(Tile),
    /// Cached `PMTiles` directory.
    #[cfg(feature = "pmtiles")]
    PmtDirectory(pmtiles::Directory),
}
>>>>>>> 24b57b54

    /// Inserts a tile into the cache.
    pub async fn insert(
        &self,
        source_id: &str,
        xyz: TileCoord,
        query: Option<&str>,
        data: TileData,
    ) {
        let key = TileCacheKey::new(source_id, xyz, query);
        self.0.insert(key, data).await;
    }

    /// Gets a tile from cache or computes it using the provided function.
    pub async fn get_or_insert<F, Fut, E>(
        &self,
        source_id: &str,
        xyz: TileCoord,
        query: Option<&str>,
        compute: F,
    ) -> Result<TileData, E>
    where
        F: FnOnce() -> Fut,
        Fut: Future<Output = Result<TileData, E>>,
    {
        if let Some(data) = self.get(source_id, xyz, query).await {
            return Ok(data);
        }

        let data = compute().await?;
        self.insert(source_id, xyz, query, data.clone()).await;
        Ok(data)
    }

    /// Invalidates all cached tiles for a specific source.
    pub fn invalidate_source(&self, source_id: &str) {
        let source_id_owned = source_id.to_string();
        self.0
            .invalidate_entries_if(move |key, _| key.source_id == source_id_owned)
            .expect("invalidate_entries_if predicate should not error");
        log::info!("Invalidated tile cache for source: {source_id}");
    }

    /// Invalidates all cached tiles.
    pub fn invalidate_all(&self) {
        self.0.invalidate_all();
        log::info!("Invalidated all tile cache entries");
    }

    /// Returns the number of cached entries.
    #[must_use]
    pub fn entry_count(&self) -> u64 {
        self.0.entry_count()
    }

    /// Returns the total size of cached data in bytes.
    #[must_use]
    pub fn weighted_size(&self) -> u64 {
        self.0.weighted_size()
    }
}

/// Optional wrapper for `TileCache`.
pub type OptTileCache = Option<TileCache>;

/// Constant representing no tile cache configuration.
pub const NO_TILE_CACHE: OptTileCache = None;

/// Cache key for tile data.
#[derive(Debug, Hash, PartialEq, Eq, Clone)]
struct TileCacheKey {
    source_id: String,
    xyz: TileCoord,
    query: Option<String>,
}

impl TileCacheKey {
    fn new(source_id: &str, xyz: TileCoord, query: Option<&str>) -> Self {
        Self {
            source_id: source_id.to_string(),
            xyz,
            query: query.map(ToString::to_string),
        }
    }
}<|MERGE_RESOLUTION|>--- conflicted
+++ resolved
@@ -1,19 +1,11 @@
-<<<<<<< HEAD
-use martin_tile_utils::{TileCoord, TileData};
-use moka::future::Cache;
-
-/// Tile cache for storing rendered tile data.
-#[derive(Clone, Debug)]
-pub struct TileCache(Cache<TileCacheKey, TileData>);
-=======
 use martin_tile_utils::TileCoord;
 use moka::future::Cache;
 
 use crate::tiles::Tile;
 
-/// Main cache instance for storing tiles and `PMTiles` directories.
-pub type TileCache = Cache<CacheKey, CacheValue>;
->>>>>>> 24b57b54
+/// Tile cache for storing rendered tile data.
+#[derive(Clone, Debug)]
+pub struct TileCache(Cache<TileCacheKey, Tile>);
 
 impl TileCache {
     /// Creates a new tile cache with the specified maximum size in bytes.
@@ -22,8 +14,8 @@
         Self(
             Cache::builder()
                 .name("tile_cache")
-                .weigher(|_key: &TileCacheKey, value: &TileData| -> u32 {
-                    value.len().try_into().unwrap_or(u32::MAX)
+                .weigher(|_key: &TileCacheKey, value: &Tile| -> u32 {
+                    value.data.len().try_into().unwrap_or(u32::MAX)
                 })
                 .max_capacity(max_size_bytes)
                 .build(),
@@ -31,16 +23,10 @@
     }
 
     /// Retrieves a tile from cache if present.
-    pub async fn get(
-        &self,
-        source_id: &str,
-        xyz: TileCoord,
-        query: Option<&str>,
-    ) -> Option<TileData> {
+    pub async fn get(&self, source_id: &str, xyz: TileCoord, query: Option<&str>) -> Option<Tile> {
         let key = TileCacheKey::new(source_id, xyz, query);
         let result = self.0.get(&key).await;
 
-<<<<<<< HEAD
         if result.is_some() {
             log::trace!(
                 "Tile cache HIT for {key:?} (entries={entries}, size={size}B)",
@@ -53,38 +39,9 @@
 
         result
     }
-=======
-/// Keys used to identify cached items.
-#[derive(Debug, Hash, PartialEq, Eq)]
-pub enum CacheKey {
-    /// `PMTiles` directory cache key with `PMTiles ID` and `offset`.
-    #[cfg(feature = "pmtiles")]
-    PmtDirectory(usize, usize),
-    /// Tile cache key with `source ID` and `coordinates`.
-    Tile(String, TileCoord),
-    /// Tile cache key with `source ID`, [`TileCoord`], and `URL query parameters`.
-    TileWithQuery(String, TileCoord, String),
-}
-
-/// Values stored in the cache.
-#[derive(Debug, Clone)]
-pub enum CacheValue {
-    /// Cached tile data.
-    Tile(Tile),
-    /// Cached `PMTiles` directory.
-    #[cfg(feature = "pmtiles")]
-    PmtDirectory(pmtiles::Directory),
-}
->>>>>>> 24b57b54
 
     /// Inserts a tile into the cache.
-    pub async fn insert(
-        &self,
-        source_id: &str,
-        xyz: TileCoord,
-        query: Option<&str>,
-        data: TileData,
-    ) {
+    pub async fn insert(&self, source_id: &str, xyz: TileCoord, query: Option<&str>, data: Tile) {
         let key = TileCacheKey::new(source_id, xyz, query);
         self.0.insert(key, data).await;
     }
@@ -96,10 +53,10 @@
         xyz: TileCoord,
         query: Option<&str>,
         compute: F,
-    ) -> Result<TileData, E>
+    ) -> Result<Tile, E>
     where
         F: FnOnce() -> Fut,
-        Fut: Future<Output = Result<TileData, E>>,
+        Fut: Future<Output = Result<Tile, E>>,
     {
         if let Some(data) = self.get(source_id, xyz, query).await {
             return Ok(data);
