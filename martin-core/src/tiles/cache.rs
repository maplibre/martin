--- conflicted
+++ resolved
@@ -1,72 +1,3 @@
-<<<<<<< HEAD
-use martin_tile_utils::{TileCoord, TileData};
-use moka::future::Cache;
-
-/// Tile cache for storing rendered tile data.
-#[derive(Clone, Debug)]
-pub struct TileCache(Cache<TileCacheKey, TileData>);
-
-impl TileCache {
-    /// Creates a new tile cache with the specified maximum size in bytes.
-    #[must_use]
-    pub fn new(max_size_bytes: u64) -> Self {
-        Self(
-            Cache::builder()
-                .name("tile_cache")
-                .weigher(|_key: &TileCacheKey, value: &TileData| -> u32 {
-                    value.len().try_into().unwrap_or(u32::MAX)
-                })
-                .max_capacity(max_size_bytes)
-                .build(),
-        )
-    }
-
-    /// Retrieves a tile from cache if present.
-    pub async fn get(
-        &self,
-        source_id: &str,
-        xyz: TileCoord,
-        query: Option<&str>,
-    ) -> Option<TileData> {
-        let key = TileCacheKey::new(source_id, xyz, query);
-        let result = self.0.get(&key).await;
-
-        if result.is_some() {
-            log::trace!(
-                "Tile cache HIT for source={source_id}, xyz={}/{}/{}, query={:?} (entries={}, size={})",
-                xyz.z,
-                xyz.x,
-                xyz.y,
-                query,
-                self.0.entry_count(),
-                self.0.weighted_size()
-            );
-        } else {
-            log::trace!(
-                "Tile cache MISS for source={source_id}, xyz={}/{}/{}, query={:?}",
-                xyz.z,
-                xyz.x,
-                xyz.y,
-                query
-            );
-        }
-
-        result
-    }
-
-    /// Inserts a tile into the cache.
-    pub async fn insert(
-        &self,
-        source_id: &str,
-        xyz: TileCoord,
-        query: Option<&str>,
-        data: TileData,
-    ) {
-        let key = TileCacheKey::new(source_id, xyz, query);
-        self.0.insert(key, data).await;
-    }
-
-=======
 use martin_tile_utils::TileCoord;
 use moka::future::Cache;
 
@@ -115,7 +46,6 @@
         self.0.insert(key, data).await;
     }
 
->>>>>>> 39a448ea
     /// Gets a tile from cache or computes it using the provided function.
     pub async fn get_or_insert<F, Fut, E>(
         &self,
@@ -123,17 +53,10 @@
         xyz: TileCoord,
         query: Option<&str>,
         compute: F,
-<<<<<<< HEAD
-    ) -> Result<TileData, E>
-    where
-        F: FnOnce() -> Fut,
-        Fut: Future<Output = Result<TileData, E>>,
-=======
     ) -> Result<Tile, E>
     where
         F: FnOnce() -> Fut,
         Fut: Future<Output = Result<Tile, E>>,
->>>>>>> 39a448ea
     {
         if let Some(data) = self.get(source_id, xyz, query).await {
             return Ok(data);
