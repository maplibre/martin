//! Sprite processing and serving for map tile rendering.
//!
//! Generates spritesheets from SVG files with support for high-DPI (@2x) and
//! SDF (Signed Distance Field) sprites for dynamic styling.
//!
//! # Usage
//!
//! ```rust,no_run
//! # async fn foo() {
//! use martin_core::sprites::SpriteSources;
//! use std::path::PathBuf;
//!
//! let mut sources = SpriteSources::default();
//! sources.add_source("icons".to_string(), PathBuf::from("/path/to/svg/directory"));
//! let spritesheet = sources.get_sprites("icons@2x", false).await.unwrap();
//! # }
//! ```

use std::collections::HashMap;
use std::fmt::Debug;
use std::path::PathBuf;

use dashmap::{DashMap, Entry};
use futures::future::try_join_all;
use log::{info, warn};
use serde::{Deserialize, Serialize};
pub use spreet::Spritesheet;
use spreet::resvg::usvg::{Options, Tree};
use spreet::{Sprite, SpritesheetBuilder, get_svg_input_paths, sprite_name};
use tokio::io::AsyncReadExt;

use self::SpriteError::{SpriteInstError, SpriteParsingError, SpriteProcessingError};

mod error;
pub use error::SpriteError;

/// Sprite source metadata.
#[derive(Debug, Clone, Default, Serialize, Deserialize, PartialEq, Eq)]
pub struct CatalogSpriteEntry {
    /// Available sprite image names.
    pub images: Vec<String>,
}

/// Catalog mapping sprite names to metadata (e.g., "icons" -> [`CatalogSpriteEntry`]).
pub type SpriteCatalog = HashMap<String, CatalogSpriteEntry>;

/// Thread-safe sprite source manager for serving sprites as `.png` or `.json`.
#[derive(Debug, Clone, Default)]
pub struct SpriteSources(DashMap<String, SpriteSource>);

impl SpriteSources {
    /// Returns a catalog of all sprite sources.
    pub fn get_catalog(&self) -> Result<SpriteCatalog, SpriteError> {
        // TODO: all sprite generation should be pre-cached
        let mut entries = SpriteCatalog::new();
        for source in &self.0 {
            let paths = get_svg_input_paths(&source.path, true)
                .map_err(|e| SpriteProcessingError(e, source.path.clone()))?;
            let mut images = Vec::with_capacity(paths.len());
            for path in paths {
                images.push(
                    sprite_name(&path, &source.path)
                        .map_err(|e| SpriteProcessingError(e, source.path.clone()))?,
                );
            }
            images.sort();
            entries.insert(source.key().clone(), CatalogSpriteEntry { images });
        }
        Ok(entries)
    }

    /// Adds a sprite source directory containing SVG files.
    /// Files are ignored - only directories accepted. Duplicates ignored with warning.
    /// Performs basic validation of SVG format before adding the source.
    pub fn add_source(&mut self, id: String, path: PathBuf) {
        let disp_path = path.display();

        if path.is_file() {
            warn!("Ignoring non-directory sprite source {id} from {disp_path}");
            return;
        }
        if !path.exists() {
            warn!("Sprite source {id} path doesn't exist: {disp_path}");
            return;
        }

        match std::fs::read_dir(&path) {
            Ok(entries) => {
                let mut file_count = 0;
                let mut svg_count = 0;
                let mut sprite_output_files = Vec::new();

<<<<<<< HEAD
                for entry in entries.flatten() {
                    let entry_path = entry.path();
                    if entry_path.is_file() {
                        file_count += 1;
                        if let Some(extension) = entry_path.extension() {
                            let ext = extension.to_string_lossy().to_lowercase();
                            if ext == "svg" {
                                svg_count += 1;
                            } else if ext == "png" || ext == "json" {
                                let filename = entry_path
                                    .file_stem()
                                    .map(|s| s.to_string_lossy().to_string())
                                    .unwrap_or_default();
                                if filename.contains("sprite") || filename.contains("@2x") {
                                    sprite_output_files.push(
                                        entry_path
                                            .file_name()
                                            .map(|s| s.to_string_lossy().to_string())
                                            .unwrap_or_default(),
                                    );
=======
                for entry in entries {
                    if let Ok(entry) = entry {
                        let entry_path = entry.path();
                        if entry_path.is_file() {
                            file_count += 1;
                            if let Some(extension) = entry_path.extension() {
                                let ext = extension.to_string_lossy().to_lowercase();
                                if ext == "svg" {
                                    svg_count += 1;
                                } else if ext == "png" || ext == "json" {
                                    let filename = entry_path
                                        .file_stem()
                                        .map(|s| s.to_string_lossy().to_string())
                                        .unwrap_or_default();
                                    if filename.contains("sprite") || filename.contains("@2x") {
                                        sprite_output_files.push(
                                            entry_path
                                                .file_name()
                                                .map(|s| s.to_string_lossy().to_string())
                                                .unwrap_or_default(),
                                        );
                                    }
>>>>>>> 7cff982f
                                }
                            }
                        }
                    }
                }

                if file_count == 0 {
                    warn!("Sprite source {id} directory is empty: {disp_path}");
                } else if svg_count == 0 && !sprite_output_files.is_empty() {
                    warn!(
                        "Sprite source {id} contains files ({}) but no valid SVG sources: {disp_path}. \
                        Martin requires source SVG files.",
                        sprite_output_files.join(", ")
                    );
                } else if svg_count == 0 {
                    warn!("Sprite source {id} contains no SVG files: {disp_path}");
                }
            }
            Err(e) => {
                warn!("Cannot read sprite source {id} directory {disp_path}: {e}");
                return;
            }
        }

        match self.0.entry(id) {
            Entry::Occupied(v) => {
                warn!(
                    "Ignoring duplicate sprite source {} from {disp_path}: Already configured from {}",
                    v.key(),
                    v.get().path.display()
                );
            }
            Entry::Vacant(v) => {
                info!("Configured sprite source {} from {disp_path}", v.key());
                v.insert(SpriteSource { path });
            }
        }
    }

    /// Validates a sprite source directory to ensure it contains valid SVG files.
    /// Checks include:
    /// - Directory existence and accessibility
    /// - Presence of SVG files
    /// - Basic SVG format validation
    pub async fn validate_source_directory(&self, path: &PathBuf) -> Result<(), SpriteError> {
        let disp_path = path.display();
        let on_err = |e| SpriteError::IoError(e, path.clone());

        // Check if path exists and get metadata
        let metadata = tokio::fs::metadata(path).await.map_err(on_err)?;

        if !metadata.is_dir() {
            warn!("Sprite source is not a directory: {disp_path}");
            return Err(SpriteError::DirectoryValidationFailed(
                path.clone(),
                "Path is not a directory".to_string(),
            ));
        }

        // Check directory permissions by trying to read it
        let mut entries = tokio::fs::read_dir(path).await.map_err(on_err)?;
        let mut svg_count = 0;
        let mut total_files = 0;
        let mut sprite_output_files = Vec::new(); // Track pre-generated sprite files

        while let Some(entry) = entries.next_entry().await.map_err(on_err)? {
            let entry_path = entry.path();
            total_files += 1;

            if entry_path.is_file() {
                if let Some(extension) = entry_path.extension() {
                    let ext = extension.to_string_lossy().to_lowercase();
                    if ext == "svg" {
                        svg_count += 1;
                        // Validate individual SVG file
                        if let Err(e) = self.validate_svg_file(&entry_path).await {
                            warn!("Invalid SVG file {}: {}", entry_path.display(), e);
                        }
                    } else if ext == "png" || ext == "json" {
                        let filename = entry_path
                            .file_stem()
                            .map(|s| s.to_string_lossy().to_string())
                            .unwrap_or_default();
                        if filename.contains("sprite") || filename.contains("@2x") {
                            sprite_output_files.push(
                                entry_path
                                    .file_name()
                                    .map(|s| s.to_string_lossy().to_string())
                                    .unwrap_or_default(),
                            );
                        }
                    }
                }
            }
        }

        if total_files == 0 {
            warn!("Empty sprite directory: {disp_path}");
            return Err(SpriteError::EmptyDirectory(path.clone()));
        }

        if svg_count == 0 && sprite_output_files.is_empty() {
            warn!(
                "No SVG source files found in sprite directory: {disp_path}. \
                    Found pre-generated sprite files: {}. \
                    Martin requires source SVG files, not pre-generated sprite outputs.",
                sprite_output_files.join(", ")
            );
            return Err(SpriteError::DirectoryValidationFailed(
                path.clone(),
                format!(
                    "Directory contains pre-generated sprite files ({}) but no source SVG files. \
                        Please provide a directory with .svg files instead.",
<<<<<<< HEAD
                    sprite_output_files.join(", ")
                ),
            ));
=======
                        sprite_output_files.join(", ")
                    ),
                ));
            } else {
                warn!(
                    "No SVG files found in sprite directory: {disp_path}. Please ensure the directory contains .svg files."
                );
                return Err(SpriteError::NoSpriteFilesFound(path.clone()));
            }
>>>>>>> 7cff982f
        }

        info!(
            "Validated sprite directory {disp_path}: found {svg_count} SVG files out of {total_files} total files"
        );
        Ok(())
    }

    /// Validates an individual SVG file for format.
    async fn validate_svg_file(&self, path: &PathBuf) -> Result<(), SpriteError> {
        let on_err = |e| SpriteError::IoError(e, path.clone());

        let content = tokio::fs::read_to_string(path).await.map_err(on_err)?;
        let content = content.trim();

        if content.is_empty() {
            return Err(SpriteError::InvalidSvgFormat(
                path.clone(),
                "File is empty".to_string(),
            ));
        }

        if !content.starts_with("<?xml") && !content.starts_with("<svg") {
            return Err(SpriteError::InvalidSvgFormat(
                path.clone(),
                "Missing SVG or XML declaration".to_string(),
            ));
        }

        // Check if it contains an SVG tag
        if !content.contains("<svg") {
            return Err(SpriteError::InvalidSvgFormat(
                path.clone(),
                "No SVG element found".to_string(),
            ));
        }

        Ok(())
    }

    /// Validates all configured sprite sources and logs a summary.
    pub async fn validate_all_sources(&self) -> Result<(), SpriteError> {
        if self.0.is_empty() {
            info!("No sprite sources configured");
            return Ok(());
        }

        let mut total_sources = 0;
        let mut valid_sources = 0;
        let mut total_svg_files = 0;
        let mut validation_errors = Vec::new();

        info!("Validating {} configured sprite sources...", self.0.len());

        for source in &self.0 {
            total_sources += 1;
            let id = source.key();
            let path = &source.value().path;

            match self.validate_source_directory(path).await {
                Ok(()) => {
                    valid_sources += 1;
                    if let Ok(svg_count) = count_svg_files(path).await {
                        total_svg_files += svg_count;
                    }
                }
                Err(e) => {
                    warn!("Validation failed for sprite source {id}: {e}");
                    validation_errors.push((id.clone(), e));
                }
            }
        }

        if validation_errors.is_empty() {
            info!(
                "Sprite source validation completed successfully: {valid_sources}/{total_sources} sources valid, {total_svg_files} total SVG files",
            );
        } else {
            warn!(
<<<<<<< HEAD
                "Sprite source validation completed with errors: {valid_sources}/{total_sources} sources valid, {} errors encountered",
=======
                "Sprite source validation completed with errors: {}/{} sources valid, {} errors encountered",
                valid_sources,
                total_sources,
>>>>>>> 7cff982f
                validation_errors.len()
            );
            for (id, error) in &validation_errors {
                warn!("  - {id}: {error}");
            }
        }

        Ok(())
    }
}

/// Helper function to count SVG files in a directory.
async fn count_svg_files(path: &PathBuf) -> Result<usize, SpriteError> {
    let on_err = |e| SpriteError::IoError(e, path.clone());
    let mut entries = tokio::fs::read_dir(path).await.map_err(on_err)?;
    let mut count = 0;

    while let Some(entry) = entries.next_entry().await.map_err(on_err)? {
        let entry_path = entry.path();
        if entry_path.is_file() {
            if let Some(extension) = entry_path.extension() {
                if extension.to_string_lossy().to_lowercase() == "svg" {
                    count += 1;
                }
            }
        }
    }

    Ok(count)
}

impl SpriteSources {
    /// Generates a spritesheet from comma-separated sprite source IDs.
    ///
    /// Append "@2x" for high-DPI sprites.
    /// Set `as_sdf` for SDF sprites.
    pub async fn get_sprites(&self, ids: &str, as_sdf: bool) -> Result<Spritesheet, SpriteError> {
        let (ids, dpi) = if let Some(ids) = ids.strip_suffix("@2x") {
            (ids, 2)
        } else {
            (ids, 1)
        };

        let sprite_ids = ids
            .split(',')
            .map(|id| self.get(id))
            .collect::<Result<Vec<_>, SpriteError>>()?;

        get_spritesheet(sprite_ids.iter(), dpi, as_sdf).await
    }

    fn get(&self, id: &str) -> Result<SpriteSource, SpriteError> {
        match self.0.get(id) {
            Some(v) => Ok(v.clone()),
            None => Err(SpriteError::SpriteNotFound(id.to_string())),
        }
    }
}

/// Sprite source directory.
#[derive(Clone, Debug)]
pub struct SpriteSource {
    path: PathBuf,
}

/// Parses SVG file into sprite.
async fn parse_sprite(
    name: String,
    path: PathBuf,
    pixel_ratio: u8,
    as_sdf: bool,
) -> Result<(String, Sprite), SpriteError> {
    let on_err = |e| SpriteError::IoError(e, path.clone());

    let mut file = tokio::fs::File::open(&path).await.map_err(on_err)?;

    let mut buffer = Vec::new();
    file.read_to_end(&mut buffer).await.map_err(on_err)?;

    let tree = Tree::from_data(&buffer, &Options::default())
        .map_err(|e| SpriteParsingError(e, path.clone()))?;

    let sprite = if as_sdf {
        Sprite::new_sdf(tree, pixel_ratio)
    } else {
        Sprite::new(tree, pixel_ratio)
    };
    let sprite = sprite.ok_or_else(|| SpriteInstError(path.clone()))?;

    Ok((name, sprite))
}

/// Generates spritesheet from sprite sources.
pub async fn get_spritesheet(
    sources: impl Iterator<Item = &SpriteSource>,
    pixel_ratio: u8,
    as_sdf: bool,
) -> Result<Spritesheet, SpriteError> {
    // Asynchronously load all SVG files from the given sources
    let mut futures = Vec::new();
    for source in sources {
        let paths = get_svg_input_paths(&source.path, true)
            .map_err(|e| SpriteProcessingError(e, source.path.clone()))?;
        for path in paths {
            let name = sprite_name(&path, &source.path)
                .map_err(|e| SpriteProcessingError(e, source.path.clone()))?;
            futures.push(parse_sprite(name, path, pixel_ratio, as_sdf));
        }
    }
    let sprites = try_join_all(futures).await?;
    let mut builder = SpritesheetBuilder::new();
    if as_sdf {
        builder.make_sdf();
    }
    builder.sprites(sprites.into_iter().collect());

    // TODO: decide if this is needed and/or configurable
    // builder.make_unique();

    builder
        .generate()
        .ok_or(SpriteError::UnableToGenerateSpritesheet)
}

#[cfg(test)]
mod tests {
    use super::*;

    #[tokio::test]
    async fn test_sprites() {
        let mut sprites = SpriteSources::default();
        sprites.add_source(
            "src1".to_string(),
            PathBuf::from("../tests/fixtures/sprites/src1"),
        );
        sprites.add_source(
            "src2".to_string(),
            PathBuf::from("../tests/fixtures/sprites/src2"),
        );

        assert_eq!(sprites.0.len(), 2);

        for generate_sdf in [true, false] {
            let paths = sprites
                .0
                .iter()
                .map(|v| v.value().clone())
                .collect::<Vec<_>>();
            test_src(paths.iter(), 1, "all_1", generate_sdf).await;
            test_src(paths.iter(), 2, "all_2", generate_sdf).await;

            let src1_path = sprites.get("src1").into_iter().collect::<Vec<_>>();
            test_src(src1_path.iter(), 1, "src1_1", generate_sdf).await;
            test_src(src1_path.iter(), 2, "src1_2", generate_sdf).await;

            let src2_path = sprites.get("src2").into_iter().collect::<Vec<_>>();
            test_src(src2_path.iter(), 1, "src2_1", generate_sdf).await;
            test_src(src2_path.iter(), 2, "src2_2", generate_sdf).await;
        }
    }

    async fn test_src(
        sources: impl Iterator<Item = &SpriteSource>,
        pixel_ratio: u8,
        filename: &str,
        generate_sdf: bool,
    ) {
        let sprites = get_spritesheet(sources, pixel_ratio, generate_sdf)
            .await
            .unwrap();
        let filename = if generate_sdf {
            format!("{filename}_sdf")
        } else {
            filename.to_string()
        };
        insta::assert_json_snapshot!(format!("{filename}.json"), sprites.get_index());
        let png = sprites.encode_png().unwrap();
        insta::assert_binary_snapshot!(&format!("{filename}.png"), png);
    }
}<|MERGE_RESOLUTION|>--- conflicted
+++ resolved
@@ -90,30 +90,7 @@
                 let mut svg_count = 0;
                 let mut sprite_output_files = Vec::new();
 
-<<<<<<< HEAD
                 for entry in entries.flatten() {
-                    let entry_path = entry.path();
-                    if entry_path.is_file() {
-                        file_count += 1;
-                        if let Some(extension) = entry_path.extension() {
-                            let ext = extension.to_string_lossy().to_lowercase();
-                            if ext == "svg" {
-                                svg_count += 1;
-                            } else if ext == "png" || ext == "json" {
-                                let filename = entry_path
-                                    .file_stem()
-                                    .map(|s| s.to_string_lossy().to_string())
-                                    .unwrap_or_default();
-                                if filename.contains("sprite") || filename.contains("@2x") {
-                                    sprite_output_files.push(
-                                        entry_path
-                                            .file_name()
-                                            .map(|s| s.to_string_lossy().to_string())
-                                            .unwrap_or_default(),
-                                    );
-=======
-                for entry in entries {
-                    if let Ok(entry) = entry {
                         let entry_path = entry.path();
                         if entry_path.is_file() {
                             file_count += 1;
@@ -122,24 +99,19 @@
                                 if ext == "svg" {
                                     svg_count += 1;
                                 } else if ext == "png" || ext == "json" {
-                                    let filename = entry_path
-                                        .file_stem()
+                                    let filename = entry_path.file_stem()
                                         .map(|s| s.to_string_lossy().to_string())
                                         .unwrap_or_default();
                                     if filename.contains("sprite") || filename.contains("@2x") {
-                                        sprite_output_files.push(
-                                            entry_path
-                                                .file_name()
-                                                .map(|s| s.to_string_lossy().to_string())
-                                                .unwrap_or_default(),
-                                        );
+                                        sprite_output_files.push(entry_path.file_name()
+                                            .map(|s| s.to_string_lossy().to_string())
+                                            .unwrap_or_default());
                                     }
->>>>>>> 7cff982f
                                 }
                             }
                         }
                     }
-                }
+                
 
                 if file_count == 0 {
                     warn!("Sprite source {id} directory is empty: {disp_path}");
@@ -173,7 +145,7 @@
             }
         }
     }
-
+    
     /// Validates a sprite source directory to ensure it contains valid SVG files.
     /// Checks include:
     /// - Directory existence and accessibility
@@ -190,7 +162,7 @@
             warn!("Sprite source is not a directory: {disp_path}");
             return Err(SpriteError::DirectoryValidationFailed(
                 path.clone(),
-                "Path is not a directory".to_string(),
+                "Path is not a directory".to_string()
             ));
         }
 
@@ -214,17 +186,13 @@
                             warn!("Invalid SVG file {}: {}", entry_path.display(), e);
                         }
                     } else if ext == "png" || ext == "json" {
-                        let filename = entry_path
-                            .file_stem()
+                        let filename = entry_path.file_stem()
                             .map(|s| s.to_string_lossy().to_string())
                             .unwrap_or_default();
                         if filename.contains("sprite") || filename.contains("@2x") {
-                            sprite_output_files.push(
-                                entry_path
-                                    .file_name()
-                                    .map(|s| s.to_string_lossy().to_string())
-                                    .unwrap_or_default(),
-                            );
+                            sprite_output_files.push(entry_path.file_name()
+                                .map(|s| s.to_string_lossy().to_string())
+                                .unwrap_or_default());
                         }
                     }
                 }
@@ -236,38 +204,26 @@
             return Err(SpriteError::EmptyDirectory(path.clone()));
         }
 
-        if svg_count == 0 && sprite_output_files.is_empty() {
-            warn!(
-                "No SVG source files found in sprite directory: {disp_path}. \
+        if svg_count == 0 && 
+             sprite_output_files.is_empty() {
+                warn!(
+                    "No SVG source files found in sprite directory: {disp_path}. \
                     Found pre-generated sprite files: {}. \
                     Martin requires source SVG files, not pre-generated sprite outputs.",
-                sprite_output_files.join(", ")
-            );
-            return Err(SpriteError::DirectoryValidationFailed(
-                path.clone(),
-                format!(
-                    "Directory contains pre-generated sprite files ({}) but no source SVG files. \
+                    sprite_output_files.join(", ")
+                );
+                return Err(SpriteError::DirectoryValidationFailed(
+                    path.clone(),
+                    format!(
+                        "Directory contains pre-generated sprite files ({}) but no source SVG files. \
                         Please provide a directory with .svg files instead.",
-<<<<<<< HEAD
-                    sprite_output_files.join(", ")
-                ),
-            ));
-=======
                         sprite_output_files.join(", ")
-                    ),
+                    )
                 ));
-            } else {
-                warn!(
-                    "No SVG files found in sprite directory: {disp_path}. Please ensure the directory contains .svg files."
-                );
-                return Err(SpriteError::NoSpriteFilesFound(path.clone()));
-            }
->>>>>>> 7cff982f
-        }
-
-        info!(
-            "Validated sprite directory {disp_path}: found {svg_count} SVG files out of {total_files} total files"
-        );
+            }
+        
+
+        info!("Validated sprite directory {disp_path}: found {svg_count} SVG files out of {total_files} total files");
         Ok(())
     }
 
@@ -281,14 +237,14 @@
         if content.is_empty() {
             return Err(SpriteError::InvalidSvgFormat(
                 path.clone(),
-                "File is empty".to_string(),
+                "File is empty".to_string()
             ));
         }
 
         if !content.starts_with("<?xml") && !content.starts_with("<svg") {
             return Err(SpriteError::InvalidSvgFormat(
                 path.clone(),
-                "Missing SVG or XML declaration".to_string(),
+                "Missing SVG or XML declaration".to_string()
             ));
         }
 
@@ -296,7 +252,7 @@
         if !content.contains("<svg") {
             return Err(SpriteError::InvalidSvgFormat(
                 path.clone(),
-                "No SVG element found".to_string(),
+                "No SVG element found".to_string()
             ));
         }
 
@@ -342,13 +298,7 @@
             );
         } else {
             warn!(
-<<<<<<< HEAD
                 "Sprite source validation completed with errors: {valid_sources}/{total_sources} sources valid, {} errors encountered",
-=======
-                "Sprite source validation completed with errors: {}/{} sources valid, {} errors encountered",
-                valid_sources,
-                total_sources,
->>>>>>> 7cff982f
                 validation_errors.len()
             );
             for (id, error) in &validation_errors {
