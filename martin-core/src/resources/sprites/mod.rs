--- conflicted
+++ resolved
@@ -76,7 +76,6 @@
         let disp_path = path.display();
 
         if path.is_file() {
-            warn!("Ignoring non-directory sprite source {id} from {disp_path}");
             return Err(SpriteError::DirectoryValidationFailed(
                 path,
                 "Path is not a directory".to_string(),
@@ -84,65 +83,10 @@
         }
 
         if !path.exists() {
-            warn!("Sprite source {id} path doesn't exist: {disp_path}");
-<<<<<<< HEAD
             return Err(SpriteError::DirectoryValidationFailed(
                 path,
                 "Path does not exist".to_string(),
             ));
-=======
-            return;
-        }
-
-        match std::fs::read_dir(&path) {
-            Ok(entries) => {
-                let mut file_count = 0;
-                let mut svg_count = 0;
-                let mut sprite_output_files = Vec::new();
-
-                for entry in entries.flatten() {
-                    let entry_path = entry.path();
-                    if entry_path.is_file() {
-                        file_count += 1;
-                        if let Some(extension) = entry_path.extension() {
-                            let ext = extension.to_string_lossy().to_lowercase();
-                            if ext == "svg" {
-                                svg_count += 1;
-                            } else if ext == "png" || ext == "json" {
-                                let filename = entry_path
-                                    .file_stem()
-                                    .map(|s| s.to_string_lossy().to_string())
-                                    .unwrap_or_default();
-                                if filename.contains("sprite") || filename.contains("@2x") {
-                                    sprite_output_files.push(
-                                        entry_path
-                                            .file_name()
-                                            .map(|s| s.to_string_lossy().to_string())
-                                            .unwrap_or_default(),
-                                    );
-                                }
-                            }
-                        }
-                    }
-                }
-
-                if file_count == 0 {
-                    warn!("Sprite source {id} directory is empty: {disp_path}");
-                } else if svg_count == 0 && !sprite_output_files.is_empty() {
-                    warn!(
-                        "Sprite source {id} contains files ({}) but no valid SVG sources: {disp_path}. \
-                        Martin requires source SVG files.",
-                        sprite_output_files.join(", ")
-                    );
-                } else if svg_count == 0 {
-                    warn!("Sprite source {id} contains no SVG files: {disp_path}");
-                }
-            }
-            Err(e) => {
-                warn!("Cannot read sprite source {id} directory {disp_path}: {e}");
-                return;
-            }
->>>>>>> ef0fe336
         }
 
         match self.0.entry(id) {
@@ -175,7 +119,6 @@
         let metadata = tokio::fs::metadata(path).await.map_err(on_err)?;
 
         if !metadata.is_dir() {
-            warn!("Sprite source is not a directory: {disp_path}");
             return Err(SpriteError::DirectoryValidationFailed(
                 path.clone(),
                 "Path is not a directory".to_string(),
@@ -192,48 +135,21 @@
                 if let Some(extension) = entry_path.extension() {
                     if extension.to_string_lossy().to_lowercase() == "svg" {
                         if let Err(e) = self.validate_svg_file(&entry_path).await {
-                            warn!("Invalid SVG file {}: {}", entry_path.display(), e);
+                            return Err(e);
                         }
-<<<<<<< HEAD
-=======
-                    } else if ext == "png" || ext == "json" {
-                        let filename = entry_path
-                            .file_stem()
-                            .map(|s| s.to_string_lossy().to_string())
-                            .unwrap_or_default();
-                        if filename.contains("sprite") || filename.contains("@2x") {
-                            sprite_output_files.push(
-                                entry_path
-                                    .file_name()
-                                    .map(|s| s.to_string_lossy().to_string())
-                                    .unwrap_or_default(),
-                            );
-                        }
->>>>>>> ef0fe336
                     }
                 }
             }
         }
 
         if total_files == 0 {
-            warn!("Empty sprite directory: {disp_path}");
             return Err(SpriteError::EmptyDirectory(path.clone()));
         }
 
         if svg_count == 0 && sprite_output_files.is_empty() {
-            warn!(
-                "No SVG source files found in sprite directory: {disp_path}. \
-                    Found pre-generated sprite files: {}. \
-                    Martin requires source SVG files, not pre-generated sprite outputs.",
-                sprite_output_files.join(", ")
-            );
             return Err(SpriteError::DirectoryValidationFailed(
                 path.clone(),
-                format!(
-                    "Directory contains pre-generated sprite files ({}) but no source SVG files. \
-                        Please provide a directory with .svg files instead.",
-                    sprite_output_files.join(", ")
-                ),
+                "Directory contains no SVG files".to_string(),
             ));
         }
 
@@ -270,56 +186,6 @@
                 path.clone(),
                 "No SVG element found".to_string(),
             ));
-        }
-
-        Ok(())
-    }
-
-    /// Validates all configured sprite sources and logs a summary.
-    pub async fn validate_all_sources(&self) -> Result<(), SpriteError> {
-        if self.0.is_empty() {
-            info!("No sprite sources configured");
-            return Ok(());
-        }
-
-        let mut total_sources = 0;
-        let mut valid_sources = 0;
-        let mut total_svg_files = 0;
-        let mut validation_errors = Vec::new();
-
-        info!("Validating {} configured sprite sources...", self.0.len());
-
-        for source in &self.0 {
-            total_sources += 1;
-            let id = source.key();
-            let path = &source.value().path;
-
-            match self.validate_source_directory(path).await {
-                Ok(()) => {
-                    valid_sources += 1;
-                    if let Ok(svg_count) = Self::count_svg_files(path).await {
-                        total_svg_files += svg_count;
-                    }
-                }
-                Err(e) => {
-                    warn!("Validation failed for sprite source {id}: {e}");
-                    validation_errors.push((id.clone(), e));
-                }
-            }
-        }
-
-        if validation_errors.is_empty() {
-            info!(
-                "Sprite source validation completed successfully: {valid_sources}/{total_sources} sources valid, {total_svg_files} total SVG files",
-            );
-        } else {
-            warn!(
-                "Sprite source validation completed with errors: {valid_sources}/{total_sources} sources valid, {} errors encountered",
-                validation_errors.len()
-            );
-            for (id, error) in &validation_errors {
-                warn!("  - {id}: {error}");
-            }
         }
 
         Ok(())
@@ -363,11 +229,6 @@
 
         Ok((total_files, svg_count, sprite_output_files))
     }
-
-    async fn count_svg_files(path: &PathBuf) -> Result<usize, SpriteError> {
-        let (_, svg_count, _) = Self::scan_directory_files(path).await?;
-        Ok(svg_count)
-    }
 }
 
 impl SpriteSources {
