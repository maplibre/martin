[package]
name = "martin-core"
version = "0.1.3"
authors = ["Yuri Astrakhan <YuriAstrakhan@gmail.com>", "MapLibre contributors"]
description = "Basic building blocks of MapLibre's Martin tile server."
keywords = ["maps", "tiles", "mvt", "tileserver"]
categories = ["science::geo", "parsing"]
edition.workspace = true
license.workspace = true
repository.workspace = true
rust-version.workspace = true
homepage.workspace = true

[features]
default = [
    "fonts",
    "mbtiles",
    "pmtiles",
    "postgres",
    "sprites",
    "styles",
    "unstable-cog",
]
postgres = [
    "dep:deadpool-postgres",
    "dep:postgres",
    "dep:regex",
    "dep:rustls",
    "dep:rustls-native-certs",
    "dep:rustls-pemfile",
    "dep:semver",
    "dep:tokio-postgres-rustls",
    "dep:serde_json",
    "_tiles",
]
unstable-cog = ["dep:png", "dep:tiff", "_tiles"]
unstable-rendering = ["styles", "dep:maplibre_native", "dep:image"]
fonts = [
    "dep:bit-set",
    "dep:pbf_font_tools",
    "dep:regex",
    "dep:itertools",
    "dep:dashmap",
]
sprites = [
    "dep:actix-web",
    "dep:spreet",
    "dep:tokio",
    "tokio/fs",
    "dep:futures",
    "dep:dashmap",
]
styles = ["dep:walkdir", "tokio/fs", "dep:dashmap"]
<<<<<<< HEAD
mbtiles = ["dep:mbtiles"]
geojson = ["dep:geojson", "dep:geojson-vt-rs", "dep:geozero", "dep:serde_json"]
=======
mbtiles = ["dep:mbtiles", "_tiles"]
pmtiles = ["dep:pmtiles", "dep:object_store", "_tiles"]
_tiles = ["dep:base64"]

[target.'cfg(target_os = "linux")'.dependencies]
image = { workspace = true, optional = true }
maplibre_native = { workspace = true, optional = true }
>>>>>>> 71a7cbd0

[dependencies]
actix-web = { workspace = true, optional = true }
async-trait.workspace = true
base64  = { workspace = true, optional = true }
bit-set = { workspace = true, optional = true }
dashmap = { workspace = true, optional = true }
deadpool-postgres = { workspace = true, optional = true }
futures = { workspace = true, optional = true }
geojson = { workspace = true, optional = true }
geojson-vt-rs = { workspace = true, optional = true }
geozero = { workspace = true, features = ["with-mvt"], optional = true }
itertools = { workspace = true, optional = true }
log.workspace = true
martin-tile-utils.workspace = true
mbtiles = { workspace = true, optional = true }
moka.workspace = true
object_store = { workspace = true, optional = true }
pbf_font_tools = { workspace = true, optional = true }
pmtiles = { workspace = true, optional = true }
png = { workspace = true, optional = true }
postgres = { workspace = true, optional = true }
regex = { workspace = true, optional = true }
rustls = { workspace = true, optional = true }
rustls-native-certs = { workspace = true, optional = true }
rustls-pemfile = { workspace = true, optional = true }
semver = { workspace = true, optional = true }
serde.workspace = true
serde_json = { workspace = true, optional = true }
serde_with.workspace = true
spreet = { workspace = true, optional = true }
subst.workspace = true
thiserror.workspace = true
tiff = { workspace = true, optional = true }
tilejson.workspace = true
tokio = { workspace = true, optional = true }
tokio-postgres-rustls = { workspace = true, optional = true }
walkdir = { workspace = true, optional = true }
xxhash-rust.workspace = true

[dev-dependencies]
approx.workspace = true
futures.workspace = true
insta = { workspace = true, features = ["json", "yaml"] }
rstest.workspace = true
testcontainers-modules.workspace = true
tokio.workspace = true

[lints]
workspace = true<|MERGE_RESOLUTION|>--- conflicted
+++ resolved
@@ -51,10 +51,7 @@
     "dep:dashmap",
 ]
 styles = ["dep:walkdir", "tokio/fs", "dep:dashmap"]
-<<<<<<< HEAD
-mbtiles = ["dep:mbtiles"]
-geojson = ["dep:geojson", "dep:geojson-vt-rs", "dep:geozero", "dep:serde_json"]
-=======
+geojson = ["dep:geojson", "dep:geojson-vt-rs", "dep:geozero", "dep:serde_json", "_tiles"]
 mbtiles = ["dep:mbtiles", "_tiles"]
 pmtiles = ["dep:pmtiles", "dep:object_store", "_tiles"]
 _tiles = ["dep:base64"]
@@ -62,7 +59,6 @@
 [target.'cfg(target_os = "linux")'.dependencies]
 image = { workspace = true, optional = true }
 maplibre_native = { workspace = true, optional = true }
->>>>>>> 71a7cbd0
 
 [dependencies]
 actix-web = { workspace = true, optional = true }
