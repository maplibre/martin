--- conflicted
+++ resolved
@@ -21,7 +21,6 @@
     "dep:dashmap",
     "dep:thiserror",
 ]
-<<<<<<< HEAD
 sprites = [
     "dep:spreet",
     "dep:tokio",
@@ -30,9 +29,7 @@
     "dep:dashmap",
     "dep:thiserror",
 ]
-=======
 styles = ["dep:walkdir", "tokio/fs", "dep:dashmap", "dep:thiserror"]
->>>>>>> b6b16e38
 
 [dependencies]
 async-trait.workspace = true
@@ -50,10 +47,7 @@
 subst.workspace = true
 thiserror = { workspace = true, optional = true }
 tokio = { workspace = true, optional = true }
-<<<<<<< HEAD
-=======
 walkdir = { workspace = true, optional = true }
->>>>>>> b6b16e38
 
 [dev-dependencies]
 insta = { workspace = true, features = ["json", "yaml"] }
