[package]
name = "martin-core"
version = "0.1.0"
authors = ["Yuri Astrakhan <YuriAstrakhan@gmail.com>", "MapLibre contributors"]
description = "Basic building blocks of MapLibre's Martin tile server."
keywords = ["maps", "tiles", "mvt", "tileserver"]
categories = ["science::geo", "parsing"]
edition.workspace = true
license.workspace = true
repository.workspace = true
rust-version.workspace = true
homepage.workspace = true

[dependencies]
<<<<<<< HEAD
async-trait.workspace = true
martin-tile-utils.workspace = true
serde.workspace = true
serde_with.workspace = true
=======
log.workspace = true
serde.workspace = true
subst.workspace = true
>>>>>>> cb53921b

[lints]
workspace = true<|MERGE_RESOLUTION|>--- conflicted
+++ resolved
@@ -12,16 +12,12 @@
 homepage.workspace = true
 
 [dependencies]
-<<<<<<< HEAD
 async-trait.workspace = true
+log.workspace = true
 martin-tile-utils.workspace = true
 serde.workspace = true
 serde_with.workspace = true
-=======
-log.workspace = true
-serde.workspace = true
 subst.workspace = true
->>>>>>> cb53921b
 
 [lints]
 workspace = true