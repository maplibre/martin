--- conflicted
+++ resolved
@@ -1,11 +1,6 @@
-<<<<<<< HEAD
 import { Suspense, useCallback, useEffect } from 'react';
 import { AnalyticsSection } from '@/components/analytics-section';
 import { DashboardContent } from '@/components/dashboard-content';
-=======
-import { useCallback, useEffect } from 'react';
-import { AnalyticsSection } from '@/components/analytics-section';
->>>>>>> cb10f092
 import { useAsyncOperation } from '@/hooks/use-async-operation';
 import { buildMartinUrl } from '@/lib/api';
 import {
@@ -17,29 +12,15 @@
 import type { AnalyticsData } from '@/lib/types';
 
 const fetchAnalytics = async (): Promise<AnalyticsData> => {
-<<<<<<< HEAD
-  const res = await fetch(buildMartinUrl('/_/metrics'), {
-    headers: {
-      'Accept-Encoding': 'identity',
-    },
-  });
-=======
   const res = await fetch(buildMartinUrl('/_/metrics'));
->>>>>>> cb10f092
   if (!res.ok) {
     throw new Error(`Failed to fetch analytics: ${res.statusText}`);
   }
   const text = await res.text();
   const { sum, count, histograms } = parseCompletePrometheusMetrics(text);
-<<<<<<< HEAD
-  const groupResults = aggregateEndpointGroups(sum, count, ENDPOINT_GROUPS);
-
-  // Aggregate histogram data by endpoint groups
-=======
 
   // We want to merge some URLs, such as the many sprite URLs
   const groupResults = aggregateEndpointGroups(sum, count, ENDPOINT_GROUPS);
->>>>>>> cb10f092
   const groupHistograms = aggregateHistogramGroups(histograms, ENDPOINT_GROUPS);
 
   return {
@@ -71,19 +52,9 @@
 }
 
 export default function MartinTileserverDashboard() {
-<<<<<<< HEAD
-  const handleAnalyticsError = useCallback((error: Error) => {
-    console.error('Analytics fetch failed:', error);
-  }, []);
-
-  // Analytics operation
-  const analyticsOperation = useAsyncOperation<AnalyticsData>(fetchAnalytics, {
-    onError: handleAnalyticsError,
-=======
   // Analytics operation
   const analyticsOperation = useAsyncOperation<AnalyticsData>(fetchAnalytics, {
     onError: (error: Error) => console.error('Analytics fetch failed:', error),
->>>>>>> cb10f092
     showErrorToast: false,
   });
 
@@ -108,13 +79,9 @@
         isLoading={analyticsOperation.isLoading}
       />
 
-<<<<<<< HEAD
       <Suspense fallback={<DashboardLoading />}>
         <DashboardContent />
       </Suspense>
-=======
-      <DashboardLoading />
->>>>>>> cb10f092
     </div>
   );
 }