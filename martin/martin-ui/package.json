--- conflicted
+++ resolved
@@ -24,11 +24,7 @@
     "tailwindcss-animate": "1.0.7"
   },
   "devDependencies": {
-<<<<<<< HEAD
-    "@biomejs/biome": "2.1.1",
-=======
     "@biomejs/biome": "2.1.2",
->>>>>>> 9fae8f77
     "@swc/core": "1.12.9",
     "@swc/jest": "0.2.38",
     "@testing-library/jest-dom": "6.6.3",
