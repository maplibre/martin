--- conflicted
+++ resolved
@@ -24,8 +24,7 @@
     "tailwindcss-animate": "1.0.7"
   },
   "devDependencies": {
-<<<<<<< HEAD
-    "@biomejs/biome": "2.1.1",
+    "@biomejs/biome": "2.1.2",
     "@swc/core": "1.12.9",
     "@swc/jest": "0.2.38",
     "@testing-library/jest-dom": "6.6.3",
@@ -46,18 +45,6 @@
     "ts-node": "10.9.2",
     "typescript": "5.8.3",
     "vite": "7.0.2"
-=======
-    "@biomejs/biome": "^2.1.2",
-    "@types/react": "^19.1.6",
-    "@types/react-dom": "^19.1.5",
-    "@vitejs/plugin-react": "^4.5.0",
-    "typescript": "^5.8.3",
-    "vite": "^5.4.19"
-  },
-  "engines": {
-    "node": ">=18.20.3",
-    "npm": ">=10.7.0"
->>>>>>> 670c5bb4
   },
   "name": "martin-ui",
   "packageManager": "pnpm@9.7.0+sha512.dc09430156b427f5ecfc79888899e1c39d2d690f004be70e05230b72cb173d96839587545d09429b55ac3c429c801b4dc3c0e002f653830a420fa2dd4e3cf9cf",
