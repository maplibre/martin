--- conflicted
+++ resolved
@@ -12,22 +12,6 @@
   "dependencies": {
     "react": "^19.1.0",
     "react-dom": "^19.1.0",
-<<<<<<< HEAD
-    "styled-components": "^6.1.17"
-  },
-  "devDependencies": {
-    "@types/react": "^19.1.1",
-    "@types/react-dom": "^19.1.2",
-    "typescript-eslint": "^8.29.1",
-    "@vitejs/plugin-react": "^4.3.4",
-    "eslint": "^9.24.0",
-    "eslint-plugin-react": "^7.37.5",
-    "eslint-plugin-react-hooks": "^5.2.0",
-    "eslint-plugin-react-refresh": "^0.4.19",
-    "typescript": "^5.8.3",
-    "globals": "^16.0.0",
-    "vite": "^6.2.6"
-=======
     "styled-components": "^6.1.18"
   },
   "devDependencies": {
@@ -36,12 +20,12 @@
     "@typescript-eslint/eslint-plugin": "^8.33.0",
     "@typescript-eslint/parser": "^8.33.0",
     "@vitejs/plugin-react": "^4.5.0",
-    "eslint": "^8.57.1",
+    "eslint": "^9.24.0",
     "eslint-plugin-react-hooks": "^5.2.0",
     "eslint-plugin-react-refresh": "^0.4.20",
     "typescript": "^5.8.3",
-    "vite": "^5.4.19"
->>>>>>> 084c917b
+    "globals": "^16.0.0",
+    "vite": "^6.2.6"
   },
   "engines": {
     "node": ">=18.20.3",
