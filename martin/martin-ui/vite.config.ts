--- conflicted
+++ resolved
@@ -1,40 +1,31 @@
-<<<<<<< HEAD
-import path from "node:path";
-import react from "@vitejs/plugin-react";
-import { defineConfig } from "vite";
-=======
+import path from 'node:path';
 import react from '@vitejs/plugin-react';
 import { defineConfig } from 'vite';
->>>>>>> 70d3224f
 
 // https://vitejs.dev/config/
 export default defineConfig({
   build: {
-<<<<<<< HEAD
-    outDir: "dist",
+    // assets can also be the name of a tile source
+    // so we use /_/assets to avoid conflicts
+    assetsDir: '_/assets',
+    outDir: 'dist',
     rollupOptions: {
       output: {
         manualChunks: {
-          maplibre: ["maplibre-gl", "@vis.gl/react-maplibre", "@maplibre/maplibre-gl-inspect"],
+          maplibre: ['maplibre-gl', '@vis.gl/react-maplibre', '@maplibre/maplibre-gl-inspect'],
         },
       },
     },
     sourcemap: true,
   },
-  envPrefix: "VITE_",
+  envPrefix: 'VITE_',
   plugins: [react()],
   resolve: {
     alias: {
-      "@": path.resolve(__dirname, "./src"),
+      '@': path.resolve(__dirname, './src'),
     },
   },
   server: {
     port: 3001,
-=======
-    // assets can also be the name of a tile source
-    // so we use /_/assets to avoid conflicts
-    assetsDir: '_/assets',
->>>>>>> 70d3224f
   },
-  plugins: [react()],
 });