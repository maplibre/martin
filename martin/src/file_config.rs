--- conflicted
+++ resolved
@@ -8,23 +8,12 @@
 use serde::{Deserialize, Serialize};
 use url::Url;
 
-<<<<<<< HEAD
-use crate::OptOneMany::{Many, One};
-=======
->>>>>>> 637cef87
 use crate::config::UnrecognizedKeys;
 use crate::file_config::FileError::{
     InvalidFilePath, InvalidSourceFilePath, InvalidSourceUrl, IoError,
 };
-<<<<<<< HEAD
-use crate::source::TileInfoSources;
 use crate::utils::{IdResolver, OptMainCache, OptOneMany};
-use crate::{MartinError, MartinResult, TileInfoSource};
-=======
-use crate::source::{TileInfoSource, TileInfoSources};
-use crate::utils::{IdResolver, OptMainCache};
-use crate::{MartinError, MartinResult};
->>>>>>> 637cef87
+use crate::{MartinError, MartinResult, TileInfoSource, TileInfoSources};
 
 pub type FileResult<T> = Result<T, FileError>;
 
@@ -51,15 +40,7 @@
         Ok(())
     }
 
-<<<<<<< HEAD
-    #[must_use]
-    fn is_default(&self) -> bool {
-        true
-    }
-
     /// Iterates over all unrecognized (present, but not expected) keys in the configuration
-=======
->>>>>>> 637cef87
     fn get_unrecognized_keys(&self) -> UnrecognizedKeys;
 }
 
@@ -168,15 +149,6 @@
 
     pub fn finalize(&self, prefix: &str) -> UnrecognizedKeys {
         if let Self::Config(cfg) = self {
-<<<<<<< HEAD
-            return cfg
-                .get_unrecognized_keys()
-                .iter()
-                .map(|k| format!("{prefix}{k}"))
-                .collect::<UnrecognizedKeys>();
-        }
-        UnrecognizedKeys::new()
-=======
             cfg.get_unrecognized_keys()
                 .iter()
                 .map(|k| format!("{prefix}{k}"))
@@ -184,7 +156,6 @@
         } else {
             UnrecognizedKeys::new()
         }
->>>>>>> 637cef87
     }
 }
 
@@ -204,14 +175,7 @@
 impl<T: ConfigExtras> FileConfig<T> {
     #[must_use]
     pub fn is_empty(&self) -> bool {
-<<<<<<< HEAD
-        self.paths.is_none()
-            && self.sources.is_none()
-            && self.get_unrecognized_keys().is_empty()
-            && self.custom.is_default()
-=======
         self.paths.is_none() && self.sources.is_none() && self.get_unrecognized_keys().is_empty()
->>>>>>> 637cef87
     }
 
     pub fn get_unrecognized_keys(&self) -> UnrecognizedKeys {
