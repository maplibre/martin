use std::collections::HashMap;
use std::fmt::Debug;
use std::fs::File;
use std::path::{Path, PathBuf};
use std::vec;

<<<<<<< HEAD
use std::io::BufWriter;
use tiff::decoder::{ChunkType, Decoder, DecodingResult};
=======
use async_trait::async_trait;
use log::warn;
use martin_tile_utils::{Format, TileCoord, TileInfo};
use tiff::decoder::{ChunkType, Decoder};
>>>>>>> 00c62960
use tiff::tags::Tag::{self, GdalNodata};
use tracing::warn;

use async_trait::async_trait;
use martin_tile_utils::{Format, TileCoord, TileInfo};
use tilejson::{TileJSON, tilejson};

use super::CogError;
use super::image::Image;
use super::model::ModelInfo;
use crate::file_config::{FileError, FileResult};
use crate::{MartinResult, Source, TileData, UrlQuery};

#[derive(Clone, Debug)]
pub struct CogSource {
    id: String,
    path: PathBuf,
    min_zoom: u8,
    max_zoom: u8,
    _model: ModelInfo,
    // The geo coords of pixel(0, 0, 0) ordering in [x, y, z]
    _origin: [f64; 3],
    // [minx, miny, maxx, maxy] in its model space coordinate system
    _extent: [f64; 4],
    images: HashMap<u8, Image>,
    nodata: Option<f64>,
    tilejson: TileJSON,
    tileinfo: TileInfo,
}

impl CogSource {
    #[expect(clippy::cast_possible_truncation)]
    pub fn new(id: String, path: PathBuf) -> FileResult<Self> {
        let tileinfo = TileInfo::new(Format::Png, martin_tile_utils::Encoding::Uncompressed);
        let tif_file =
            File::open(&path).map_err(|e: std::io::Error| FileError::IoError(e, path.clone()))?;
        let mut decoder = Decoder::new(tif_file)
            .map_err(|e| CogError::InvalidTiffFile(e, path.clone()))?
            .with_limits(tiff::decoder::Limits::unlimited());
        let model = ModelInfo::decode(&mut decoder, &path);
        verify_requirements(&mut decoder, &model, &path.clone())?;
        let nodata: Option<f64> = if let Ok(no_data) = decoder.get_tag_ascii_string(GdalNodata) {
            no_data.parse().ok()
        } else {
            None
        };
        let origin = get_origin(
            model.tie_points.as_deref(),
            model.transformation.as_deref(),
            &path,
        )?;
        let (full_width_pixel, full_length_pixel) = dimensions_in_pixel(&mut decoder, &path, 0)?;
        let (full_width, full_length) = dimensions_in_model(
            &mut decoder,
            &path,
            0,
            model.pixel_scale.as_deref(),
            model.transformation.as_deref(),
        )?;
        let extent = get_extent(
            &origin,
            model.transformation.as_deref(),
            (full_width_pixel, full_length_pixel),
            (full_width, full_length),
        );

        let mut images = vec![];
        let mut ifd_index = 0;

        loop {
            let is_image = decoder
                .get_tag_u32(Tag::NewSubfileType)
                .map_or_else(|_| true, |v| v & 4 != 4); // see https://www.verypdf.com/document/tiff6/pg_0036.htm
            if is_image {
                // TODO: We should not ignore mask in the next PRs
                images.push(get_image(&mut decoder, &path, ifd_index)?);
            } else {
                warn!(
                    "A subfile of {} is ignored in the tiff file as Martin currently does not support mask subfile in tiff. IFD={ifd_index}",
                    path.display(),
                );
            }

            ifd_index += 1;

            let next_res = decoder.seek_to_image(ifd_index);
            if next_res.is_err() {
                // TODO: add warn!() here
                break;
            }
        }
        let min_zoom = 0;
        let max_zoom = (images.len() - 1) as u8;
        let images: HashMap<u8, Image> = images
            .into_iter()
            .enumerate()
            .map(|(idx, image)| {
                let zoom = max_zoom.saturating_sub(idx as u8);
                (zoom, image)
            })
            .collect();
        let tilejson = tilejson! {
            tiles: vec![],
            minzoom: min_zoom,
            maxzoom: max_zoom
        };
        Ok(CogSource {
            id,
            path,
            min_zoom,
            max_zoom,
            // FIXME: these are not yet used
            _model: model,
            _origin: origin,
            _extent: extent,
            images,
            nodata,
            tilejson,
            tileinfo,
        })
    }

    pub fn get_tile(&self, xyz: TileCoord) -> MartinResult<TileData> {
        if xyz.z < self.min_zoom || xyz.z > self.max_zoom {
            return Ok(Vec::new());
        }
        let tif_file =
            File::open(&self.path).map_err(|e| FileError::IoError(e, self.path.clone()))?;
        let mut decoder =
            Decoder::new(tif_file).map_err(|e| CogError::InvalidTiffFile(e, self.path.clone()))?;
        decoder = decoder.with_limits(tiff::decoder::Limits::unlimited());

        let image = self.images.get(&(xyz.z)).ok_or_else(|| {
            CogError::ZoomOutOfRange(xyz.z, self.path.clone(), self.min_zoom, self.max_zoom)
        })?;

        let bytes = image.get_tile(&mut decoder, xyz, self.nodata, &self.path)?;
        Ok(bytes)
    }
}

#[async_trait]
impl Source for CogSource {
    fn get_id(&self) -> &str {
        &self.id
    }

    fn get_tilejson(&self) -> &TileJSON {
        &self.tilejson
    }

    fn get_tile_info(&self) -> TileInfo {
        self.tileinfo
    }

    fn clone_source(&self) -> Box<dyn Source> {
        Box::new(self.clone())
    }

    async fn get_tile(
        &self,
        xyz: TileCoord,
        _url_query: Option<&UrlQuery>,
    ) -> MartinResult<TileData> {
        Ok(self.get_tile(xyz)?)
    }
}

fn verify_requirements(
    decoder: &mut Decoder<File>,
    model: &ModelInfo,
    path: &Path,
) -> Result<(), CogError> {
    let chunk_type = decoder.get_chunk_type();
    // see requirement 2 in https://docs.ogc.org/is/21-026/21-026.html#_tiles
    if chunk_type != ChunkType::Tile {
        Err(CogError::NotSupportedChunkType(path.to_path_buf()))?;
    }

    // see https://docs.ogc.org/is/21-026/21-026.html#_planar_configuration_considerations and https://www.verypdf.com/document/tiff6/pg_0038.htm
    // we might support planar configuration 2 in the future
    decoder
        .get_tag_unsigned(Tag::PlanarConfiguration)
        .map_err(|e| {
            CogError::TagsNotFound(
                e,
                vec![Tag::PlanarConfiguration.to_u16()],
                0,
                path.to_path_buf(),
            )
        })
        .and_then(|config| {
            if config == 1 {
                Ok(())
            } else {
                Err(CogError::PlanarConfigurationNotSupported(
                    path.to_path_buf(),
                    0,
                    config,
                ))
            }
        })?;

    let color_type = decoder
        .colortype()
        .map_err(|e| CogError::InvalidTiffFile(e, path.to_path_buf()))?;

    if !matches!(
        color_type,
        tiff::ColorType::RGB(8) | tiff::ColorType::RGBA(8)
    ) {
        Err(CogError::NotSupportedColorTypeAndBitDepth(
            color_type,
            path.to_path_buf(),
        ))?;
    }

    match (&model.pixel_scale, &model.tie_points, &model.transformation) {
        (Some(pixel_scale), Some(tie_points), _)
             =>
        {
            if pixel_scale.len() != 3 {
                Err(CogError::InvalidGeoInformation(path.to_path_buf(), "The count of pixel scale should be 3".to_string()))
            }
            else if (pixel_scale[0].abs() - pixel_scale[1].abs()).abs() > 0.01{
                Err(CogError::NonSquaredImage(path.to_path_buf(), pixel_scale[0], pixel_scale[1]))
            }
            else if tie_points.len() % 6 != 0 {
                Err(CogError::InvalidGeoInformation(path.to_path_buf(), "The count of tie points should be a multiple of 6".to_string()))
            }else{
                Ok(())
            }
       }
        (_, _, Some(matrix))
        => {
            if matrix.len() == 16 {
                Ok(())
            } else {
                Err(CogError::InvalidGeoInformation(path.to_path_buf(), "The length of matrix should be 16".to_string()))
            }
        },
            _ => Err(CogError::InvalidGeoInformation(path.to_path_buf(), "Either a valid transformation (tag 34264) or both pixel scale (tag 33550) and tie points (tag 33922) must be provided".to_string())),
    }?;

    Ok(())
}

fn get_image(
    decoder: &mut Decoder<File>,
    path: &Path,
    ifd_index: usize,
) -> Result<Image, FileError> {
    let (tile_width, tile_height) = (decoder.chunk_dimensions().0, decoder.chunk_dimensions().1);
    let (image_width, image_length) = dimensions_in_pixel(decoder, path, ifd_index)?;
    let tiles_across = image_width.div_ceil(tile_width);
    let tiles_down = image_length.div_ceil(tile_height);

    Ok(Image::new(ifd_index, tiles_across, tiles_down))
}

/// Gets image pixel dimensions from TIFF decoder
fn dimensions_in_pixel(
    decoder: &mut Decoder<File>,
    path: &Path,
    ifd_index: usize,
) -> Result<(u32, u32), FileError> {
    let (image_width, image_length) = decoder.dimensions().map_err(|e| {
        CogError::TagsNotFound(
            e,
            vec![Tag::ImageWidth.to_u16(), Tag::ImageLength.to_u16()],
            ifd_index,
            path.to_path_buf(),
        )
    })?;

    Ok((image_width, image_length))
}

/// Converts pixel dimensions to model space dimensions using resolution values
fn dimensions_in_model(
    decoder: &mut Decoder<File>,
    path: &Path,
    ifd_index: usize,
    pixel_scale: Option<&[f64]>,
    transformation: Option<&[f64]>,
) -> Result<(f64, f64), FileError> {
    let (image_width_pixel, image_length_pixel) = dimensions_in_pixel(decoder, path, ifd_index)?;

    let full_resolution =
        get_full_resolution(pixel_scale, transformation, path).map_err(FileError::from)?;

    let width_in_model = f64::from(image_width_pixel) * full_resolution[0].abs();
    let length_in_model = f64::from(image_length_pixel) * full_resolution[1].abs();

    Ok((width_in_model, length_in_model))
}

fn get_origin(
    tie_points: Option<&[f64]>,
    transformation: Option<&[f64]>,
    path: &Path,
) -> Result<[f64; 3], CogError> {
    // From geotiff spec: "This matrix tag should not be used if the ModelTiepointTag and the ModelPixelScaleTag are already defined"
    // See more in https://docs.ogc.org/is/19-008r4/19-008r4.html#_geotiff_tags_for_coordinate_transformations
    match (tie_points, transformation) {
        // From geotiff spec: "If possible, the first tiepoint placed in this tag shall be the one establishing the location of the point (0,0) in raster space"
        (Some(points), _) if points.len() >= 6 => Ok([points[3], points[4], points[5]]),

        // coords =     matrix  * coords
        // |- -|     |-       -|  |- -|
        // | X |     | a b c d |  | I |
        // | | |     |         |  |   |
        // | Y |     | e f g h |  | J |
        // |   |  =  |         |  |   |
        // | Z |     | i j k l |  | K |
        // | | |     |         |  |   |
        // | 1 |     | m n o p |  | 1 |
        // |- -|     |-       -|  |- -|

        // The (I,J,K) of origin is (0,0,0), so:
        //
        //    x = I*a + J*b + K*c + 1*d => d => matrix[3]
        //    y = I*e + J*f + k*g + 1*h => h => matrix[7]
        //    z = I*i + J*j + K*k + 1*l => l => matrix[11]
        (_, Some(matrix)) if matrix.len() >= 12 => Ok([matrix[3], matrix[7], matrix[11]]),
        _ => Err(CogError::GetOriginFailed(path.to_path_buf())),
    }
}

fn get_full_resolution(
    pixel_scale: Option<&[f64]>,
    transformation: Option<&[f64]>,
    path: &Path,
) -> Result<[f64; 2], CogError> {
    match (pixel_scale, transformation) {
        // ModelPixelScaleTag = (ScaleX, ScaleY, ScaleZ)
        (Some(scale), _) => Ok([scale[0], scale[1]]),
        // here we adopted the 2-d matrix form based on the geotiff spec, the z-axis is dropped intentionally, see https://docs.ogc.org/is/19-008r4/19-008r4.html#_geotiff_tags_for_coordinate_transformations
        // It looks like this:
        /*
           |- -|   |-       -| |- -|
           | X |   | a b 0 d | | I |
           | | |   |         | |   |
           | Y |   | e f 0 h | | J |
           |   | = |         | |   |
           | Z |   | 0 0 0 0 | | K |
           | | |   |         | |   |
           | 1 |   | 0 0 0 1 | | 1 |
           |- -|   |-       -| |- -|
        */
        (_, Some(matrix)) => {
            let mut x_res = (matrix[0] * matrix[0] + matrix[4] * matrix[4]).sqrt();
            x_res = x_res.copysign(matrix[0]);
            let mut y_res = (matrix[1] * matrix[1] + matrix[5] * matrix[5]).sqrt();
            // A positive y_res indicates that model space Y coordinates decrease as raster space J indices increase. This is the standard vertical relationship between raster space and model space
            y_res = y_res.copysign(-matrix[5]);
            Ok([x_res, y_res]) // drop the z scale directly as we don't use it
        }
        (None, None) => Err(CogError::GetFullResolutionFailed(path.to_path_buf())),
    }
}

fn raster2model(i: u32, j: u32, matrix: &[f64]) -> (f64, f64) {
    let i = f64::from(i);
    let j = f64::from(j);
    let x = matrix[3] + (matrix[0] * i) + (matrix[1] * j);
    let y = matrix[7] + (matrix[4] * i) + (matrix[5] * j);
    (x, y)
}

/// Computes the bounding box (`[min_x, min_y, max_x, max_y]`) based on the transformation matrix, origin, width, and height.
fn get_extent(
    origin: &[f64; 3],
    transformation: Option<&[f64]>,
    (full_width_pixel, full_height_pixel): (u32, u32),
    (full_width, full_height): (f64, f64),
) -> [f64; 4] {
    if let Some(matrix) = transformation {
        let corner_pixels = [
            (0, 0),                                // Top-left
            (0, full_height_pixel),                // Bottom-left
            (full_width_pixel, 0),                 // Top-right
            (full_width_pixel, full_height_pixel), // Bottom-right
        ];

        // Transform the first corner to initialize min/max values
        let (mut min_x, mut min_y) = raster2model(corner_pixels[0].0, corner_pixels[0].1, matrix);
        let mut max_x = min_x;
        let mut max_y = min_y;

        // Iterate over the rest of the corners
        for &(i, j) in corner_pixels.iter().skip(1) {
            let (x, y) = raster2model(i, j, matrix);
            min_x = min_x.min(x);
            min_y = min_y.min(y);
            max_x = max_x.max(x);
            max_y = max_y.max(y);
        }
        return [min_x, min_y, max_x, max_y];
    }
    let [x1, y1, _] = origin;
    let x2 = x1 + full_width;
    let y2 = y1 - full_height;

    [x1.min(x2), y1.min(y2), x1.max(x2), y1.max(y2)]
}

#[cfg(test)]
mod tests {
    use std::fs::File;
    use std::path::PathBuf;

    use insta::assert_yaml_snapshot;
    use rstest::rstest;
    use tiff::decoder::Decoder;

    use crate::cog::model::ModelInfo;

    #[test]
    fn can_get_model_info() {
        let path = PathBuf::from("../tests/fixtures/cog/rgb_u8.tif");
        let tif_file = File::open(&path).unwrap();
        let mut decoder = Decoder::new(tif_file).unwrap();
        let model = ModelInfo::decode(&mut decoder, &path);

        assert_yaml_snapshot!(model.pixel_scale, @r"
        - 10
        - 10
        - 0
        ");
        assert_yaml_snapshot!(model.tie_points, @r"
        - 0
        - 0
        - 0
        - 1620750.2508
        - 4277012.7153
        - 0
        ");
        assert_yaml_snapshot!(model.transformation, @"~");
    }

    #[rstest]
    #[case(
        Some(vec![0.0, 0.0, 0.0, 1_620_750.250_8, 4_277_012.715_3, 0.0]),None,
        Some([1_620_750.250_8, 4_277_012.715_3, 0.0])
    )]
    #[case(
        None,Some(vec![
            0.0, 100.0, 0.0, 400_000.0, 100.0, 0.0, 0.0, 500_000.0, 0.0, 0.0, 0.0, 0.0, 0.0, 0.0,
            0.0, 1.0,
        ]),
        Some([400_000.0, 500_000.0, 0.0])
    )]
    #[case(None, None, None)]
    fn can_get_origin(
        #[case] tie_point: Option<Vec<f64>>,
        #[case] matrix: Option<Vec<f64>>,
        #[case] expected: Option<[f64; 3]>,
    ) {
        use approx::assert_abs_diff_eq;

        let origin = super::get_origin(
            tie_point.as_deref(),
            matrix.as_deref(),
            &PathBuf::from("not_exist.tif"),
        )
        .ok();
        match (origin, expected) {
            (Some(o), Some(e)) => {
                assert_abs_diff_eq!(o[0], e[0]);
                assert_abs_diff_eq!(o[1], e[1]);
                assert_abs_diff_eq!(o[2], e[2]);
            }
            (None, None) => {
                // Both are None, which is expected
            }
            _ => {
                panic!("Origin {origin:?} does not match expected {expected:?}");
            }
        }
    }

    #[rstest]
    #[case(
        None,Some(vec![10.0, 10.0,0.0]),Some(vec![0.0, 0.0, 0.0, 1_620_750.250_8, 4_277_012.715_3, 0.0]),(512,512),
        [1_620_750.250_8, 4_271_892.715_3, 1_625_870.250_8, 4_277_012.715_3]
    )]
    #[case(
        Some(vec![
            10.0,0.0,0.0,1_620_750.250_8,
            0.0,-10.0,0.0,4_277_012.715_3,
            0.0,0.0,0.0,0.0,
            0.0,0.0,0.0,1.0
        ]),None,None,(512,512),
        [1_620_750.250_8, 4_271_892.715_3, 1_625_870.250_8, 4_277_012.715_3]
    )]
    #[case(
        Some(vec![
            0.010_005_529_647_693, 0.0, 0.0, -7.583_906_932_854_38,
            0.0, -0.009_986_188_755_447_6, 0.0, 38.750_354_738_325_9,
            0.0, 0.0, 0.0, 0.0,
            0.0, 0.0, 0.0, 1.0
        ]), None, None, (598, 279),
        [-7.583_906_9, 35.964_208_1, -1.600_600_2, 38.750_354_7]
    )]
    fn can_get_extent(
        #[case] matrix: Option<Vec<f64>>,
        #[case] pixel_scale: Option<Vec<f64>>,
        #[case] tie_point: Option<Vec<f64>>,
        #[case] (full_width_pixel, full_length_pixel): (u32, u32),
        #[case] expected_extent: [f64; 4],
    ) {
        use approx::assert_abs_diff_eq;

        use crate::cog::source::{get_extent, get_full_resolution, get_origin};

        let origin = get_origin(
            tie_point.as_deref(),
            matrix.as_deref(),
            &PathBuf::from("not_exist.tif"),
        )
        .unwrap();
        let full_resolution = get_full_resolution(
            pixel_scale.as_deref(),
            matrix.as_deref(),
            &PathBuf::from("not_exist.tif"),
        )
        .unwrap();

        let full_width = full_resolution[0] * f64::from(full_width_pixel);
        let full_length = full_resolution[1] * f64::from(full_length_pixel);

        let extent = get_extent(
            &origin,
            matrix.as_deref(),
            (full_width_pixel, full_length_pixel),
            (full_width, full_length),
        );

        assert_abs_diff_eq!(extent[0], expected_extent[0], epsilon = 0.00001);
        assert_abs_diff_eq!(extent[1], expected_extent[1], epsilon = 0.00001);
        assert_abs_diff_eq!(extent[2], expected_extent[2], epsilon = 0.00001);
        assert_abs_diff_eq!(extent[3], expected_extent[3], epsilon = 0.00001);
    }

    #[rstest]
    #[case(
        None,Some(vec![118.450_587_6, 118.450_587_6, 0.0]), [118.450_587_6, 118.450_587_6]
    )]
    #[case(
        None,Some(vec![100.00, -100.0]), [100.0, -100.0]
    )]
    #[
        case(
            Some(vec![
                0.010_005_529_647_693_3, 0.0, 0.0, -7.583_906_932_854_38, 0.0, -0.009_986_188_755_447_63, 0.0, 38.750_354_738_325_9, 0.0, 0.0, 0.0, 0.0, 0.0, 0.0, 0.0, 1.0]),
            None, [0.010_005_529_647_693, 0.009_986_188_755_448])
    ]
    fn can_get_full_resolution(
        #[case] matrix: Option<Vec<f64>>,
        #[case] pixel_scale: Option<Vec<f64>>,
        #[case] expected: [f64; 2],
    ) {
        use approx::assert_abs_diff_eq;

        use crate::cog::source::get_full_resolution;

        let full_resolution = get_full_resolution(
            pixel_scale.as_deref(),
            matrix.as_deref(),
            &PathBuf::from("not_exist.tif"),
        )
        .unwrap();
        assert_abs_diff_eq!(full_resolution[0], expected[0], epsilon = 0.00001);
        assert_abs_diff_eq!(full_resolution[1], expected[1], epsilon = 0.00001);
    }
}<|MERGE_RESOLUTION|>--- conflicted
+++ resolved
@@ -2,25 +2,16 @@
 use std::fmt::Debug;
 use std::fs::File;
 use std::path::{Path, PathBuf};
-use std::vec;
-
-<<<<<<< HEAD
-use std::io::BufWriter;
-use tiff::decoder::{ChunkType, Decoder, DecodingResult};
-=======
 use async_trait::async_trait;
-use log::warn;
+use tracing::warn;
 use martin_tile_utils::{Format, TileCoord, TileInfo};
 use tiff::decoder::{ChunkType, Decoder};
->>>>>>> 00c62960
 use tiff::tags::Tag::{self, GdalNodata};
 use tracing::warn;
 
 use async_trait::async_trait;
 use martin_tile_utils::{Format, TileCoord, TileInfo};
 use tilejson::{TileJSON, tilejson};
-
-use super::CogError;
 use super::image::Image;
 use super::model::ModelInfo;
 use crate::file_config::{FileError, FileResult};
@@ -143,8 +134,6 @@
             File::open(&self.path).map_err(|e| FileError::IoError(e, self.path.clone()))?;
         let mut decoder =
             Decoder::new(tif_file).map_err(|e| CogError::InvalidTiffFile(e, self.path.clone()))?;
-        decoder = decoder.with_limits(tiff::decoder::Limits::unlimited());
-
         let image = self.images.get(&(xyz.z)).ok_or_else(|| {
             CogError::ZoomOutOfRange(xyz.z, self.path.clone(), self.min_zoom, self.max_zoom)
         })?;
@@ -179,8 +168,6 @@
     ) -> MartinResult<TileData> {
         Ok(self.get_tile(xyz)?)
     }
-}
-
 fn verify_requirements(
     decoder: &mut Decoder<File>,
     model: &ModelInfo,
@@ -227,8 +214,6 @@
         Err(CogError::NotSupportedColorTypeAndBitDepth(
             color_type,
             path.to_path_buf(),
-        ))?;
-    }
 
     match (&model.pixel_scale, &model.tie_points, &model.transformation) {
         (Some(pixel_scale), Some(tie_points), _)
@@ -289,8 +274,6 @@
     })?;
 
     Ok((image_width, image_length))
-}
-
 /// Converts pixel dimensions to model space dimensions using resolution values
 fn dimensions_in_model(
     decoder: &mut Decoder<File>,
