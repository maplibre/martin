--- conflicted
+++ resolved
@@ -12,18 +12,14 @@
 use martin_tile_utils::{Format, TileCoord, TileInfo};
 use regex::Regex;
 use serde::Serialize;
+use tiff::TiffResult;
 use tiff::decoder::{ChunkType, Decoder, DecodingResult};
 use tiff::tags::Tag::{self, GdalNodata};
-<<<<<<< HEAD
-use tiff::TiffResult;
-use tilejson::{tilejson, TileJSON};
-=======
 use tilejson::{TileJSON, tilejson};
->>>>>>> 51e8c665
 
 use super::CogError;
 use crate::file_config::{FileError, FileResult};
-use crate::{utils, MartinResult, Source, TileData, UrlQuery};
+use crate::{MartinResult, Source, TileData, UrlQuery, utils};
 
 // about the model space of tiff image.
 // pixel scale, tie points and transformations
@@ -524,7 +520,6 @@
             color_type,
             path.to_path_buf(),
         ))?;
-<<<<<<< HEAD
     };
 
     match model_info {
@@ -551,9 +546,6 @@
             _ => Err(CogError::InvalidGeoInformation(path.to_path_buf(), "The model information is not found, either transformation (tag number 34264) or pixel scale(tag number 33550) && tie points(33922) should be inside ".to_string())),
     }?;
 
-=======
-    }
->>>>>>> 51e8c665
     Ok(())
 }
 
@@ -931,7 +923,7 @@
 
 #[cfg(test)]
 mod tests {
-    use insta::{assert_yaml_snapshot, Settings};
+    use insta::{Settings, assert_yaml_snapshot};
     use martin_tile_utils::TileCoord;
     use rstest::rstest;
     use std::{fs::File, path::PathBuf};
