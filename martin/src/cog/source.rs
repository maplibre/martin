use std::collections::HashMap;
use std::fmt::Debug;
use std::fs::File;
use std::io::BufWriter;
use std::path::{Path, PathBuf};
use std::vec;

use async_trait::async_trait;
use log::warn;
<<<<<<< HEAD
use serde::Serialize;
use std::io::BufWriter;
=======
use martin_tile_utils::{Format, TileCoord, TileInfo};
>>>>>>> 48ff2c12
use tiff::decoder::{ChunkType, Decoder, DecodingResult};
use tiff::tags::Tag::{self, GdalNodata};
use tilejson::{tilejson, TileJSON};

use super::CogError;
use crate::file_config::{FileError, FileResult};
use crate::{MartinResult, Source, TileData, UrlQuery};

// about the model space of tiff image.
// pixel scale, tie points and transformations
// todo use struct instead of tuple maybe
type ModelInfo = (Option<Vec<f64>>, Option<Vec<f64>>, Option<Vec<f64>>);

#[derive(Clone, Debug, Serialize)]
struct Meta {
    min_zoom: u8,
    max_zoom: u8,
    origin: [f64; 3],
    extent: [f64; 4],
    zoom_and_resolutions: HashMap<u8, [f64; 3]>,
    zoom_and_ifd: HashMap<u8, usize>,
    zoom_and_tile_across_down: HashMap<u8, (u32, u32)>,
    nodata: Option<f64>,
    tile_size: (u32, u32),
}

#[derive(Clone, Debug)]
pub struct CogSource {
    id: String,
    path: PathBuf,
    meta: Meta,
    tilejson: TileJSON,
    tileinfo: TileInfo,
}

impl CogSource {
    pub fn new(id: String, path: PathBuf) -> FileResult<Self> {
        let tileinfo = TileInfo::new(Format::Png, martin_tile_utils::Encoding::Uncompressed);
        let meta = get_meta(&path)?;

        let tilejson: TileJSON = meta_to_tilejson(&meta);

        Ok(CogSource {
            id,
            path,
            meta,
            tilejson,
            tileinfo,
        })
    }
    #[allow(clippy::cast_sign_loss)]
    #[allow(clippy::cast_possible_truncation)]
    #[allow(clippy::too_many_lines)]
    pub fn get_tile(&self, xyz: TileCoord) -> MartinResult<TileData> {
        if xyz.z < self.meta.min_zoom || xyz.z > self.meta.max_zoom {
            return Ok(Vec::new());
        }
        let tif_file =
            File::open(&self.path).map_err(|e| FileError::IoError(e, self.path.clone()))?;
        let mut decoder =
            Decoder::new(tif_file).map_err(|e| CogError::InvalidTiffFile(e, self.path.clone()))?;
        decoder = decoder.with_limits(tiff::decoder::Limits::unlimited());

        let ifd = self.meta.zoom_and_ifd.get(&(xyz.z)).ok_or_else(|| {
            CogError::ZoomOutOfRange(
                xyz.z,
                self.path.clone(),
                self.meta.min_zoom,
                self.meta.max_zoom,
            )
        })?;

        decoder
            .seek_to_image(*ifd)
            .map_err(|e| CogError::IfdSeekFailed(e, *ifd, self.path.clone()))?;

        let (across, down) = self
            .meta
            .zoom_and_tile_across_down
            .get(&(xyz.z))
            .ok_or_else(|| {
                CogError::ZoomOutOfRange(
                    xyz.z,
                    self.path.clone(),
                    self.meta.min_zoom,
                    self.meta.max_zoom,
                )
            })?;
        let tile_idx;
        if let Some(idx) = get_tile_idx(xyz, *across, *down) {
            tile_idx = idx;
        } else {
            return Ok(Vec::new());
        };
        let decode_result = decoder
            .read_chunk(tile_idx)
            .map_err(|e| CogError::ReadChunkFailed(e, tile_idx, *ifd, self.path.clone()))?;
        let color_type = decoder
            .colortype()
            .map_err(|e| CogError::InvalidTiffFile(e, self.path.clone()))?;

        let (tile_width, tile_height) = decoder.chunk_dimensions();
        let (data_width, data_height) = decoder.chunk_data_dimensions(tile_idx);

        //do more research on the not u8 case, is this the right way to do it?
        let png_file_bytes = match (decode_result, color_type) {
            (DecodingResult::U8(vec), tiff::ColorType::RGB(_)) => rgb_to_png(
                vec,
                (tile_width, tile_height),
                (data_width, data_height),
                3,
                self.meta.nodata.map(|v| v as u8),
                &self.path,
            ),
            (DecodingResult::U8(vec), tiff::ColorType::RGBA(_)) => rgb_to_png(
                vec,
                (tile_width, tile_height),
                (data_width, data_height),
                4,
                self.meta.nodata.map(|v| v as u8),
                &self.path,
            ),
            (_, _) => Err(CogError::NotSupportedColorTypeAndBitDepth(
                color_type,
                self.path.clone(),
            )),
            // do others in next PRs, a lot of disscussion would be needed
        }?;
        Ok(png_file_bytes)
    }
}

#[async_trait]
impl Source for CogSource {
    fn get_id(&self) -> &str {
        &self.id
    }

    fn get_tilejson(&self) -> &TileJSON {
        &self.tilejson
    }

    fn get_tile_info(&self) -> TileInfo {
        self.tileinfo
    }

    fn clone_source(&self) -> Box<dyn Source> {
        Box::new(self.clone())
    }

    async fn get_tile(
        &self,
        xyz: TileCoord,
        _url_query: Option<&UrlQuery>,
    ) -> MartinResult<TileData> {
        Ok(self.get_tile(xyz)?)
    }
}

fn get_tile_idx(xyz: TileCoord, across: u32, down: u32) -> Option<u32> {
    if xyz.y >= down || xyz.x >= across {
        return None;
    }

    let tile_idx = xyz.y * across + xyz.x;
    if tile_idx >= across * down {
        return None;
    }
    Some(tile_idx)
}

fn rgb_to_png(
    vec: Vec<u8>,
    (tile_width, tile_height): (u32, u32),
    (data_width, data_height): (u32, u32),
    chunk_components_count: u32,
    nodata: Option<u8>,
    path: &Path,
) -> Result<Vec<u8>, CogError> {
    let is_padded = data_width != tile_width || data_height != tile_height;
    let need_add_alpha = chunk_components_count != 4;

    let pixels = if nodata.is_some() || need_add_alpha || is_padded {
        let mut result_vec = vec![0; (tile_width * tile_height * 4) as usize];
        for row in 0..data_height {
            'outer: for col in 0..data_width {
                let idx_chunk =
                    row * data_width * chunk_components_count + col * chunk_components_count;
                let idx_result = row * tile_width * 4 + col * 4;
                for component_idx in 0..chunk_components_count {
                    if nodata.eq(&Some(vec[(idx_chunk + component_idx) as usize])) {
                        //This pixel is nodata, just make it transparent and skip it then
                        let alpha_idx = (idx_result + 3) as usize;
                        result_vec[alpha_idx] = 0;
                        continue 'outer;
                    }
                    result_vec[(idx_result + component_idx) as usize] =
                        vec[(idx_chunk + component_idx) as usize];
                }
                if need_add_alpha {
                    let alpha_idx = (idx_result + 3) as usize;
                    result_vec[alpha_idx] = 255;
                }
            }
        }
        result_vec
    } else {
        vec
    };
    let mut result_file_buffer = Vec::new();
    {
        let mut encoder = png::Encoder::new(
            BufWriter::new(&mut result_file_buffer),
            tile_width,
            tile_height,
        );
        encoder.set_color(png::ColorType::Rgba);
        encoder.set_depth(png::BitDepth::Eight);
        let mut writer = encoder
            .write_header()
            .map_err(|e| CogError::WritePngHeaderFailed(path.to_path_buf(), e))?;
        writer
            .write_image_data(&pixels)
            .map_err(|e| CogError::WriteToPngFailed(path.to_path_buf(), e))?;
    }
    Ok(result_file_buffer)
}

fn verify_requirments(
    decoder: &mut Decoder<File>,
    model_info: &ModelInfo,
    path: &Path,
) -> Result<(), CogError> {
    let chunk_type = decoder.get_chunk_type();
    // see the requirement 2 in https://docs.ogc.org/is/21-026/21-026.html#_tiles
    if chunk_type != ChunkType::Tile {
        Err(CogError::NotSupportedChunkType(path.to_path_buf()))?;
    }

    // see https://docs.ogc.org/is/21-026/21-026.html#_planar_configuration_considerations and https://www.verypdf.com/document/tiff6/pg_0038.htm
    // we might support planar configuration 2 in the future
    decoder
        .get_tag_unsigned(Tag::PlanarConfiguration)
        .map_err(|e| {
            CogError::TagsNotFound(
                e,
                vec![Tag::PlanarConfiguration.to_u16()],
                0,
                path.to_path_buf(),
            )
        })
        .and_then(|config| {
            if config == 1 {
                Ok(())
            } else {
                Err(CogError::PlanarConfigurationNotSupported(
                    path.to_path_buf(),
                    0,
                    config,
                ))
            }
        })?;

    let color_type = decoder
        .colortype()
        .map_err(|e| CogError::InvalidTiffFile(e, path.to_path_buf()))?;

    if !matches!(
        color_type,
        tiff::ColorType::RGB(8) | tiff::ColorType::RGBA(8)
    ) {
        Err(CogError::NotSupportedColorTypeAndBitDepth(
            color_type,
            path.to_path_buf(),
        ))?;
    };

    match model_info {
        (Some(pixel_scale), Some(tie_points), _)
             =>
        {
            if (pixel_scale[0] + pixel_scale[1]).abs() > 0.01{
                Err(CogError::NonSquaredImage(path.to_path_buf(), pixel_scale[0], pixel_scale[1]))
            }
            else if pixel_scale.len() != 3 || tie_points.len() % 6 != 0 {
                Err(CogError::InvalidGeoInformation(path.to_path_buf(), "The length of pixel scale should be 3, and the length of tie points should be a multiple of 6".to_string()))
            }else{
                Ok(())
            }
       }
        (_, _, Some(matrix))
        => {
            if matrix.len() < 16 {
                Err(CogError::InvalidGeoInformation(path.to_path_buf(), "The length of matrix should be 16".to_string()))
        }else{
                Ok(())
        }
        },
            _ => Err(CogError::InvalidGeoInformation(path.to_path_buf(), "The model information is not found, either transformation (tag number 34264) or pixel scale(tag number 33550) && tie points(33922) should be inside ".to_string())),
    }?;

    Ok(())
}

#[allow(clippy::cast_possible_truncation)]
fn get_meta(path: &PathBuf) -> Result<Meta, FileError> {
    let tif_file = File::open(path).map_err(|e| FileError::IoError(e, path.clone()))?;
    let mut decoder = Decoder::new(tif_file)
        .map_err(|e| CogError::InvalidTiffFile(e, path.clone()))?
        .with_limits(tiff::decoder::Limits::unlimited());

    let model_info = get_model_infos(&mut decoder, path);
    verify_requirments(&mut decoder, &model_info, path)?;
    let tile_size = decoder.chunk_dimensions();
    let nodata: Option<f64> = if let Ok(no_data) = decoder.get_tag_ascii_string(GdalNodata) {
        no_data.parse().ok()
    } else {
        None
    };

    let pixel_scale = model_info.0;
    let tie_points = model_info.1;
    let transformations = model_info.2;

    let origin: [f64; 3] = get_origin(tie_points.as_deref(), transformations.as_deref(), path)?;

    let full_resolution =
        get_full_resolution(pixel_scale.as_deref(), transformations.as_deref(), path)?;
    let (full_width_pixel, full_length_pixel) = decoder.dimensions().map_err(|e| {
        CogError::TagsNotFound(
            e,
            vec![Tag::ImageWidth.to_u16(), Tag::ImageLength.to_u16()],
            0, // we are at ifd 0, the first image, haven't seek to others
            path.clone(),
        )
    })?;

    let full_width = full_resolution[0] * f64::from(full_width_pixel);
    let full_length = full_resolution[1] * f64::from(full_length_pixel);

    let extent = get_extent(
        transformations.as_deref(),
        &origin,
        (full_width_pixel, full_length_pixel),
        (full_width, full_length),
    );
    let mut zoom_and_ifd: HashMap<u8, usize> = HashMap::new();
    let mut zoom_and_tile_across_down: HashMap<u8, (u32, u32)> = HashMap::new();

    let mut resolutions: HashMap<u8, [f64; 3]> = HashMap::new();

    let images_ifd = get_images_ifd(&mut decoder, path);
    for (idx, image_ifd) in images_ifd.iter().enumerate() {
        decoder
            .seek_to_image(*image_ifd)
            .map_err(|e| CogError::IfdSeekFailed(e, *image_ifd, path.clone()))?;

        let zoom = u8::try_from(images_ifd.len() - (idx + 1))
            .map_err(|_| CogError::TooManyImages(path.clone()))?;

        let resolution = if *image_ifd == 0 {
            full_resolution
        } else {
            let (image_width, image_length) = decoder.dimensions().map_err(|e| {
                CogError::TagsNotFound(
                    e,
                    vec![Tag::ImageWidth.to_u16(), Tag::ImageLength.to_u16()],
                    *image_ifd,
                    path.clone(),
                )
            })?;

            let res_x = full_width / f64::from(image_width);
            let res_y = full_length / f64::from(image_length);

            [res_x, res_y, 0.0]
        };
        let (tiles_across, tiles_down) = get_grid_dims(&mut decoder, path, *image_ifd)?;

        zoom_and_ifd.insert(zoom, *image_ifd);
        zoom_and_tile_across_down.insert(zoom, (tiles_across, tiles_down));
        resolutions.insert(zoom, resolution);
    }

    if images_ifd.is_empty() {
        Err(CogError::NoImagesFound(path.clone()))?;
    }

    Ok(Meta {
        min_zoom: 0,
        max_zoom: images_ifd.len() as u8 - 1,
        zoom_and_resolutions: resolutions,
        tile_size,
        extent,
        origin,
        zoom_and_ifd,
        zoom_and_tile_across_down,
        nodata,
    })
}

fn get_extent(
    transformation: Option<&[f64]>,
    origin: &[f64],
    (full_width_pixel, full_height_pixel): (u32, u32),
    (full_width, full_height): (f64, f64),
) -> [f64; 4] {
    if let Some(matrix) = transformation {
        let corners = [
            [0, 0],
            [0, full_height_pixel],
            [full_width_pixel, 0],
            [full_width_pixel, full_height_pixel],
        ];
        let transformed = corners.map(|pixel| {
            let i = f64::from(pixel[0]);
            let j = f64::from(pixel[1]);
            let x = matrix[3] + (matrix[0] * i) + (matrix[1] * j);
            let y = matrix[7] + (matrix[4] * i) + (matrix[5] * j);
            (x, y)
        });
        let mut min_x = transformed[0].0;
        let mut min_y = transformed[1].1;
        let mut max_x = transformed[0].0;
        let mut max_y = transformed[1].1;
        for (x, y) in transformed {
            if x <= min_x {
                min_x = x;
            }
            if y <= min_y {
                min_y = y;
            }
            if x >= max_x {
                max_x = x;
            }
            if y >= max_y {
                max_y = y;
            }
        }
        return [min_x, min_y, max_x, max_y];
    }
    let x1 = origin[0];
    let y1 = origin[1];
    let x2 = x1 + full_width;
    let y2 = y1 + full_height;

    [x1.min(x2), y1.min(y2), x1.max(x2), y1.max(y2)]
}

fn get_full_resolution(
    pixel_scale: Option<&[f64]>,
    transformation: Option<&[f64]>,
    path: &Path,
) -> Result<[f64; 3], CogError> {
    match (pixel_scale, transformation) {
        (Some(scale), _) => Ok([scale[0], scale[1], scale[2]]),
        (_, Some(matrix)) => {
            if matrix[1] == 0.0 && matrix[4] == 0.0 {
                Ok([matrix[0], matrix[5], matrix[10]])
            } else {
                let x_res = (matrix[0] * matrix[0]) + (matrix[4] * matrix[4]);
                let y_res = ((matrix[1] * matrix[1]) + (matrix[5] * matrix[5])).sqrt() * -1.0;
                let z_res = matrix[10];
                Ok([x_res, y_res, z_res])
            }
        }
        (None, None) => Err(CogError::GetFullResolutionFailed(path.to_path_buf())),
    }
}

fn get_model_infos(decoder: &mut Decoder<File>, path: &Path) -> ModelInfo {
    let mut pixel_scale = decoder
        .get_tag_f64_vec(Tag::ModelPixelScaleTag)
        .map_err(|e| {
            CogError::TagsNotFound(
                e,
                vec![Tag::ModelPixelScaleTag.to_u16()],
                0,
                path.to_path_buf(),
            )
        })
        .ok();
    if let Some(pixel) = pixel_scale {
        pixel_scale = Some(vec![pixel[0], -pixel[1], pixel[2]]);
    }
    let tie_points = decoder
        .get_tag_f64_vec(Tag::ModelTiepointTag)
        .map_err(|e| {
            CogError::TagsNotFound(
                e,
                vec![Tag::ModelTiepointTag.to_u16()],
                0,
                path.to_path_buf(),
            )
        })
        .ok();
    let transformation = decoder
        .get_tag_f64_vec(Tag::ModelTransformationTag)
        .map_err(|e| {
            CogError::TagsNotFound(
                e,
                vec![Tag::ModelTransformationTag.to_u16()],
                0,
                path.to_path_buf(),
            )
        })
        .ok();
    (pixel_scale, tie_points, transformation)
}

fn get_grid_dims(
    decoder: &mut Decoder<File>,
    path: &Path,
    image_ifd: usize,
) -> Result<(u32, u32), FileError> {
    let (tile_width, tile_height) = (decoder.chunk_dimensions().0, decoder.chunk_dimensions().1);
    let (image_width, image_length) = get_image_dims(decoder, path, image_ifd)?;
    let tiles_across = image_width.div_ceil(tile_width);
    let tiles_down = image_length.div_ceil(tile_height);

    Ok((tiles_across, tiles_down))
}

fn get_image_dims(
    decoder: &mut Decoder<File>,
    path: &Path,
    image_ifd: usize,
) -> Result<(u32, u32), FileError> {
    let (image_width, image_length) = decoder.dimensions().map_err(|e| {
        CogError::TagsNotFound(
            e,
            vec![Tag::ImageWidth.to_u16(), Tag::ImageLength.to_u16()],
            image_ifd,
            path.to_path_buf(),
        )
    })?;

    Ok((image_width, image_length))
}

fn get_images_ifd(decoder: &mut Decoder<File>, path: &Path) -> Vec<usize> {
    let mut res = vec![];
    let mut ifd_idx = 0;
    loop {
        let is_image = decoder
            .get_tag_u32(Tag::NewSubfileType)
            .map_or_else(|_| true, |v| v & 4 != 4); // see https://www.verypdf.com/document/tiff6/pg_0036.htm
        if is_image {
            //todo We should not ignore mask in the next PRs
            res.push(ifd_idx);
        } else {
            warn!(
                "A subfile of {} is ignored in the tiff file as Martin currently does not support mask subfile in tiff. The ifd number of this subfile is {}",
                path.display(),
                ifd_idx
            );
        }

        ifd_idx += 1;

        let next_res = decoder.seek_to_image(ifd_idx);
        if next_res.is_err() {
            break;
        }
    }
    // how to get it sorted from big to little number
    res
}

// see https://docs.ogc.org/is/19-008r4/19-008r4.html#_geotiff_tags_for_coordinate_transformations
fn get_origin(
    tie_points: Option<&[f64]>,
    transformation: Option<&[f64]>,
    path: &Path,
) -> Result<[f64; 3], CogError> {
    match (tie_points, transformation) {
        (Some(points), _) if points.len() == 6 => Ok([points[3], points[4], points[5]]),
        (_, Some(matrix)) if matrix.len() >= 12 => Ok([matrix[3], matrix[7], matrix[11]]),
        _ => Err(CogError::GetOriginFailed(path.to_path_buf())),
    }
}

fn meta_to_tilejson(meta: &Meta) -> TileJSON {
    let mut tilejson = tilejson! {
        tiles: vec![],
        minzoom: meta.min_zoom,
        maxzoom: meta.max_zoom
    };

    let mut cog_info = serde_json::Map::new();

    cog_info.insert(
        "minZoom".to_string(),
        serde_json::Value::from(meta.min_zoom),
    );

    cog_info.insert(
        "maxZoom".to_string(),
        serde_json::Value::from(meta.max_zoom),
    );

    let mut resolutions_map = Vec::new();
    for value in meta.zoom_and_resolutions.values() {
        resolutions_map.push(value[0]);
    }

    resolutions_map.sort_by(|a, b| b.partial_cmp(a).unwrap_or(std::cmp::Ordering::Equal));

    cog_info.insert(
        "tileSize".to_string(),
        serde_json::Value::from([meta.tile_size.0, meta.tile_size.1]),
    );

    cog_info.insert(
        "resolutions".to_string(),
        serde_json::Value::from(resolutions_map),
    );

    cog_info.insert(
        "origin".to_string(),
        serde_json::Value::from([meta.origin[0], meta.origin[1]]),
    );

    cog_info.insert(
        "extent".to_string(),
        serde_json::Value::from(meta.extent.to_vec()),
    );

    tilejson
        .other
        .insert("custom_grid".to_string(), serde_json::json!(cog_info));
    tilejson
}

#[cfg(test)]
mod tests {
<<<<<<< HEAD
    use insta::{assert_yaml_snapshot, Settings};
    use martin_tile_utils::TileCoord;
    use rstest::rstest;
    use std::{fs::File, path::PathBuf};
    use tiff::decoder::Decoder;
=======
    use std::path::PathBuf;

    use martin_tile_utils::TileCoord;
    use rstest::rstest;
>>>>>>> 48ff2c12

    use crate::cog::source::{get_full_resolution, get_tile_idx};
    use approx::assert_abs_diff_eq;

    #[test]
    fn can_calc_tile_idx() {
        assert_eq!(Some(0), get_tile_idx(TileCoord { z: 0, x: 0, y: 0 }, 3, 3));
        assert_eq!(Some(8), get_tile_idx(TileCoord { z: 0, x: 2, y: 2 }, 3, 3));
        assert_eq!(None, get_tile_idx(TileCoord { z: 0, x: 3, y: 0 }, 3, 3));
        assert_eq!(None, get_tile_idx(TileCoord { z: 0, x: 1, y: 9 }, 3, 3));
    }

    #[rstest]
    // the right half should be transprent
    #[case(
        "../tests/fixtures/cog/expected/right_padded.png",
        (0,0,0,None),None,(128,256),(256,256)
    )]
    // the down half should be transprent
    #[case(
        "../tests/fixtures/cog/expected/down_padded.png",
        (0,0,0,None),None,(256,128),(256,256)
    )]
    // the up half should be half transprent and down half should be transprent
    #[case(
        "../tests/fixtures/cog/expected/down_padded_with_alpha.png",
        (0,0,0,Some(128)),None,(256,128),(256,256)
    )]
    // the left half should be half transprent and the right half should be transprent
    #[case(
        "../tests/fixtures/cog/expected/right_padded_with_alpha.png",
        (0,0,0,Some(128)),None,(128,256),(256,256)
    )]
    // should be all half transprent
    #[case(
        "../tests/fixtures/cog/expected/not_padded.png",
        (0,0,0,Some(128)),None,(256,256),(256,256)
    )]
    // all padded and with a no_data whose value is 128, and all the component is 128
    // so that should be all transprent
    #[case(
        "../tests/fixtures/cog/expected/all_transprent.png",
        (128,128,128,Some(128)),Some(128),(128,128),(256,256)
    )]
    fn test_padded_cases(
        #[case] expected_file_path: &str,
        #[case] components: (u8, u8, u8, Option<u8>),
        #[case] no_value: Option<u8>,
        #[case] (data_width, data_height): (u32, u32),
        #[case] (tile_width, tile_height): (u32, u32),
    ) {
        let mut pixels = Vec::new();
        for _ in 0..(data_width * data_height) {
            pixels.push(components.0);
            pixels.push(components.1);
            pixels.push(components.2);
            if let Some(alpha) = components.3 {
                pixels.push(alpha);
            }
        }
        let componse_count = if components.3.is_some() { 4 } else { 3 };
        let png_bytes = super::rgb_to_png(
            pixels,
            (tile_width, tile_height),
            (data_width, data_height),
            componse_count,
            no_value,
            &PathBuf::from("not_exist.tif"),
        )
        .unwrap();
        let expected = std::fs::read(expected_file_path).unwrap();
        assert_eq!(png_bytes, expected);
    }

    #[rstest]
    #[case(
        None,Some(vec![0.0, 0.0, 0.0, 1_620_750.250_8, 4_277_012.715_3, 0.0]),
        [1_620_750.250_8, 4_277_012.715_3, 0.0]
    )]
    #[case(
        Some(vec![
            0.0, 100.0, 0.0, 400_000.0, 100.0, 0.0, 0.0, 500_000.0, 0.0, 0.0, 0.0, 0.0, 0.0, 0.0,
            0.0, 1.0,
        ]),
        None,
        [400_000.0, 500_000.0, 0.0]
    )]
    fn can_get_origin(
        #[case] matrix: Option<Vec<f64>>,
        #[case] tie_point: Option<Vec<f64>>,
        #[case] expected: [f64; 3],
    ) {
        let origin = super::get_origin(
            tie_point.as_deref(),
            matrix.as_deref(),
            &PathBuf::from("not_exist.tif"),
        )
        .unwrap();
        assert_abs_diff_eq!(origin[0], expected[0]);
        assert_abs_diff_eq!(origin[1], expected[1]);
        assert_abs_diff_eq!(origin[2], expected[2]);
    }

    #[test]
    fn can_get_model_infos() {
        let path = PathBuf::from("../tests/fixtures/cog/rgb_u8.tif");
        let tif_file = File::open(&path).unwrap();
        let mut decoder = Decoder::new(tif_file).unwrap();

        let (pixel_scale, tie_points, transformation) = super::get_model_infos(&mut decoder, &path);

        assert_yaml_snapshot!(pixel_scale, @r###"
        - 10
        - -10
        - 0
        "###);
        assert_yaml_snapshot!(tie_points, @r###"
        - 0
        - 0
        - 0
        - 1620750.2508
        - 4277012.7153
        - 0
        "###);
        assert_yaml_snapshot!(transformation, @"~");
    }

    #[test]
    fn can_get_full_resolution() {
        let pixel_scale = Some(vec![10.000, -10.000, 0.000]);
        let transformation: Option<&[f64]> = None;

        let resolution = get_full_resolution(
            pixel_scale.as_deref(),
            transformation,
            &PathBuf::from("not_exist.tif"),
        )
        .ok();

        assert_yaml_snapshot!(resolution, @r###"
        - 10
        - -10
        - 0
        "###);
    }

    #[rstest]
    #[case(
        None,Some(vec![10.0,-10.0,0.0]),Some(vec![0.0, 0.0, 0.0, 1_620_750.250_8, 4_277_012.715_3, 0.0]),(512,512))
    ]
    #[case(
        Some(vec![
            10.0,0.0,0.0,1_620_750.250_8,
            0.0,-10.0,0.0,4_277_012.715_3,
            0.0,0.0,0.0,0.0,
            0.0,0.0,0.0,1.0
        ]),None,None,(512,512))
    ]
    fn can_get_extent(
        #[case] matrix: Option<Vec<f64>>,
        #[case] pixel_scale: Option<Vec<f64>>,
        #[case] tie_point: Option<Vec<f64>>,
        #[case] (full_width_pixel, full_length_pixel): (u32, u32),
    ) {
        use crate::cog::source::{get_extent, get_origin};

        let origin = get_origin(
            tie_point.as_deref(),
            matrix.as_deref(),
            &PathBuf::from("not_exist.tif"),
        )
        .unwrap();
        let full_resolution = get_full_resolution(
            pixel_scale.as_deref(),
            matrix.as_deref(),
            &PathBuf::from("not_exist.tif"),
        )
        .unwrap();

        let full_width = full_resolution[0] * f64::from(full_width_pixel);
        let full_length = full_resolution[1] * f64::from(full_length_pixel);

        let extent = get_extent(
            matrix.as_deref(),
            &origin,
            (full_width_pixel, full_length_pixel),
            (full_width, full_length),
        );

        assert_abs_diff_eq!(extent[0], 1_620_750.250_8);
        assert_abs_diff_eq!(extent[1], 4_271_892.715_3);
        assert_abs_diff_eq!(extent[2], 1_625_870.250_8);
        assert_abs_diff_eq!(extent[3], 4_277_012.715_3);
    }

    #[test]
    fn can_get_meta() {
        let path = PathBuf::from("../tests/fixtures/cog/rgb_u8.tif");

        let meta = super::get_meta(&path).unwrap();

        let mut settings = Settings::new();
        settings.set_sort_maps(true);

        // with this settings, the order of hashmap would be fixed to get a stable test
        settings.bind(|| {
            insta::assert_yaml_snapshot!(meta,@r###"
            min_zoom: 0
            max_zoom: 3
            origin:
              - 1620750.2508
              - 4277012.7153
              - 0
            extent:
              - 1620750.2508
              - 4271892.7153
              - 1625870.2508
              - 4277012.7153
            zoom_and_resolutions:
              0:
                - 80
                - -80
                - 0
              1:
                - 40
                - -40
                - 0
              2:
                - 20
                - -20
                - 0
              3:
                - 10
                - -10
                - 0
            zoom_and_ifd:
              0: 3
              1: 2
              2: 1
              3: 0
            zoom_and_tile_across_down:
              0:
                - 1
                - 1
              1:
                - 1
                - 1
              2:
                - 1
                - 1
              3:
                - 2
                - 2
            nodata: ~
            tile_size:
              - 256
              - 256
            "###);
        });
    }
}<|MERGE_RESOLUTION|>--- conflicted
+++ resolved
@@ -7,12 +7,8 @@
 
 use async_trait::async_trait;
 use log::warn;
-<<<<<<< HEAD
 use serde::Serialize;
-use std::io::BufWriter;
-=======
 use martin_tile_utils::{Format, TileCoord, TileInfo};
->>>>>>> 48ff2c12
 use tiff::decoder::{ChunkType, Decoder, DecodingResult};
 use tiff::tags::Tag::{self, GdalNodata};
 use tilejson::{tilejson, TileJSON};
@@ -649,18 +645,11 @@
 
 #[cfg(test)]
 mod tests {
-<<<<<<< HEAD
+    use std::{fs::File, path::PathBuf};
     use insta::{assert_yaml_snapshot, Settings};
+    use tiff::decoder::Decoder;
     use martin_tile_utils::TileCoord;
     use rstest::rstest;
-    use std::{fs::File, path::PathBuf};
-    use tiff::decoder::Decoder;
-=======
-    use std::path::PathBuf;
-
-    use martin_tile_utils::TileCoord;
-    use rstest::rstest;
->>>>>>> 48ff2c12
 
     use crate::cog::source::{get_full_resolution, get_tile_idx};
     use approx::assert_abs_diff_eq;
