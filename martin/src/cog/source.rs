use std::collections::HashMap;
use std::fmt::Debug;
use std::fs::File;
use std::path::{Path, PathBuf};
use std::vec;

use async_trait::async_trait;
use log::warn;
<<<<<<< HEAD
use martin_tile_utils::{EARTH_CIRCUMFERENCE, Format, TileCoord, TileInfo};
=======
use martin_core::tiles::{MartinCoreResult, Source, UrlQuery};
use martin_tile_utils::{Format, TileCoord, TileData, TileInfo};
>>>>>>> 1f817698
use tiff::decoder::{ChunkType, Decoder};
use tiff::tags::Tag::{self, GdalNodata};
use tilejson::{TileJSON, tilejson};

use super::CogError;
use super::image::Image;
use super::model::ModelInfo;
use crate::MartinResult;
use crate::config::file::ConfigFileError;

/// Tile source that reads from `Cloud Optimized GeoTIFF` files.
#[derive(Clone, Debug)]
pub struct CogSource {
    id: String,
    path: PathBuf,
    min_zoom: u8,
    max_zoom: u8,
    _model: ModelInfo,
    // The geo coords of pixel(0, 0, 0) ordering in [x, y, z]
    _origin: [f64; 3],
    // [minx, miny, maxx, maxy] in its model space coordinate system
    _extent: [f64; 4],
    images: HashMap<u8, Image>,
    nodata: Option<f64>,
    tilejson: TileJSON,
    tileinfo: TileInfo,
    web_friendly: bool,
}

impl CogSource {
    #[expect(clippy::cast_possible_truncation)]
<<<<<<< HEAD
    pub fn new(id: String, path: PathBuf, auto_web: bool) -> MartinResult<Self> {
=======
    /// Creates a new COG tile source from a file path.
    pub fn new(id: String, path: PathBuf) -> MartinResult<Self> {
>>>>>>> 1f817698
        let tileinfo = TileInfo::new(Format::Png, martin_tile_utils::Encoding::Uncompressed);
        let tif_file = File::open(&path)
            .map_err(|e: std::io::Error| ConfigFileError::IoError(e, path.clone()))?;
        let mut decoder = Decoder::new(tif_file)
            .map_err(|e| CogError::InvalidTiffFile(e, path.clone()))?
            .with_limits(tiff::decoder::Limits::unlimited());
        let model = ModelInfo::decode(&mut decoder, &path);
        verify_requirements(&mut decoder, &model, &path.clone())?;
        let nodata: Option<f64> = if let Ok(no_data) = decoder.get_tag_ascii_string(GdalNodata) {
            no_data.parse().ok()
        } else {
            None
        };
        let origin = get_origin(
            model.tie_points.as_deref(),
            model.transformation.as_deref(),
            &path,
        )?;
        let (full_width_pixel, full_length_pixel) = dimensions_in_pixel(&mut decoder, &path, 0)?;
        let (full_width, full_length) = dimensions_in_model(
            &mut decoder,
            &path,
            0,
            model.pixel_scale.as_deref(),
            model.transformation.as_deref(),
        )?;
        let extent = get_extent(
            &origin,
            model.transformation.as_deref(),
            (full_width_pixel, full_length_pixel),
            (full_width, full_length),
        );

        let mut images = vec![];
        let mut ifd_index = 0;

        loop {
            let is_image = decoder
                .get_tag_u32(Tag::NewSubfileType)
                .map_or_else(|_| true, |v| v & 4 != 4); // see https://www.verypdf.com/document/tiff6/pg_0036.htm
            if is_image {
                // TODO: We should not ignore mask in the next PRs
                images.push(get_image(
                    &mut decoder,
                    &path,
                    ifd_index,
                    origin,
                    extent,
                    (full_width, full_length),
                )?);
            } else {
                warn!(
                    "A subfile of {} is ignored in the tiff file as Martin currently does not support mask subfile in tiff. IFD={ifd_index}",
                    path.display(),
                );
            }

            ifd_index += 1;

            let next_res = decoder.seek_to_image(ifd_index);
            if next_res.is_err() {
                // TODO: add warn!() here
                break;
            }
        }

        let images_len = images.len() as u8;
        let images: HashMap<u8, Image> = images
            .into_iter()
            .enumerate()
            .map(|(idx, image)| {
                let zoom = if auto_web {
                    nearest_web_mercator_zoom(image.resolution(), image.tile_size())
                } else {
                    (images_len - 1).saturating_sub(idx as u8)
                };
                (zoom, image)
            })
            .collect();

        let min_zoom = *images
            .keys()
            .min()
            .ok_or_else(|| CogError::NoImagesFound(path.clone()))?;
        let max_zoom = *images
            .keys()
            .max()
            .ok_or_else(|| CogError::NoImagesFound(path.clone()))?;
        let tilejson = tilejson! {
            tiles: vec![],
            minzoom: min_zoom,
            maxzoom: max_zoom,
        };
        Ok(CogSource {
            id,
            path,
            min_zoom,
            max_zoom,
            // FIXME: these are not yet used
            _model: model,
            _origin: origin,
            _extent: extent,
            images,
            nodata,
            tilejson,
            tileinfo,
            web_friendly: auto_web,
        })
    }
<<<<<<< HEAD

    pub fn get_tile(&self, xyz: TileCoord) -> MartinResult<TileData> {
        if xyz.z < self.min_zoom || xyz.z > self.max_zoom {
            return Ok(Vec::new());
        }
        let tif_file =
            File::open(&self.path).map_err(|e| ConfigFileError::IoError(e, self.path.clone()))?;
        let mut decoder =
            Decoder::new(tif_file).map_err(|e| CogError::InvalidTiffFile(e, self.path.clone()))?;
        decoder = decoder.with_limits(tiff::decoder::Limits::unlimited());

        let image = self.images.get(&(xyz.z)).ok_or_else(|| {
            CogError::ZoomOutOfRange(xyz.z, self.path.clone(), self.min_zoom, self.max_zoom)
        })?;

        if self.web_friendly {
            // just clip the image to get the tile in web mercator
            let bytes = image.get_tile_webmercator(&mut decoder, xyz, self.nodata, &self.path)?;
            Ok(bytes)
        } else {
            let bytes = image.get_tile(&mut decoder, xyz, self.nodata, &self.path)?;
            Ok(bytes)
        }
    }
}

/// find a zoom level of google web mercator that is closest to the given resolution
fn nearest_web_mercator_zoom(resolution: (f64, f64), tile_size: (u32, u32)) -> u8 {
    let tile_width_in_model = resolution.0 * f64::from(tile_size.0);
    let mut nearest_zoom = 0u8;
    let mut min_diff = f64::INFINITY;

    for google_zoom in 0..30 {
        let tile_length = EARTH_CIRCUMFERENCE / f64::from(1_u32 << google_zoom);
        let current_diff = (tile_width_in_model - tile_length).abs();

        if current_diff < min_diff {
            min_diff = current_diff;
            nearest_zoom = google_zoom;
        }
    }
    nearest_zoom
=======
>>>>>>> 1f817698
}

#[async_trait]
impl Source for CogSource {
    fn get_id(&self) -> &str {
        &self.id
    }

    fn get_tilejson(&self) -> &TileJSON {
        &self.tilejson
    }

    fn get_tile_info(&self) -> TileInfo {
        self.tileinfo
    }

    fn clone_source(&self) -> Box<dyn Source> {
        Box::new(self.clone())
    }

    /// Whether this [`Source`] benefits from concurrency when being scraped via `martin-cp`.
    ///
    /// If this returns `true`, martin-cp will suggest concurrent scraping.
    fn benefits_from_concurrent_scraping(&self) -> bool {
        // if we copy from one local file to another, we are likely not bottlenecked by CPU
        // TODO: benchmark this assumption, decoding might be a bottleneck
        false
    }

    async fn get_tile(
        &self,
        xyz: TileCoord,
        _url_query: Option<&UrlQuery>,
    ) -> MartinCoreResult<TileData> {
        if xyz.z < self.min_zoom || xyz.z > self.max_zoom {
            return Ok(Vec::new());
        }
        let tif_file =
            File::open(&self.path).map_err(|e| ConfigFileError::IoError(e, self.path.clone()))?;
        let mut decoder =
            Decoder::new(tif_file).map_err(|e| CogError::InvalidTiffFile(e, self.path.clone()))?;
        decoder = decoder.with_limits(tiff::decoder::Limits::unlimited());

        let image = self.images.get(&(xyz.z)).ok_or_else(|| {
            CogError::ZoomOutOfRange(xyz.z, self.path.clone(), self.min_zoom, self.max_zoom)
        })?;

        let bytes = image.get_tile(&mut decoder, xyz, self.nodata, &self.path)?;
        Ok(bytes)
    }
}

fn verify_requirements(
    decoder: &mut Decoder<File>,
    model: &ModelInfo,
    path: &Path,
) -> Result<(), CogError> {
    let chunk_type = decoder.get_chunk_type();
    // see requirement 2 in https://docs.ogc.org/is/21-026/21-026.html#_tiles
    if chunk_type != ChunkType::Tile {
        Err(CogError::NotSupportedChunkType(path.to_path_buf()))?;
    }

    // see https://docs.ogc.org/is/21-026/21-026.html#_planar_configuration_considerations and https://www.verypdf.com/document/tiff6/pg_0038.htm
    // we might support planar configuration 2 in the future
    decoder
        .get_tag_unsigned(Tag::PlanarConfiguration)
        .map_err(|e| {
            CogError::TagsNotFound(
                e,
                vec![Tag::PlanarConfiguration.to_u16()],
                0,
                path.to_path_buf(),
            )
        })
        .and_then(|config| {
            if config == 1 {
                Ok(())
            } else {
                Err(CogError::PlanarConfigurationNotSupported(
                    path.to_path_buf(),
                    0,
                    config,
                ))
            }
        })?;

    let color_type = decoder
        .colortype()
        .map_err(|e| CogError::InvalidTiffFile(e, path.to_path_buf()))?;

    if !matches!(
        color_type,
        tiff::ColorType::RGB(8) | tiff::ColorType::RGBA(8)
    ) {
        Err(CogError::NotSupportedColorTypeAndBitDepth(
            color_type,
            path.to_path_buf(),
        ))?;
    }

    match (&model.pixel_scale, &model.tie_points, &model.transformation) {
        (Some(pixel_scale), Some(tie_points), _)
             =>
        {
            if pixel_scale.len() != 3 {
                Err(CogError::InvalidGeoInformation(path.to_path_buf(), "The count of pixel scale should be 3".to_string()))
            }
            else if (pixel_scale[0].abs() - pixel_scale[1].abs()).abs() > 0.01{
                Err(CogError::NonSquaredImage(path.to_path_buf(), pixel_scale[0], pixel_scale[1]))
            }
            else if tie_points.len() % 6 != 0 {
                Err(CogError::InvalidGeoInformation(path.to_path_buf(), "The count of tie points should be a multiple of 6".to_string()))
            }else{
                Ok(())
            }
       }
        (_, _, Some(matrix))
        => {
            if matrix.len() == 16 {
                Ok(())
            } else {
                Err(CogError::InvalidGeoInformation(path.to_path_buf(), "The length of matrix should be 16".to_string()))
            }
        },
            _ => Err(CogError::InvalidGeoInformation(path.to_path_buf(), "Either a valid transformation (tag 34264) or both pixel scale (tag 33550) and tie points (tag 33922) must be provided".to_string())),
    }?;

    Ok(())
}

fn get_image(
    decoder: &mut Decoder<File>,
    path: &Path,
    ifd_index: usize,
    origin: [f64; 3],
    extent: [f64; 4],
    (width_in_model, length_in_model): (f64, f64),
) -> Result<Image, CogError> {
    let (tile_width, tile_height) = (decoder.chunk_dimensions().0, decoder.chunk_dimensions().1);
    let (image_width, image_length) = dimensions_in_pixel(decoder, path, ifd_index)?;
    let tiles_across = image_width.div_ceil(tile_width);
    let tiles_down = image_length.div_ceil(tile_height);
    let resolution = (
        // all the images share a same extent, so to get resolution of current image, we can use the full width and lenght to divide the image width and length
        width_in_model / f64::from(image_width),
        length_in_model / f64::from(image_length),
    );
    Ok(Image::new(
        ifd_index,
        extent,
        origin,
        tiles_across,
        tiles_down,
        (tile_width, tile_height),
        resolution,
    ))
}

/// Gets image pixel dimensions from TIFF decoder
fn dimensions_in_pixel(
    decoder: &mut Decoder<File>,
    path: &Path,
    ifd_index: usize,
) -> Result<(u32, u32), CogError> {
    let (image_width, image_length) = decoder.dimensions().map_err(|e| {
        CogError::TagsNotFound(
            e,
            vec![Tag::ImageWidth.to_u16(), Tag::ImageLength.to_u16()],
            ifd_index,
            path.to_path_buf(),
        )
    })?;

    Ok((image_width, image_length))
}

/// Converts pixel dimensions to model space dimensions using resolution values
fn dimensions_in_model(
    decoder: &mut Decoder<File>,
    path: &Path,
    ifd_index: usize,
    pixel_scale: Option<&[f64]>,
    transformation: Option<&[f64]>,
) -> Result<(f64, f64), CogError> {
    let (image_width_pixel, image_length_pixel) = dimensions_in_pixel(decoder, path, ifd_index)?;

    let full_resolution = get_full_resolution(pixel_scale, transformation, path)?;

    let width_in_model = f64::from(image_width_pixel) * full_resolution[0].abs();
    let length_in_model = f64::from(image_length_pixel) * full_resolution[1].abs();

    Ok((width_in_model, length_in_model))
}

fn get_origin(
    tie_points: Option<&[f64]>,
    transformation: Option<&[f64]>,
    path: &Path,
) -> Result<[f64; 3], CogError> {
    // From geotiff spec: "This matrix tag should not be used if the ModelTiepointTag and the ModelPixelScaleTag are already defined"
    // See more in https://docs.ogc.org/is/19-008r4/19-008r4.html#_geotiff_tags_for_coordinate_transformations
    match (tie_points, transformation) {
        // From geotiff spec: "If possible, the first tiepoint placed in this tag shall be the one establishing the location of the point (0,0) in raster space"
        (Some(points), _) if points.len() >= 6 => Ok([points[3], points[4], points[5]]),

        // coords =     matrix  * coords
        // |- -|     |-       -|  |- -|
        // | X |     | a b c d |  | I |
        // | | |     |         |  |   |
        // | Y |     | e f g h |  | J |
        // |   |  =  |         |  |   |
        // | Z |     | i j k l |  | K |
        // | | |     |         |  |   |
        // | 1 |     | m n o p |  | 1 |
        // |- -|     |-       -|  |- -|

        // The (I,J,K) of origin is (0,0,0), so:
        //
        //    x = I*a + J*b + K*c + 1*d => d => matrix[3]
        //    y = I*e + J*f + k*g + 1*h => h => matrix[7]
        //    z = I*i + J*j + K*k + 1*l => l => matrix[11]
        (_, Some(matrix)) if matrix.len() >= 12 => Ok([matrix[3], matrix[7], matrix[11]]),
        _ => Err(CogError::GetOriginFailed(path.to_path_buf())),
    }
}

fn get_full_resolution(
    pixel_scale: Option<&[f64]>,
    transformation: Option<&[f64]>,
    path: &Path,
) -> Result<[f64; 2], CogError> {
    match (pixel_scale, transformation) {
        // ModelPixelScaleTag = (ScaleX, ScaleY, ScaleZ)
        (Some(scale), _) => Ok([scale[0], scale[1]]),
        // here we adopted the 2-d matrix form based on the geotiff spec, the z-axis is dropped intentionally, see https://docs.ogc.org/is/19-008r4/19-008r4.html#_geotiff_tags_for_coordinate_transformations
        // It looks like this:
        /*
           |- -|   |-       -| |- -|
           | X |   | a b 0 d | | I |
           | | |   |         | |   |
           | Y |   | e f 0 h | | J |
           |   | = |         | |   |
           | Z |   | 0 0 0 0 | | K |
           | | |   |         | |   |
           | 1 |   | 0 0 0 1 | | 1 |
           |- -|   |-       -| |- -|
        */
        (_, Some(matrix)) => {
            let mut x_res = (matrix[0] * matrix[0] + matrix[4] * matrix[4]).sqrt();
            x_res = x_res.copysign(matrix[0]);
            let mut y_res = (matrix[1] * matrix[1] + matrix[5] * matrix[5]).sqrt();
            // A positive y_res indicates that model space Y coordinates decrease as raster space J indices increase. This is the standard vertical relationship between raster space and model space
            y_res = y_res.copysign(-matrix[5]);
            Ok([x_res, y_res]) // drop the z scale directly as we don't use it
        }
        (None, None) => Err(CogError::GetFullResolutionFailed(path.to_path_buf())),
    }
}

fn raster2model(i: u32, j: u32, matrix: &[f64]) -> (f64, f64) {
    let i = f64::from(i);
    let j = f64::from(j);
    let x = matrix[3] + (matrix[0] * i) + (matrix[1] * j);
    let y = matrix[7] + (matrix[4] * i) + (matrix[5] * j);
    (x, y)
}

/// Computes the bounding box (`[min_x, min_y, max_x, max_y]`) based on the transformation matrix, origin, width, and height.
fn get_extent(
    origin: &[f64; 3],
    transformation: Option<&[f64]>,
    (full_width_pixel, full_height_pixel): (u32, u32),
    (full_width, full_height): (f64, f64),
) -> [f64; 4] {
    if let Some(matrix) = transformation {
        let corner_pixels = [
            (0, 0),                                // Top-left
            (0, full_height_pixel),                // Bottom-left
            (full_width_pixel, 0),                 // Top-right
            (full_width_pixel, full_height_pixel), // Bottom-right
        ];

        // Transform the first corner to initialize min/max values
        let (mut min_x, mut min_y) = raster2model(corner_pixels[0].0, corner_pixels[0].1, matrix);
        let mut max_x = min_x;
        let mut max_y = min_y;

        // Iterate over the rest of the corners
        for &(i, j) in corner_pixels.iter().skip(1) {
            let (x, y) = raster2model(i, j, matrix);
            min_x = min_x.min(x);
            min_y = min_y.min(y);
            max_x = max_x.max(x);
            max_y = max_y.max(y);
        }
        return [min_x, min_y, max_x, max_y];
    }
    let [x1, y1, _] = origin;
    let x2 = x1 + full_width;
    let y2 = y1 - full_height;

    [x1.min(x2), y1.min(y2), x1.max(x2), y1.max(y2)]
}

#[cfg(test)]
mod tests {
    use std::fs::File;
    use std::path::Path;

    use insta::assert_yaml_snapshot;
    use rstest::rstest;
    use tiff::decoder::Decoder;

    use crate::cog::model::ModelInfo;

    #[test]
    fn can_get_model_info() {
        let path = Path::new("../tests/fixtures/cog/rgb_u8.tif");
        let tif_file = File::open(path).unwrap();
        let mut decoder = Decoder::new(tif_file).unwrap();
        let model = ModelInfo::decode(&mut decoder, path);

        assert_yaml_snapshot!(model.pixel_scale, @r"
        - 10
        - 10
        - 0
        ");
        assert_yaml_snapshot!(model.tie_points, @r"
        - 0
        - 0
        - 0
        - 1620750.2508
        - 4277012.7153
        - 0
        ");
        assert_yaml_snapshot!(model.transformation, @"~");
    }

    #[rstest]
    #[case(
        Some(vec![0.0, 0.0, 0.0, 1_620_750.250_8, 4_277_012.715_3, 0.0]),None,
        Some([1_620_750.250_8, 4_277_012.715_3, 0.0])
    )]
    #[case(
        None,Some(vec![
            0.0, 100.0, 0.0, 400_000.0, 100.0, 0.0, 0.0, 500_000.0, 0.0, 0.0, 0.0, 0.0, 0.0, 0.0,
            0.0, 1.0,
        ]),
        Some([400_000.0, 500_000.0, 0.0])
    )]
    #[case(None, None, None)]
    fn can_get_origin(
        #[case] tie_point: Option<Vec<f64>>,
        #[case] matrix: Option<Vec<f64>>,
        #[case] expected: Option<[f64; 3]>,
    ) {
        use approx::assert_abs_diff_eq;

        let origin = super::get_origin(
            tie_point.as_deref(),
            matrix.as_deref(),
            Path::new("not_exist.tif"),
        )
        .ok();
        match (origin, expected) {
            (Some(o), Some(e)) => {
                assert_abs_diff_eq!(o[0], e[0]);
                assert_abs_diff_eq!(o[1], e[1]);
                assert_abs_diff_eq!(o[2], e[2]);
            }
            (None, None) => {
                // Both are None, which is expected
            }
            _ => {
                panic!("Origin {origin:?} does not match expected {expected:?}");
            }
        }
    }

    #[rstest]
    #[case(
        None,Some(vec![10.0, 10.0,0.0]),Some(vec![0.0, 0.0, 0.0, 1_620_750.250_8, 4_277_012.715_3, 0.0]),(512,512),
        [1_620_750.250_8, 4_271_892.715_3, 1_625_870.250_8, 4_277_012.715_3]
    )]
    #[case(
        Some(vec![
            10.0,0.0,0.0,1_620_750.250_8,
            0.0,-10.0,0.0,4_277_012.715_3,
            0.0,0.0,0.0,0.0,
            0.0,0.0,0.0,1.0
        ]),None,None,(512,512),
        [1_620_750.250_8, 4_271_892.715_3, 1_625_870.250_8, 4_277_012.715_3]
    )]
    #[case(
        Some(vec![
            0.010_005_529_647_693, 0.0, 0.0, -7.583_906_932_854_38,
            0.0, -0.009_986_188_755_447_6, 0.0, 38.750_354_738_325_9,
            0.0, 0.0, 0.0, 0.0,
            0.0, 0.0, 0.0, 1.0
        ]), None, None, (598, 279),
        [-7.583_906_9, 35.964_208_1, -1.600_600_2, 38.750_354_7]
    )]
    fn can_get_extent(
        #[case] matrix: Option<Vec<f64>>,
        #[case] pixel_scale: Option<Vec<f64>>,
        #[case] tie_point: Option<Vec<f64>>,
        #[case] (full_width_pixel, full_length_pixel): (u32, u32),
        #[case] expected_extent: [f64; 4],
    ) {
        use approx::assert_abs_diff_eq;

        use crate::cog::source::{get_extent, get_full_resolution, get_origin};

        let origin = get_origin(
            tie_point.as_deref(),
            matrix.as_deref(),
            Path::new("not_exist.tif"),
        )
        .unwrap();
        let full_resolution = get_full_resolution(
            pixel_scale.as_deref(),
            matrix.as_deref(),
            Path::new("not_exist.tif"),
        )
        .unwrap();

        let full_width = full_resolution[0] * f64::from(full_width_pixel);
        let full_length = full_resolution[1] * f64::from(full_length_pixel);

        let extent = get_extent(
            &origin,
            matrix.as_deref(),
            (full_width_pixel, full_length_pixel),
            (full_width, full_length),
        );

        assert_abs_diff_eq!(extent[0], expected_extent[0], epsilon = 0.00001);
        assert_abs_diff_eq!(extent[1], expected_extent[1], epsilon = 0.00001);
        assert_abs_diff_eq!(extent[2], expected_extent[2], epsilon = 0.00001);
        assert_abs_diff_eq!(extent[3], expected_extent[3], epsilon = 0.00001);
    }

    #[rstest]
    #[case(
        None,Some(vec![118.450_587_6, 118.450_587_6, 0.0]), [118.450_587_6, 118.450_587_6]
    )]
    #[case(
        None,Some(vec![100.00, -100.0]), [100.0, -100.0]
    )]
    #[
        case(
            Some(vec![
                0.010_005_529_647_693_3, 0.0, 0.0, -7.583_906_932_854_38, 0.0, -0.009_986_188_755_447_63, 0.0, 38.750_354_738_325_9, 0.0, 0.0, 0.0, 0.0, 0.0, 0.0, 0.0, 1.0]),
            None, [0.010_005_529_647_693, 0.009_986_188_755_448])
    ]
    fn can_get_full_resolution(
        #[case] matrix: Option<Vec<f64>>,
        #[case] pixel_scale: Option<Vec<f64>>,
        #[case] expected: [f64; 2],
    ) {
        use approx::assert_abs_diff_eq;

        use crate::cog::source::get_full_resolution;

        let full_resolution = get_full_resolution(
            pixel_scale.as_deref(),
            matrix.as_deref(),
            Path::new("not_exist.tif"),
        )
        .unwrap();
        assert_abs_diff_eq!(full_resolution[0], expected[0], epsilon = 0.00001);
        assert_abs_diff_eq!(full_resolution[1], expected[1], epsilon = 0.00001);
    }

    #[rstest]
    #[case((9.554_628_535_644_346,-9.554_628_535_646_77),(256,256), 14)]
    fn test_nearest_web_mercator_zoom(
        #[case] resolution: (f64, f64),
        #[case] tile_size: (u32, u32),
        #[case] expected_zoom: u8,
    ) {
        use crate::cog::source::nearest_web_mercator_zoom;

        let result = nearest_web_mercator_zoom(resolution, tile_size);
        assert_eq!(result, expected_zoom);
    }
}<|MERGE_RESOLUTION|>--- conflicted
+++ resolved
@@ -6,12 +6,8 @@
 
 use async_trait::async_trait;
 use log::warn;
-<<<<<<< HEAD
-use martin_tile_utils::{EARTH_CIRCUMFERENCE, Format, TileCoord, TileInfo};
-=======
 use martin_core::tiles::{MartinCoreResult, Source, UrlQuery};
-use martin_tile_utils::{Format, TileCoord, TileData, TileInfo};
->>>>>>> 1f817698
+use martin_tile_utils::{EARTH_CIRCUMFERENCE, Format, TileCoord, TileData, TileInfo};
 use tiff::decoder::{ChunkType, Decoder};
 use tiff::tags::Tag::{self, GdalNodata};
 use tilejson::{TileJSON, tilejson};
@@ -43,12 +39,8 @@
 
 impl CogSource {
     #[expect(clippy::cast_possible_truncation)]
-<<<<<<< HEAD
+    /// Creates a new COG tile source from a file path.
     pub fn new(id: String, path: PathBuf, auto_web: bool) -> MartinResult<Self> {
-=======
-    /// Creates a new COG tile source from a file path.
-    pub fn new(id: String, path: PathBuf) -> MartinResult<Self> {
->>>>>>> 1f817698
         let tileinfo = TileInfo::new(Format::Png, martin_tile_utils::Encoding::Uncompressed);
         let tif_file = File::open(&path)
             .map_err(|e: std::io::Error| ConfigFileError::IoError(e, path.clone()))?;
@@ -158,31 +150,6 @@
             web_friendly: auto_web,
         })
     }
-<<<<<<< HEAD
-
-    pub fn get_tile(&self, xyz: TileCoord) -> MartinResult<TileData> {
-        if xyz.z < self.min_zoom || xyz.z > self.max_zoom {
-            return Ok(Vec::new());
-        }
-        let tif_file =
-            File::open(&self.path).map_err(|e| ConfigFileError::IoError(e, self.path.clone()))?;
-        let mut decoder =
-            Decoder::new(tif_file).map_err(|e| CogError::InvalidTiffFile(e, self.path.clone()))?;
-        decoder = decoder.with_limits(tiff::decoder::Limits::unlimited());
-
-        let image = self.images.get(&(xyz.z)).ok_or_else(|| {
-            CogError::ZoomOutOfRange(xyz.z, self.path.clone(), self.min_zoom, self.max_zoom)
-        })?;
-
-        if self.web_friendly {
-            // just clip the image to get the tile in web mercator
-            let bytes = image.get_tile_webmercator(&mut decoder, xyz, self.nodata, &self.path)?;
-            Ok(bytes)
-        } else {
-            let bytes = image.get_tile(&mut decoder, xyz, self.nodata, &self.path)?;
-            Ok(bytes)
-        }
-    }
 }
 
 /// find a zoom level of google web mercator that is closest to the given resolution
@@ -201,8 +168,6 @@
         }
     }
     nearest_zoom
-=======
->>>>>>> 1f817698
 }
 
 #[async_trait]
@@ -250,8 +215,14 @@
             CogError::ZoomOutOfRange(xyz.z, self.path.clone(), self.min_zoom, self.max_zoom)
         })?;
 
-        let bytes = image.get_tile(&mut decoder, xyz, self.nodata, &self.path)?;
-        Ok(bytes)
+        if self.web_friendly {
+            // just clip the image to get the tile in web mercator
+            let bytes = image.get_tile_webmercator(&mut decoder, xyz, self.nodata, &self.path)?;
+            Ok(bytes)
+        } else {
+            let bytes = image.get_tile(&mut decoder, xyz, self.nodata, &self.path)?;
+            Ok(bytes)
+        }
     }
 }
 
