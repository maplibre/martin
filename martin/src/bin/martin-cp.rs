use std::borrow::Cow;
use std::fmt::{Debug, Display, Formatter};
use std::path::PathBuf;
use std::sync::atomic::{AtomicU64, Ordering};
use std::time::Duration;

use actix_http::error::ParseError;
use actix_http::test::TestRequest;
use actix_web::http::header::{ACCEPT_ENCODING, AcceptEncoding, Header as _};
use clap::Parser;
use futures::TryStreamExt;
use futures::stream::{self, StreamExt};
use log::{debug, error, info, log_enabled};
use martin::args::{Args, ExtraArgs, MetaArgs, OsEnv, SrvArgs};
use martin::srv::{DynTileSource, merge_tilejson};
use martin::{
<<<<<<< HEAD
    Config, MartinError, MartinResult, ServerState, Source, TileData, TileRect, append_rect,
    read_config,
=======
    append_rect, read_config, Config, MartinError, MartinResult, ServerState, TileData,
    TileInfoSource, TileRect,
>>>>>>> ebc6b83f
};
use martin_tile_utils::{TileCoord, TileInfo, bbox_to_xyz};
use mbtiles::UpdateZoomType::GrowOnly;
use mbtiles::sqlx::SqliteConnection;
use mbtiles::{
    CopyDuplicateMode, MbtError, MbtType, MbtTypeCli, Mbtiles, init_mbtiles_schema,
    is_empty_database,
};
use tilejson::Bounds;
use tokio::sync::mpsc::channel;
use tokio::time::Instant;
use tokio::try_join;

const VERSION: &str = env!("CARGO_PKG_VERSION");
const SAVE_EVERY: Duration = Duration::from_secs(60);
const PROGRESS_REPORT_AFTER: u64 = 100;
const PROGRESS_REPORT_EVERY: Duration = Duration::from_secs(2);
const BATCH_SIZE: usize = 1000;

#[derive(Parser, Debug, PartialEq, Default)]
#[command(
    about = "A tool to bulk copy tiles from any Martin-supported sources into an mbtiles file",
    version,
    after_help = "Use RUST_LOG environment variable to control logging level, e.g. RUST_LOG=debug or RUST_LOG=martin_cp=debug. See https://docs.rs/env_logger/latest/env_logger/index.html#enabling-logging for more information."
)]
pub struct CopierArgs {
    #[command(flatten)]
    pub copy: CopyArgs,
    #[command(flatten)]
    pub meta: MetaArgs,
    #[cfg(feature = "postgres")]
    #[command(flatten)]
    pub pg: Option<martin::args::PgArgs>,
}

#[serde_with::serde_as]
#[derive(clap::Args, Debug, PartialEq, Default, serde::Deserialize, serde::Serialize)]
pub struct CopyArgs {
    /// Name of the source to copy from.
    #[arg(short, long)]
    pub source: String,
    /// Path to the mbtiles file to copy to.
    #[arg(short, long)]
    pub output_file: PathBuf,
    /// Output format of the new destination file. Ignored if the file exists. Defaults to 'normalized'.
    #[arg(
        long = "mbtiles-type",
        alias = "dst-type",
        value_name = "SCHEMA",
        value_enum
    )]
    pub mbt_type: Option<MbtTypeCli>,
    /// Optional query parameter (in URL query format) for the sources that support it (e.g. Postgres functions)
    #[arg(long)]
    pub url_query: Option<String>,
    /// Optional accepted encoding parameter as if the browser sent it in the HTTP request.
    /// If set to multiple values like `gzip,br`, martin-cp will use the first encoding,
    /// or re-encode if the tile is already encoded and that encoding is not listed.
    /// Use `identity` to disable compression. Ignored for non-encodable tiles like PNG and JPEG.
    #[arg(long, alias = "encodings", default_value = "gzip")]
    pub encoding: String,
    /// Allow copying to existing files, and indicate what to do if a tile with the same Z/X/Y already exists
    #[arg(long, value_enum)]
    pub on_duplicate: Option<CopyDuplicateMode>,
    /// Number of concurrent connections to use.
    #[arg(long, default_value = "1")]
    pub concurrency: Option<usize>,
    /// Bounds to copy, in the format `min_lon,min_lat,max_lon,max_lat`. Can be specified multiple times. Overlapping regions will be handled correctly.
    #[arg(long)]
    pub bbox: Vec<Bounds>,
    /// Minimum zoom level to copy
    #[arg(long, alias = "minzoom", conflicts_with("zoom_levels"))]
    pub min_zoom: Option<u8>,
    /// Maximum zoom level to copy
    #[arg(
        long,
        alias = "maxzoom",
        conflicts_with("zoom_levels"),
        required_unless_present("zoom_levels")
    )]
    pub max_zoom: Option<u8>,
    /// List of zoom levels to copy
    #[arg(short, long, alias = "zooms", value_delimiter = ',')]
    pub zoom_levels: Vec<u8>,
    /// Skip generating a global hash for mbtiles validation. By default, `martin-cp` will compute and update `agg_tiles_hash` metadata value.
    #[arg(long)]
    pub skip_agg_tiles_hash: bool,
    /// Set additional metadata values. Must be set as "key=value" pairs. Can be specified multiple times.
    #[arg(long, value_name="KEY=VALUE", value_parser = parse_key_value)]
    pub set_meta: Vec<(String, String)>,
}

fn parse_key_value(s: &str) -> Result<(String, String), String> {
    let mut parts = s.splitn(2, '=');
    let key = parts.next().unwrap();
    let value = parts
        .next()
        .ok_or_else(|| format!("Invalid key=value pair: {s}"))?;
    if key.is_empty() || value.is_empty() {
        Err(format!("Invalid key=value pair: {s}"))
    } else {
        Ok((key.to_string(), value.to_string()))
    }
}

async fn start(copy_args: CopierArgs) -> MartinCpResult<()> {
    info!("martin-cp tile copier v{VERSION}");

    let env = OsEnv::default();
    let save_config = copy_args.meta.save_config.clone();
    let mut config = if let Some(ref cfg_filename) = copy_args.meta.config {
        info!("Using {}", cfg_filename.display());
        read_config(cfg_filename, &env)?
    } else {
        info!("Config file is not specified, auto-detecting sources");
        Config::default()
    };

    let args = Args {
        meta: copy_args.meta,
        extras: ExtraArgs::default(),
        srv: SrvArgs::default(),
        #[cfg(feature = "postgres")]
        pg: copy_args.pg,
    };

    args.merge_into_config(&mut config, &env)?;
    config.finalize()?;

    let sources = config.resolve().await?;

    if let Some(file_name) = save_config {
        config.save_to_file(file_name)?;
    } else {
        info!("Use --save-config to save or print configuration.");
    }

    run_tile_copy(copy_args.copy, sources).await
}

fn compute_tile_ranges(args: &CopyArgs) -> Vec<TileRect> {
    let mut ranges = Vec::new();
    let boxes = if args.bbox.is_empty() {
        vec![Bounds::MAX_TILED]
    } else {
        args.bbox.clone()
    };
    for zoom in get_zooms(args).iter() {
        for bbox in &boxes {
            let (min_x, min_y, max_x, max_y) =
                bbox_to_xyz(bbox.left, bbox.bottom, bbox.right, bbox.top, *zoom);
            append_rect(
                &mut ranges,
                TileRect::new(*zoom, min_x, min_y, max_x, max_y),
            );
        }
    }
    ranges
}

fn get_zooms(args: &CopyArgs) -> Cow<Vec<u8>> {
    if let Some(max_zoom) = args.max_zoom {
        let mut zooms_vec = Vec::new();
        let min_zoom = args.min_zoom.unwrap_or(0);
        zooms_vec.extend(min_zoom..=max_zoom);
        Cow::Owned(zooms_vec)
    } else {
        Cow::Borrowed(&args.zoom_levels)
    }
}

struct TileXyz {
    xyz: TileCoord,
    data: TileData,
}

impl Debug for TileXyz {
    fn fmt(&self, f: &mut Formatter<'_>) -> std::fmt::Result {
        write!(f, "{} - {} bytes", self.xyz, self.data.len())
    }
}

struct Progress {
    // needed to compute elapsed time
    start_time: Instant,
    total: u64,
    empty: AtomicU64,
    non_empty: AtomicU64,
}

impl Progress {
    pub fn new(tiles: &[TileRect]) -> Self {
        let total = tiles.iter().map(TileRect::size).sum();
        Progress {
            start_time: Instant::now(),
            total,
            empty: AtomicU64::default(),
            non_empty: AtomicU64::default(),
        }
    }
}

type MartinCpResult<T> = Result<T, MartinCpError>;

#[derive(Debug, thiserror::Error)]
enum MartinCpError {
    #[error(transparent)]
    Martin(#[from] MartinError),
    #[error("Unable to parse encodings argument: {0}")]
    EncodingParse(#[from] ParseError),
    #[error(transparent)]
    Actix(#[from] actix_web::Error),
    #[error(transparent)]
    Mbt(#[from] MbtError),
}

impl Display for Progress {
    #[allow(clippy::cast_precision_loss)]
    fn fmt(&self, f: &mut Formatter<'_>) -> std::fmt::Result {
        let elapsed = self.start_time.elapsed();
        let elapsed_s = elapsed.as_secs_f32();
        let non_empty = self.non_empty.load(Ordering::Relaxed);
        let empty = self.empty.load(Ordering::Relaxed);
        let done = non_empty + empty;
        let percent = done * 100 / self.total;
        let speed = if elapsed_s > 0.0 {
            done as f32 / elapsed_s
        } else {
            0.0
        };
        write!(
            f,
            "[{elapsed:.1?}] {percent:.2}% @ {speed:.1}/s | ✓ {non_empty} □ {empty}"
        )?;

        let left = self.total - done;
        if left == 0 {
            f.write_str(" | done")
        } else if done == 0 {
            f.write_str(" | ??? left")
        } else {
            let left = Duration::from_secs_f32(elapsed_s * left as f32 / done as f32);
            write!(f, " | {left:.0?} left")
        }
    }
}

/// Given a list of tile ranges, iterate over all tiles in the ranges
fn iterate_tiles(tiles: Vec<TileRect>) -> impl Iterator<Item = TileCoord> {
    tiles.into_iter().flat_map(|t| {
        let z = t.zoom;
        (t.min_x..=t.max_x)
            .flat_map(move |x| (t.min_y..=t.max_y).map(move |y| TileCoord { z, x, y }))
    })
}

async fn run_tile_copy(args: CopyArgs, state: ServerState) -> MartinCpResult<()> {
    let output_file = &args.output_file;
    let concurrency = args.concurrency.unwrap_or(1);

    let src = DynTileSource::new(
        &state.tiles,
        args.source.as_str(),
        None,
        args.url_query.as_deref().unwrap_or_default(),
        Some(parse_encoding(args.encoding.as_str())?),
        None,
        None,
    )?;
    // parallel async below uses move, so we must only use copyable types
    let src = &src;

    let (tx, mut rx) = channel::<TileXyz>(500);
    let tiles = compute_tile_ranges(&args);
    let mbt = Mbtiles::new(output_file)?;
    let mut conn = mbt.open_or_new().await?;
    let on_duplicate = if let Some(on_duplicate) = args.on_duplicate {
        on_duplicate
    } else if !is_empty_database(&mut conn).await? {
        return Err(MbtError::DestinationFileExists(output_file.clone()).into());
    } else {
        CopyDuplicateMode::Override
    };
    let mbt_type = init_schema(&mbt, &mut conn, src.sources.as_slice(), src.info, &args).await?;

    let progress = Progress::new(&tiles);
    info!(
        "Copying {} {} tiles from {} to {}",
        progress.total,
        src.info,
        args.source,
        args.output_file.display()
    );

    try_join!(
        // Note: for some reason, tests hang here without the `move` keyword
        async move {
            stream::iter(iterate_tiles(tiles))
                .map(MartinResult::Ok)
                .try_for_each_concurrent(concurrency, |xyz| {
                    let tx = tx.clone();
                    async move {
                        let tile = src.get_tile_content(xyz).await?;
                        let data = tile.data;
                        tx.send(TileXyz { xyz, data })
                            .await
                            .map_err(|e| MartinError::InternalError(e.into()))?;
                        Ok(())
                    }
                })
                .await
        },
        async {
            let mut last_saved = Instant::now();
            let mut last_reported = Instant::now();
            let mut batch = Vec::with_capacity(BATCH_SIZE);
            while let Some(tile) = rx.recv().await {
                debug!("Generated tile {tile:?}");
                let done = if tile.data.is_empty() {
                    progress.empty.fetch_add(1, Ordering::Relaxed)
                } else {
                    batch.push((tile.xyz.z, tile.xyz.x, tile.xyz.y, tile.data));
                    if batch.len() >= BATCH_SIZE || last_saved.elapsed() > SAVE_EVERY {
                        mbt.insert_tiles(&mut conn, mbt_type, on_duplicate, &batch)
                            .await?;
                        batch.clear();
                        last_saved = Instant::now();
                    }
                    progress.non_empty.fetch_add(1, Ordering::Relaxed)
                };
                if done % PROGRESS_REPORT_AFTER == (PROGRESS_REPORT_AFTER - 1)
                    && last_reported.elapsed() > PROGRESS_REPORT_EVERY
                {
                    info!("{progress}");
                    last_reported = Instant::now();
                }
            }
            if !batch.is_empty() {
                mbt.insert_tiles(&mut conn, mbt_type, on_duplicate, &batch)
                    .await?;
            }
            Ok(())
        }
    )?;

    info!("{progress}");

    mbt.update_metadata(&mut conn, GrowOnly).await?;

    for (key, value) in args.set_meta {
        info!("Setting metadata key={key} value={value}");
        mbt.set_metadata_value(&mut conn, &key, value).await?;
    }

    if !args.skip_agg_tiles_hash {
        if progress.non_empty.load(Ordering::Relaxed) == 0 {
            info!("No tiles were copied, skipping agg_tiles_hash computation");
        } else {
            info!("Computing agg_tiles_hash value...");
            mbt.update_agg_tiles_hash(&mut conn).await?;
        }
    }

    Ok(())
}

fn parse_encoding(encoding: &str) -> MartinCpResult<AcceptEncoding> {
    let req = TestRequest::default()
        .insert_header((ACCEPT_ENCODING, encoding))
        .finish();
    Ok(AcceptEncoding::parse(&req)?)
}

async fn init_schema(
    mbt: &Mbtiles,
    conn: &mut SqliteConnection,
    sources: &[TileInfoSource],
    tile_info: TileInfo,
    args: &CopyArgs,
) -> Result<MbtType, MartinError> {
    Ok(if is_empty_database(&mut *conn).await? {
        let mbt_type = match args.mbt_type.unwrap_or(MbtTypeCli::Normalized) {
            MbtTypeCli::Flat => MbtType::Flat,
            MbtTypeCli::FlatWithHash => MbtType::FlatWithHash,
            MbtTypeCli::Normalized => MbtType::Normalized { hash_view: true },
        };
        init_mbtiles_schema(&mut *conn, mbt_type).await?;
        let mut tj = merge_tilejson(sources, String::new());
        tj.other.insert(
            "format".to_string(),
            serde_json::Value::String(tile_info.format.metadata_format_value().to_string()),
        );
        tj.other.insert(
            "generator".to_string(),
            serde_json::Value::String(format!("martin-cp v{VERSION}")),
        );
        let zooms = get_zooms(args);
        if let Some(min_zoom) = zooms.iter().min() {
            tj.minzoom = Some(*min_zoom);
        }
        if let Some(max_zoom) = zooms.iter().max() {
            tj.maxzoom = Some(*max_zoom);
        }
        mbt.insert_metadata(&mut *conn, &tj).await?;
        mbt_type
    } else {
        mbt.detect_type(&mut *conn).await?
    })
}

#[actix_web::main]
async fn main() {
    let env = env_logger::Env::default().default_filter_or("martin_cp=info");
    env_logger::Builder::from_env(env).init();

    if let Err(e) = start(CopierArgs::parse()).await {
        // Ensure the message is printed, even if the logging is disabled
        if log_enabled!(log::Level::Error) {
            error!("{e}");
        } else {
            eprintln!("{e}");
        }
        std::process::exit(1);
    }
}

#[cfg(test)]
mod tests {
    use std::str::FromStr;

    use insta::assert_yaml_snapshot;

    use super::*;

    #[test]
    fn test_compute_tile_ranges() {
        let world = Bounds::MAX_TILED;
        let bbox_ca = Bounds::from_str("-124.482,32.5288,-114.1307,42.0095").unwrap();
        let bbox_ca_south = Bounds::from_str("-118.6681,32.5288,-114.1307,34.8233").unwrap();
        let bbox_mi = Bounds::from_str("-86.6271,41.6811,-82.3095,45.8058").unwrap();
        let bbox_usa = Bounds::from_str("-124.8489,24.3963,-66.8854,49.3843").unwrap();

        assert_yaml_snapshot!(compute_tile_ranges(&args(&[world], &[0])), @r#"- "0: (0,0) - (0,0)""#);

        assert_yaml_snapshot!(compute_tile_ranges(&args(&[world], &[3,7])), @r#"
        - "3: (0,0) - (7,7)"
        - "7: (0,0) - (127,127)"
        "#);

        assert_yaml_snapshot!(compute_tile_ranges(&arg_minmax(&[world], 2, 4)), @r#"
        - "2: (0,0) - (3,3)"
        - "3: (0,0) - (7,7)"
        - "4: (0,0) - (15,15)"
        "#);

        assert_yaml_snapshot!(compute_tile_ranges(&args(&[world], &[14])), @r#"- "14: (0,0) - (16383,16383)""#);

        assert_yaml_snapshot!(compute_tile_ranges(&args(&[bbox_usa], &[14])), @r#"- "14: (2509,5599) - (5147,7046)""#);

        assert_yaml_snapshot!(compute_tile_ranges(&args(&[bbox_usa, bbox_mi, bbox_ca], &[14])), @r#"- "14: (2509,5599) - (5147,7046)""#);

        assert_yaml_snapshot!(compute_tile_ranges(&args(&[bbox_ca_south, bbox_mi, bbox_ca], &[14])), @r#"
        - "14: (2791,6499) - (2997,6624)"
        - "14: (4249,5841) - (4446,6101)"
        - "14: (2526,6081) - (2790,6624)"
        - "14: (2791,6081) - (2997,6498)"
        "#);
    }

    fn args(bbox: &[Bounds], zooms: &[u8]) -> CopyArgs {
        CopyArgs {
            bbox: bbox.to_vec(),
            zoom_levels: zooms.to_vec(),
            ..Default::default()
        }
    }

    fn arg_minmax(bbox: &[Bounds], min_zoom: u8, max_zoom: u8) -> CopyArgs {
        CopyArgs {
            bbox: bbox.to_vec(),
            min_zoom: Some(min_zoom),
            max_zoom: Some(max_zoom),
            ..Default::default()
        }
    }
}<|MERGE_RESOLUTION|>--- conflicted
+++ resolved
@@ -14,13 +14,8 @@
 use martin::args::{Args, ExtraArgs, MetaArgs, OsEnv, SrvArgs};
 use martin::srv::{DynTileSource, merge_tilejson};
 use martin::{
-<<<<<<< HEAD
-    Config, MartinError, MartinResult, ServerState, Source, TileData, TileRect, append_rect,
-    read_config,
-=======
-    append_rect, read_config, Config, MartinError, MartinResult, ServerState, TileData,
-    TileInfoSource, TileRect,
->>>>>>> ebc6b83f
+    Config, MartinError, MartinResult, ServerState, TileData, TileInfoSource, TileRect,
+    append_rect, read_config,
 };
 use martin_tile_utils::{TileCoord, TileInfo, bbox_to_xyz};
 use mbtiles::UpdateZoomType::GrowOnly;
