--- conflicted
+++ resolved
@@ -99,11 +99,7 @@
             config.ssl_certificates.ssl_cert.as_ref(),
             config.ssl_certificates.ssl_key.as_ref(),
             config.ssl_certificates.ssl_root_cert.as_ref(),
-<<<<<<< HEAD
-            config.pool_size,
-=======
             config.pool_size.unwrap_or(POOL_SIZE_DEFAULT),
->>>>>>> 3ff5afa2
         )
         .await?;
 
