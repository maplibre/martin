--- conflicted
+++ resolved
@@ -67,14 +67,9 @@
 #[derive(Clone, Debug, Default, PartialEq, Serialize, Deserialize)]
 pub struct PgCfgPublishType {
     pub from_schemas: Option<OneOrMany<String>>,
-<<<<<<< HEAD
-    pub id_format: Option<String>,
+    #[serde(alias = "id_format")]
     pub source_id_format: Option<String>,
     pub id_column: Option<OneOrMany<String>>,
-=======
-    #[serde(alias = "id_format")]
-    pub source_id_format: Option<String>,
->>>>>>> 74c84fab
 }
 
 impl PgConfig {
