use std::collections::{BTreeMap, HashMap};

use deadpool_postgres::tokio_postgres::types::Json;
use itertools::Itertools as _;
use log::{error, info, warn};
use martin_core::tiles::UrlQuery;

#[must_use]
<<<<<<< HEAD
pub fn patch_json(target: TileJSON, patch: Option<&serde_json::Value>) -> TileJSON {
    let Some(tj) = patch else {
        // Nothing to merge in, keep the original
        return target;
    };
    // Not the most efficient, but this is only executed once per source:
    // * Convert the TileJSON struct to a serde_json::Value
    // * Merge the self.tilejson into the value
    // * Convert the merged value back to a TileJSON struct
    // * In case of errors, return the original tilejson
    let mut tilejson2 = match serde_json::to_value(target.clone()) {
        Ok(v) => v,
        Err(e) => {
            error!("Failed to serialize tilejson, unable to merge function comment: {e}");
            return target;
        }
    };
    json_patch::merge(&mut tilejson2, tj);
    match serde_json::from_value(tilejson2.clone()) {
        Ok(v) => v,
        Err(e) => {
            error!("Failed to deserialize merged function comment tilejson: {e}");
            target
        }
    }
=======
pub fn json_to_hashmap(value: &serde_json::Value) -> InfoMap<String> {
    let mut result = BTreeMap::new();

    let object = value.as_object().unwrap();
    for (key, value) in object {
        let string_value = value.as_str().unwrap().to_string();
        result.insert(key.clone(), string_value);
    }

    result
>>>>>>> 36781810
}

#[must_use]
pub fn query_to_json(query: Option<&UrlQuery>) -> Json<HashMap<String, serde_json::Value>> {
    let mut query_as_json = HashMap::new();
    if let Some(query) = query {
        for (k, v) in query {
            let json_value: serde_json::Value =
                serde_json::from_str(v).unwrap_or_else(|_| serde_json::Value::String(v.clone()));

            query_as_json.insert(k.clone(), json_value);
        }
    }

    Json(query_as_json)
}

<<<<<<< HEAD
#[must_use]
pub fn polygon_to_bbox(polygon: &ewkb::Polygon) -> Option<Bounds> {
    polygon.rings().next().and_then(|linestring| {
        let mut points = linestring.points();
        if let (Some(bottom_left), Some(top_right)) = (points.next(), points.nth(1)) {
            Some(Bounds::new(
                bottom_left.x(),
                bottom_left.y(),
                top_right.x(),
                top_right.y(),
            ))
        } else {
            None
        }
    })
}
=======
pub type InfoMap<T> = BTreeMap<String, T>;
>>>>>>> 36781810

#[must_use]
pub fn normalize_key<T>(
    map: &BTreeMap<String, T>,
    key: &str,
    info: &str,
    id: &str,
) -> Option<String> {
    find_info_kv(map, key, info, id).map(|(k, _)| k.to_string())
}

#[must_use]
pub fn find_info<'a, T>(
    map: &'a BTreeMap<String, T>,
    key: &'a str,
    info: &str,
    id: &str,
) -> Option<&'a T> {
    find_info_kv(map, key, info, id).map(|(_, v)| v)
}

#[must_use]
fn find_info_kv<'a, T>(
    map: &'a BTreeMap<String, T>,
    key: &'a str,
    info: &str,
    id: &str,
) -> Option<(&'a str, &'a T)> {
    if let Some(v) = map.get(key) {
        return Some((key, v));
    }

    match find_kv_ignore_case(map, key) {
        Ok(None) => {
            warn!(
                "Unable to configure source {id} because {info} '{key}' was not found.  Possible values are: {}",
                map.keys().map(String::as_str).join(", ")
            );
            None
        }
        Ok(Some(result)) => {
            info!("For source {id}, {info} '{key}' was not found, but found '{result}' instead.");
            Some((result.as_str(), map.get(result)?))
        }
        Err(multiple) => {
            error!(
                "Unable to configure source {id} because {info} '{key}' has no exact match and more than one potential matches: {}",
                multiple.join(", ")
            );
            None
        }
    }
}

/// Find a key in a map, ignoring case.
///
/// If there is no exact match, but there is a case-insensitive match, return that as `Ok(Some(value))`.
/// If there is no exact match and there are multiple case-insensitive matches, return an error with a vector of the possible matches.
/// If there is no match, return `Ok(None)`.
pub fn find_kv_ignore_case<'a, T>(
    map: &'a BTreeMap<String, T>,
    key: &str,
) -> Result<Option<&'a String>, Vec<String>> {
    let key = key.to_lowercase();
    let mut result = None;
    let mut multiple = Vec::new();
    for k in map.keys() {
        if k.to_lowercase() == key {
            match result {
                None => result = Some(k),
                Some(result) => {
                    if multiple.is_empty() {
                        multiple.push(result.to_string());
                    }
                    multiple.push(k.to_string());
                }
            }
        }
    }
    if multiple.is_empty() {
        Ok(result)
    } else {
        Err(multiple)
    }
}<|MERGE_RESOLUTION|>--- conflicted
+++ resolved
@@ -4,47 +4,6 @@
 use itertools::Itertools as _;
 use log::{error, info, warn};
 use martin_core::tiles::UrlQuery;
-
-#[must_use]
-<<<<<<< HEAD
-pub fn patch_json(target: TileJSON, patch: Option<&serde_json::Value>) -> TileJSON {
-    let Some(tj) = patch else {
-        // Nothing to merge in, keep the original
-        return target;
-    };
-    // Not the most efficient, but this is only executed once per source:
-    // * Convert the TileJSON struct to a serde_json::Value
-    // * Merge the self.tilejson into the value
-    // * Convert the merged value back to a TileJSON struct
-    // * In case of errors, return the original tilejson
-    let mut tilejson2 = match serde_json::to_value(target.clone()) {
-        Ok(v) => v,
-        Err(e) => {
-            error!("Failed to serialize tilejson, unable to merge function comment: {e}");
-            return target;
-        }
-    };
-    json_patch::merge(&mut tilejson2, tj);
-    match serde_json::from_value(tilejson2.clone()) {
-        Ok(v) => v,
-        Err(e) => {
-            error!("Failed to deserialize merged function comment tilejson: {e}");
-            target
-        }
-    }
-=======
-pub fn json_to_hashmap(value: &serde_json::Value) -> InfoMap<String> {
-    let mut result = BTreeMap::new();
-
-    let object = value.as_object().unwrap();
-    for (key, value) in object {
-        let string_value = value.as_str().unwrap().to_string();
-        result.insert(key.clone(), string_value);
-    }
-
-    result
->>>>>>> 36781810
-}
 
 #[must_use]
 pub fn query_to_json(query: Option<&UrlQuery>) -> Json<HashMap<String, serde_json::Value>> {
@@ -60,27 +19,6 @@
 
     Json(query_as_json)
 }
-
-<<<<<<< HEAD
-#[must_use]
-pub fn polygon_to_bbox(polygon: &ewkb::Polygon) -> Option<Bounds> {
-    polygon.rings().next().and_then(|linestring| {
-        let mut points = linestring.points();
-        if let (Some(bottom_left), Some(top_right)) = (points.next(), points.nth(1)) {
-            Some(Bounds::new(
-                bottom_left.x(),
-                bottom_left.y(),
-                top_right.x(),
-                top_right.y(),
-            ))
-        } else {
-            None
-        }
-    })
-}
-=======
-pub type InfoMap<T> = BTreeMap<String, T>;
->>>>>>> 36781810
 
 #[must_use]
 pub fn normalize_key<T>(
