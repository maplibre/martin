use std::cmp::Ordering;
use std::collections::HashSet;

use futures::future::join_all;
use itertools::Itertools;
use log::{debug, error, info, warn};

use crate::pg::config::{PgConfig, PgInfo};
use crate::pg::config_function::{FuncInfoSources, FunctionInfo};
use crate::pg::config_table::{TableInfo, TableInfoSources};
use crate::pg::function_source::query_available_function;
use crate::pg::pg_source::{PgSource, PgSqlInfo};
use crate::pg::pool::PgPool;
use crate::pg::table_source::{
    calc_srid, merge_table_info, query_available_tables, table_to_query,
};
use crate::pg::utils::{find_info, normalize_key, InfoMap};
use crate::pg::PgError::InvalidTableExtent;
use crate::pg::Result;
use crate::source::Sources;
use crate::utils::{BoolOrObject, IdResolver, OneOrMany};

pub type SqlFuncInfoMapMap = InfoMap<InfoMap<(PgSqlInfo, FunctionInfo)>>;
pub type SqlTableInfoMapMapMap = InfoMap<InfoMap<InfoMap<TableInfo>>>;

#[derive(Debug, PartialEq)]
pub struct PgBuilderPublish {
    source_id_format: String,
    schemas: Option<HashSet<String>>,
}

impl PgBuilderPublish {
    pub fn new(
        is_function: bool,
        source_id_format: Option<&String>,
        schemas: Option<HashSet<String>>,
    ) -> Self {
        let source_id_format = source_id_format
            .cloned()
            .unwrap_or_else(|| (if is_function { "{function}" } else { "{table}" }).to_string());
        Self {
            source_id_format,
            schemas,
        }
    }
}

#[derive(Debug)]
pub struct PgBuilder {
    pool: PgPool,
    default_srid: Option<i32>,
    disable_bounds: bool,
    max_feature_count: Option<usize>,
    auto_functions: Option<PgBuilderPublish>,
    auto_tables: Option<PgBuilderPublish>,
    id_resolver: IdResolver,
    tables: TableInfoSources,
    functions: FuncInfoSources,
    auto_id_columns: Vec<String>,
}

impl PgBuilder {
    pub async fn new(config: &PgConfig, id_resolver: IdResolver) -> Result<Self> {
        let pool = PgPool::new(config).await?;

        Ok(Self {
            pool,
            default_srid: config.default_srid,
            disable_bounds: config.disable_bounds.unwrap_or_default(),
            max_feature_count: config.max_feature_count,
            id_resolver,
            tables: config.tables.clone().unwrap_or_default(),
            functions: config.functions.clone().unwrap_or_default(),
            auto_functions: new_auto_publish(config, true),
            auto_tables: new_auto_publish(config, false),
            auto_id_columns: get_auto_publish_id_column(config),
        })
    }

    pub async fn instantiate_tables(&self) -> Result<(Sources, TableInfoSources)> {
        let mut found_pg_tables = query_available_tables(&self.pool).await?;

        // Match configured sources with the discovered ones and add them to the pending list.
        let mut used = HashSet::<(&str, &str, &str)>::new();
        let mut pending = Vec::new();
        for (id, cfg_inf) in &self.tables {
            // TODO: move this validation to serde somehow?
            if let Some(extent) = cfg_inf.extent {
                if extent == 0 {
                    return Err(InvalidTableExtent(id.to_string(), cfg_inf.format_id()));
                }
            }

            let Some(found_schemas) = find_info(&found_pg_tables, &cfg_inf.schema, "schema", id) else { continue };
            let Some(found_tables) = find_info(found_schemas, &cfg_inf.table, "table", id) else { continue };
            let Some(found_inf) = find_info(found_tables, &cfg_inf.geometry_column, "geometry column", id) else { continue };

            let dup = !used.insert((&cfg_inf.schema, &cfg_inf.table, &cfg_inf.geometry_column));
            let dup = if dup { "duplicate " } else { "" };

            let id2 = self.resolve_id(id, cfg_inf);
<<<<<<< HEAD
            let Some(cfg_inf) = merge_table_info(self.default_srid, &id2, cfg_inf, src_inf, &self.auto_id_columns) else { continue };
=======
            let Some(cfg_inf) = merge_table_info(self.default_srid, &id2, cfg_inf, found_inf) else { continue };
>>>>>>> 74c84fab
            warn_on_rename(id, &id2, "Table");
            info!("Configured {dup}source {id2} from {}", summary(&cfg_inf));
            pending.push(table_to_query(
                id2,
                cfg_inf,
                self.pool.clone(),
                self.disable_bounds,
                self.max_feature_count,
            ));
        }

        // Sort the discovered sources by schema, table and geometry column to ensure a consistent behavior
        if let Some(auto_tables) = &self.auto_tables {
            let schemas = auto_tables
                .schemas
                .as_ref()
                .cloned()
                .unwrap_or_else(|| found_pg_tables.keys().cloned().collect());
            for schema in schemas.iter().sorted() {
                let Some(schema) = normalize_key(&found_pg_tables, schema, "schema", "") else { continue };
                let found_tables = found_pg_tables.remove(&schema).unwrap();
                for (table, geoms) in found_tables.into_iter().sorted_by(by_key) {
                    for (column, mut found_tbl) in geoms.into_iter().sorted_by(by_key) {
                        if used.contains(&(schema.as_str(), table.as_str(), column.as_str())) {
                            continue;
                        }
                        let source_id = auto_tables
                            .source_id_format
                            .replace("{schema}", &schema)
                            .replace("{table}", &table)
                            .replace("{column}", &column);
                        let id2 = self.resolve_id(&source_id, &found_tbl);
                        let Some(srid) = calc_srid(&found_tbl.format_id(), &id2, found_tbl.srid, 0, self.default_srid) else { continue };
                        found_tbl.srid = srid;
                        info!("Discovered source {id2} from {}", summary(&found_tbl));
                        pending.push(table_to_query(
                            id2,
                            found_tbl,
                            self.pool.clone(),
                            self.disable_bounds,
                            self.max_feature_count,
                        ));
                    }
                }
            }
        }

        let mut res = Sources::default();
        let mut info_map = TableInfoSources::new();
        let pending = join_all(pending).await;
        for src in pending {
            match src {
                Err(v) => {
                    error!("Failed to create a source: {v}");
                    continue;
                }
                Ok((id, pg_sql, src_inf)) => {
                    debug!("{id} query: {}", pg_sql.query);
                    self.add_func_src(&mut res, id.clone(), &src_inf, pg_sql.clone());
                    info_map.insert(id, src_inf);
                }
            }
        }

        Ok((res, info_map))
    }

    pub async fn instantiate_functions(&self) -> Result<(Sources, FuncInfoSources)> {
        let mut found_pg_funcs = query_available_function(&self.pool).await?;
        let mut res = Sources::default();
        let mut info_map = FuncInfoSources::new();
        let mut used = HashSet::<(&str, &str)>::new();

        for (id, cfg_inf) in &self.functions {
            let Some(schemas) = find_info(&found_pg_funcs, &cfg_inf.schema, "schema", id) else { continue };
            if schemas.is_empty() {
                warn!("No functions found in schema {}. Only functions like (z,x,y) -> bytea and similar are considered. See README.md", cfg_inf.schema);
                continue;
            }
            let Some((pg_sql, _)) = find_info(schemas, &cfg_inf.function, "function", id) else { continue };

            let dup = !used.insert((&cfg_inf.schema, &cfg_inf.function));
            let dup = if dup { "duplicate " } else { "" };

            let id2 = self.resolve_id(id, cfg_inf);
            self.add_func_src(&mut res, id2.clone(), cfg_inf, pg_sql.clone());
            warn_on_rename(id, &id2, "Function");
            let signature = &pg_sql.signature;
            info!("Configured {dup}source {id2} from the function {signature}");
            debug!("{}", pg_sql.query);
            info_map.insert(id2, cfg_inf.clone());
        }

        // Sort the discovered sources by schema and function name to ensure a consistent behavior
        if let Some(auto_funcs) = &self.auto_functions {
            let schemas = auto_funcs
                .schemas
                .as_ref()
                .cloned()
                .unwrap_or_else(|| found_pg_funcs.keys().cloned().collect());

            for schema in schemas.iter().sorted() {
                let Some(schema) = normalize_key(&found_pg_funcs, schema, "schema", "") else { continue; };
                let found_funcs = found_pg_funcs.remove(&schema).unwrap();
                for (func, (pg_sql, src_inf)) in found_funcs.into_iter().sorted_by(by_key) {
                    if used.contains(&(schema.as_str(), func.as_str())) {
                        continue;
                    }
                    let source_id = auto_funcs
                        .source_id_format
                        .replace("{schema}", &schema)
                        .replace("{function}", &func);
                    let id2 = self.resolve_id(&source_id, &src_inf);
                    self.add_func_src(&mut res, id2.clone(), &src_inf, pg_sql.clone());
                    info!("Discovered source {id2} from function {}", pg_sql.signature);
                    debug!("{}", pg_sql.query);
                    info_map.insert(id2, src_inf);
                }
            }
        }
        Ok((res, info_map))
    }

    fn resolve_id<T: PgInfo>(&self, id: &str, src_inf: &T) -> String {
        let signature = format!("{}.{}", self.pool.get_id(), src_inf.format_id());
        self.id_resolver.resolve(id, signature)
    }

    fn add_func_src(&self, sources: &mut Sources, id: String, info: &impl PgInfo, sql: PgSqlInfo) {
        let source = PgSource::new(
            id.clone(),
            sql,
            info.to_tilejson(id.clone()),
            self.pool.clone(),
        );
        sources.insert(id, Box::new(source));
    }
}

fn new_auto_publish(config: &PgConfig, is_function: bool) -> Option<PgBuilderPublish> {
    let default = |schemas| Some(PgBuilderPublish::new(is_function, None, schemas));

    if let Some(bo_a) = &config.auto_publish {
        match bo_a {
            BoolOrObject::Object(a) => match if is_function { &a.functions } else { &a.tables } {
                Some(bo_i) => match bo_i {
                    BoolOrObject::Object(item) => Some(PgBuilderPublish::new(
                        is_function,
<<<<<<< HEAD
                        resolve_id_formats(item.source_id_format.as_ref(), item.id_format.as_ref()),
=======
                        item.source_id_format.as_ref(),
>>>>>>> 74c84fab
                        merge_opt_hs(&a.from_schemas, &item.from_schemas),
                    )),
                    BoolOrObject::Bool(true) => default(merge_opt_hs(&a.from_schemas, &None)),
                    BoolOrObject::Bool(false) => None,
                },
                // If auto_publish.functions is set, and currently asking for .tables which is missing,
                // .tables becomes the inverse of functions (i.e. an obj or true in tables means false in functions)
                None => match if is_function { &a.tables } else { &a.functions } {
                    Some(bo_i) => match bo_i {
                        BoolOrObject::Object(_) | BoolOrObject::Bool(true) => None,
                        BoolOrObject::Bool(false) => default(merge_opt_hs(&a.from_schemas, &None)),
                    },
                    None => default(merge_opt_hs(&a.from_schemas, &None)),
                },
            },
            BoolOrObject::Bool(true) => default(None),
            BoolOrObject::Bool(false) => None,
        }
    } else if config.tables.is_some() || config.functions.is_some() {
        None
    } else {
        default(None)
    }
}
fn get_auto_publish_id_column(config: &PgConfig) -> Vec<String> {
    if let Some(BoolOrObject::Object(v)) = &config.auto_publish {
        if let Some(BoolOrObject::Object(v)) = &v.tables {
            if let Some(v) = &v.id_column {
                return v.iter().cloned().collect();
            }
        }
    }
    Vec::new()
}

fn resolve_id_formats<'a>(
    source_id_format: Option<&'a String>,
    id_format: Option<&'a String>,
) -> Option<&'a String> {
    match (source_id_format, id_format) {
        (Some(source_id_format), Some(_)) => {
            warn!("source_id_format overrides id_format. Use only source_id_format.");
            Some(source_id_format)
        }
        (Some(source_id_format), None) => Some(source_id_format),
        (None, Some(id_format)) => {
            warn!("id_format is deprecated. Use source_id_format instead.");
            Some(id_format)
        }
        (None, None) => None,
    }
}

fn warn_on_rename(old_id: &String, new_id: &String, typ: &str) {
    if old_id != new_id {
        warn!("{typ} source {old_id} was renamed to {new_id} due to ID conflict");
    }
}

fn summary(info: &TableInfo) -> String {
    let relkind = match info.is_view {
        Some(true) => "view",
        _ => "table",
    };
    format!(
        "{relkind} {}.{} with {} column ({}, SRID={})",
        info.schema,
        info.table,
        info.geometry_column,
        info.geometry_type
            .as_deref()
            .unwrap_or("UNKNOWN GEOMETRY TYPE"),
        info.srid,
    )
}

/// A comparator for sorting tuples by first element
fn by_key<T>(a: &(String, T), b: &(String, T)) -> Ordering {
    a.0.cmp(&b.0)
}

/// Merge two optional list of strings into a hashset
fn merge_opt_hs(
    a: &Option<OneOrMany<String>>,
    b: &Option<OneOrMany<String>>,
) -> Option<HashSet<String>> {
    if let Some(a) = a {
        let mut res: HashSet<_> = a.iter().cloned().collect();
        if let Some(b) = b {
            res.extend(b.iter().cloned());
        }
        Some(res)
    } else {
        b.as_ref().map(|b| b.iter().cloned().collect())
    }
}

#[cfg(test)]
mod tests {
    use indoc::indoc;

    use super::*;

    #[allow(clippy::unnecessary_wraps)]
    fn builder(source_id_format: &str, schemas: Option<&[&str]>) -> Option<PgBuilderPublish> {
        Some(PgBuilderPublish {
            source_id_format: source_id_format.to_string(),
            schemas: schemas.map(|s| s.iter().map(|s| (*s).to_string()).collect()),
        })
    }

    fn parse_yaml(content: &str) -> PgConfig {
        serde_yaml::from_str(content).unwrap()
    }

    #[test]
    fn test_auto_publish_no_auto() {
        let config = parse_yaml("{}");
        let res = new_auto_publish(&config, false);
        assert_eq!(res, builder("{table}", None));
        let res = new_auto_publish(&config, true);
        assert_eq!(res, builder("{function}", None));

        let config = parse_yaml("tables: {}");
        assert_eq!(new_auto_publish(&config, false), None);
        assert_eq!(new_auto_publish(&config, true), None);

        let config = parse_yaml("functions: {}");
        assert_eq!(new_auto_publish(&config, false), None);
        assert_eq!(new_auto_publish(&config, true), None);
    }

    #[test]
    fn test_auto_publish_bool() {
        let config = parse_yaml("auto_publish: true");
        let res = new_auto_publish(&config, false);
        assert_eq!(res, builder("{table}", None));
        let res = new_auto_publish(&config, true);
        assert_eq!(res, builder("{function}", None));

        let config = parse_yaml("auto_publish: false");
        assert_eq!(new_auto_publish(&config, false), None);
        assert_eq!(new_auto_publish(&config, true), None);
    }

    #[test]
    fn test_auto_publish_obj_bool() {
        let config = parse_yaml(indoc! {"
            auto_publish:
                from_schemas: public
                tables: true"});
        let res = new_auto_publish(&config, false);
        assert_eq!(res, builder("{table}", Some(&["public"])));
        assert_eq!(new_auto_publish(&config, true), None);

        let config = parse_yaml(indoc! {"
            auto_publish:
                from_schemas: public
                functions: true"});
        assert_eq!(new_auto_publish(&config, false), None);
        let res = new_auto_publish(&config, true);
        assert_eq!(res, builder("{function}", Some(&["public"])));

        let config = parse_yaml(indoc! {"
            auto_publish:
                from_schemas: public
                tables: false"});
        assert_eq!(new_auto_publish(&config, false), None);
        let res = new_auto_publish(&config, true);
        assert_eq!(res, builder("{function}", Some(&["public"])));

        let config = parse_yaml(indoc! {"
            auto_publish:
                from_schemas: public
                functions: false"});
        let res = new_auto_publish(&config, false);
        assert_eq!(res, builder("{table}", Some(&["public"])));
        assert_eq!(new_auto_publish(&config, true), None);
    }

    #[test]
    fn test_auto_publish_obj_obj() {
        let config = parse_yaml(indoc! {"
            auto_publish:
                from_schemas: public
                tables:
                    from_schemas: osm
                    id_format: 'foo_{schema}.{table}_bar'"});
        let res = new_auto_publish(&config, false);
        assert_eq!(
            res,
            builder("foo_{schema}.{table}_bar", Some(&["public", "osm"]))
        );
        assert_eq!(new_auto_publish(&config, true), None);

        let config = parse_yaml(indoc! {"
            auto_publish:
                from_schemas: public
                tables:
                    from_schemas: osm
                    source_id_format: '{schema}.{table}'"});
        let res = new_auto_publish(&config, false);
        assert_eq!(res, builder("{schema}.{table}", Some(&["public", "osm"])));
        assert_eq!(new_auto_publish(&config, true), None);

        let config = parse_yaml(indoc! {"
            auto_publish:
                tables:
                    from_schemas:
                      - osm
                      - public"});
        let res = new_auto_publish(&config, false);
        assert_eq!(res, builder("{table}", Some(&["public", "osm"])));
        assert_eq!(new_auto_publish(&config, true), None);
    }
}<|MERGE_RESOLUTION|>--- conflicted
+++ resolved
@@ -99,11 +99,7 @@
             let dup = if dup { "duplicate " } else { "" };
 
             let id2 = self.resolve_id(id, cfg_inf);
-<<<<<<< HEAD
-            let Some(cfg_inf) = merge_table_info(self.default_srid, &id2, cfg_inf, src_inf, &self.auto_id_columns) else { continue };
-=======
-            let Some(cfg_inf) = merge_table_info(self.default_srid, &id2, cfg_inf, found_inf) else { continue };
->>>>>>> 74c84fab
+            let Some(cfg_inf) = merge_table_info(self.default_srid, &id2, cfg_inf, found_inf, &self.auto_id_columns) else { continue };
             warn_on_rename(id, &id2, "Table");
             info!("Configured {dup}source {id2} from {}", summary(&cfg_inf));
             pending.push(table_to_query(
@@ -252,11 +248,7 @@
                 Some(bo_i) => match bo_i {
                     BoolOrObject::Object(item) => Some(PgBuilderPublish::new(
                         is_function,
-<<<<<<< HEAD
-                        resolve_id_formats(item.source_id_format.as_ref(), item.id_format.as_ref()),
-=======
                         item.source_id_format.as_ref(),
->>>>>>> 74c84fab
                         merge_opt_hs(&a.from_schemas, &item.from_schemas),
                     )),
                     BoolOrObject::Bool(true) => default(merge_opt_hs(&a.from_schemas, &None)),
@@ -281,6 +273,7 @@
         default(None)
     }
 }
+
 fn get_auto_publish_id_column(config: &PgConfig) -> Vec<String> {
     if let Some(BoolOrObject::Object(v)) = &config.auto_publish {
         if let Some(BoolOrObject::Object(v)) = &v.tables {
@@ -290,24 +283,6 @@
         }
     }
     Vec::new()
-}
-
-fn resolve_id_formats<'a>(
-    source_id_format: Option<&'a String>,
-    id_format: Option<&'a String>,
-) -> Option<&'a String> {
-    match (source_id_format, id_format) {
-        (Some(source_id_format), Some(_)) => {
-            warn!("source_id_format overrides id_format. Use only source_id_format.");
-            Some(source_id_format)
-        }
-        (Some(source_id_format), None) => Some(source_id_format),
-        (None, Some(id_format)) => {
-            warn!("id_format is deprecated. Use source_id_format instead.");
-            Some(id_format)
-        }
-        (None, None) => None,
-    }
 }
 
 fn warn_on_rename(old_id: &String, new_id: &String, typ: &str) {
