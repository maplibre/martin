--- conflicted
+++ resolved
@@ -11,12 +11,8 @@
 
 #[cfg(feature = "cog")]
 pub mod cog;
-<<<<<<< HEAD
-pub mod file_config;
 #[cfg(feature = "geojson")]
 pub mod geojson;
-=======
->>>>>>> c3449f49
 #[cfg(feature = "mbtiles")]
 pub mod mbtiles;
 #[cfg(feature = "postgres")]
