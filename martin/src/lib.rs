#![cfg_attr(doc, doc = include_str!("../README.md"))]
#![forbid(unsafe_code)]

pub mod config;

mod source;
pub use source::TileSources;

mod utils;
pub use utils::{IdResolver, MartinError, MartinResult, NO_MAIN_CACHE};

<<<<<<< HEAD
#[cfg(feature = "cog")]
pub mod cog;
#[cfg(feature = "geojson")]
pub mod geojson;
#[cfg(feature = "mbtiles")]
pub mod mbtiles;
=======
>>>>>>> 36781810
#[cfg(feature = "postgres")]
pub mod pg;
#[cfg(feature = "pmtiles")]
pub mod pmtiles;
pub mod srv;

// Ensure README.md contains valid code
#[cfg(doctest)]
mod test_readme {
    macro_rules! external_doc_test {
        ($x:expr) => {
            #[doc = $x]
            unsafe extern "C" {}
        };
    }

    external_doc_test!(include_str!("../README.md"));
}<|MERGE_RESOLUTION|>--- conflicted
+++ resolved
@@ -9,15 +9,6 @@
 mod utils;
 pub use utils::{IdResolver, MartinError, MartinResult, NO_MAIN_CACHE};
 
-<<<<<<< HEAD
-#[cfg(feature = "cog")]
-pub mod cog;
-#[cfg(feature = "geojson")]
-pub mod geojson;
-#[cfg(feature = "mbtiles")]
-pub mod mbtiles;
-=======
->>>>>>> 36781810
 #[cfg(feature = "postgres")]
 pub mod pg;
 #[cfg(feature = "pmtiles")]
