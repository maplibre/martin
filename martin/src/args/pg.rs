--- conflicted
+++ resolved
@@ -225,12 +225,8 @@
     use std::path::PathBuf;
 
     use super::*;
-<<<<<<< HEAD
-    use crate::tests::{os, some, FauxEnv};
-=======
->>>>>>> 8046b3f2
     use crate::MartinError;
-    use crate::test_utils::{FauxEnv, os, some};
+    use crate::tests::{FauxEnv, os, some};
 
     #[test]
     fn test_extract_conn_strings() {
