use std::collections::{BTreeMap, HashMap, HashSet};
use std::fmt::Debug;
use std::mem;
use std::path::{Path, PathBuf};

use log::{info, warn};
use martin_core::cache::OptMainCache;
use martin_core::config::{IdResolver, OptOneMany};
use martin_core::tiles::BoxedSource;
use serde::{Deserialize, Serialize};
use url::Url;

use crate::config::file::ConfigFileError::{InvalidFilePath, InvalidSourceUrl, IoError};
use crate::{MartinError, MartinResult};

pub type ConfigFileResult<T> = Result<T, ConfigFileError>;

#[derive(thiserror::Error, Debug)]
pub enum ConfigFileError {
    #[error("IO error {0}: {1}")]
    IoError(#[source] std::io::Error, PathBuf),

    #[error("Unable to load config file {1}: {0}")]
    ConfigLoadError(#[source] std::io::Error, PathBuf),

    #[error("Unable to parse config file {1}: {0}")]
    ConfigParseError(#[source] subst::yaml::Error, PathBuf),

    #[error("Unable to write config file {1}: {0}")]
    ConfigWriteError(#[source] std::io::Error, PathBuf),

    #[error(
        "No tile sources found. Set sources by giving a database connection string on command line, env variable, or a config file."
    )]
    NoSources,
    #[error("Source path is not a file: {0}")]
    InvalidFilePath(PathBuf),

    #[error("Error {0} while parsing URL {1}")]
    InvalidSourceUrl(#[source] url::ParseError, String),

    #[error("Could not parse source path {0} as a URL")]
    PathNotConvertibleToUrl(PathBuf),

    #[error("Source {0} uses bad file {1}")]
    InvalidSourceFilePath(String, PathBuf),

    #[error("At least one 'origin' must be specified in the 'cors' configuration")]
    CorsNoOriginsConfigured,

    #[cfg(feature = "styles")]
    #[error("Walk directory error {0}: {1}")]
    DirectoryWalking(#[source] walkdir::Error, PathBuf),

    #[cfg(feature = "postgres")]
    #[error("The postgres pool_size must be greater than or equal to 1")]
    PostgresPoolSizeInvalid,

    #[cfg(feature = "postgres")]
    #[error("A postgres connection string must be provided")]
    PostgresConnectionStringMissing,

    #[cfg(feature = "postgres")]
    #[error("Failed to create postgres pool: {0}")]
    PostgresPoolCreationFailed(#[source] martin_core::tiles::postgres::PostgresError),

    #[cfg(feature = "fonts")]
    #[error("Failed to load fonts from {1}: {0}")]
    FontResolutionFailed(#[source] martin_core::fonts::FontError, PathBuf),

    #[cfg(feature = "pmtiles")]
    #[error("Failed to parse object store URL of {1}: {0}")]
    ObjectStoreUrlParsing(object_store::Error, String),
}

/// Lifecycle hooks for configuring the application
///
/// The hooks are guaranteed called in the following order:
/// 1. `finalize`
/// 2. `get_unrecognized_keys`
/// 3. `initialize_cache`
pub trait ConfigurationLivecycleHooks: Clone + Debug + Default + PartialEq + Send {
    /// Finalize configuration discovery and patch old values
    ///
    /// In practice, this method is only implemented on a path of the config if a value or a value in the path below it needs to be finalized
    fn finalize(&mut self) -> ConfigFileResult<()> {
        Ok(())
    }

    /// Iterates over all unrecognized (present, but not expected) keys in the configuration
    fn get_unrecognized_keys(&self) -> UnrecognizedKeys;

    /// Returns all results of the [`Self::get_unrecognized_keys`], but with a given prefix
    fn get_unrecognized_keys_with_prefix(&self, prefix: &str) -> UnrecognizedKeys {
        self.get_unrecognized_keys()
            .into_iter()
            .map(|key| format!("{prefix}{key}"))
            .collect()
    }

    /// Initalises the configuration with the given cache
    ///
    /// This allows configurations to interact with the cache and perform any necessary initialization tasks.
    /// The configuration should be found to be valid in [`Self::finalize`] instead of [`Self::initialize_cache`].
    fn initialize_cache(&mut self, _cache: OptMainCache) -> ConfigFileResult<()> {
        Ok(())
    }
}

/// Configuration which all of our tile sources implement to make configuring them easier
pub trait TileSourceConfiguration: ConfigurationLivecycleHooks {
    /// Indicates whether path strings for this configuration should be parsed as URLs.
    ///
    /// - `true` means any source path starting with `http://`, `https://`, or `s3://` will be treated as a remote URL.
    /// - `false` means all paths are treated as local file system paths.
    #[must_use]
    fn parse_urls() -> bool;

    /// Asynchronously creates a new `BoxedSource` from a **local** file `path` using the given `id`.
    ///
    /// This function is called for each discovered file path that is not a URL.
    fn new_sources(
        &self,
        id: String,
        path: PathBuf,
    ) -> impl Future<Output = MartinResult<BoxedSource>> + Send;

    /// Asynchronously creates a new `BoxedSource` from a **remote** `url` using the given `id`.
    ///
    /// This function is called for each discovered source path that is a valid URL.
    fn new_sources_url(
        &self,
        id: String,
        url: Url,
    ) -> impl Future<Output = MartinResult<BoxedSource>> + Send;
}

#[derive(Clone, Debug, Default, PartialEq, Serialize, Deserialize)]
#[serde(untagged)]
pub enum FileConfigEnum<T> {
    #[default]
    None,
    Path(PathBuf),
    Paths(Vec<PathBuf>),
    Config(FileConfig<T>),
}

impl<T: ConfigurationLivecycleHooks> FileConfigEnum<T> {
    #[must_use]
    pub fn new(paths: Vec<PathBuf>) -> FileConfigEnum<T> {
        Self::new_extended(paths, BTreeMap::new(), T::default())
    }

    #[must_use]
    pub fn new_extended(
        paths: Vec<PathBuf>,
        configs: BTreeMap<String, FileConfigSrc>,
        custom: T,
    ) -> Self {
        if configs.is_empty() {
            match paths.len() {
                0 => FileConfigEnum::None,
                1 => FileConfigEnum::Path(paths.into_iter().next().expect("one path exists")),
                _ => FileConfigEnum::Paths(paths),
            }
        } else {
            FileConfigEnum::Config(FileConfig {
                paths: OptOneMany::new(paths),
                sources: if configs.is_empty() {
                    None
                } else {
                    Some(configs)
                },
                custom,
            })
        }
    }

    #[must_use]
    pub fn is_none(&self) -> bool {
        matches!(self, Self::None)
    }

    #[must_use]
    pub fn is_empty(&self) -> bool {
        match self {
            Self::None => true,
            Self::Path(_) => false,
            Self::Paths(v) => v.is_empty(),
            Self::Config(c) => c.is_empty(),
        }
    }

    pub fn extract_file_config(
        &mut self,
        cache: OptMainCache,
    ) -> ConfigFileResult<Option<FileConfig<T>>> {
        let mut res = match self {
            FileConfigEnum::None => return Ok(None),
            FileConfigEnum::Path(path) => FileConfig {
                paths: OptOneMany::One(mem::take(path)),
                ..FileConfig::default()
            },
            FileConfigEnum::Paths(paths) => FileConfig {
                paths: OptOneMany::Many(mem::take(paths)),
                ..Default::default()
            },
            FileConfigEnum::Config(cfg) => mem::take(cfg),
        };
        res.custom.initialize_cache(cache)?;
        Ok(Some(res))
    }
}

<<<<<<< HEAD
    /// convert path/paths and the config enums
    #[must_use]
    pub fn into_config(self) -> FileConfigEnum<T> {
        match self {
            FileConfigEnum::Path(path) => FileConfigEnum::Config(FileConfig {
                paths: OptOneMany::One(path),
                sources: None,
                custom: T::default(),
            }),
            FileConfigEnum::Paths(paths) => FileConfigEnum::Config(FileConfig {
                paths: OptOneMany::Many(paths),
                sources: None,
                custom: T::default(),
            }),
            c => c,
        }
    }
}

=======
>>>>>>> 2f7f7892
impl<T: ConfigurationLivecycleHooks> ConfigurationLivecycleHooks for FileConfigEnum<T> {
    fn finalize(&mut self) -> ConfigFileResult<()> {
        if let Self::Config(cfg) = self {
            cfg.finalize()
        } else {
            Ok(())
        }
    }

    fn get_unrecognized_keys(&self) -> UnrecognizedKeys {
        if let Self::Config(cfg) = self {
            cfg.get_unrecognized_keys()
        } else {
            UnrecognizedKeys::new()
        }
    }
<<<<<<< HEAD

=======
>>>>>>> 2f7f7892
    fn initialize_cache(&mut self, cache: OptMainCache) -> ConfigFileResult<()> {
        if let Self::Config(cfg) = self {
            cfg.custom.initialize_cache(cache)
        } else {
            Ok(())
        }
    }
}

#[serde_with::skip_serializing_none]
#[derive(Clone, Debug, Default, PartialEq, Serialize, Deserialize)]
pub struct FileConfig<T> {
    /// A list of file paths
    #[serde(default, skip_serializing_if = "OptOneMany::is_none")]
    pub paths: OptOneMany<PathBuf>,
    /// A map of source IDs to file paths or config objects
    pub sources: Option<BTreeMap<String, FileConfigSrc>>,
    /// Any customizations related to the specifics of the configuration section
    #[serde(flatten)]
    pub custom: T,
}

impl<T: ConfigurationLivecycleHooks> FileConfig<T> {
    #[must_use]
    pub fn is_empty(&self) -> bool {
        self.paths.is_none() && self.sources.is_none() && self.get_unrecognized_keys().is_empty()
    }
}

impl<T: ConfigurationLivecycleHooks> ConfigurationLivecycleHooks for FileConfig<T> {
    fn finalize(&mut self) -> ConfigFileResult<()> {
        self.custom.finalize()
    }
    fn get_unrecognized_keys(&self) -> UnrecognizedKeys {
        self.custom.get_unrecognized_keys()
    }
    fn initialize_cache(&mut self, cache: OptMainCache) -> ConfigFileResult<()> {
        self.custom.initialize_cache(cache)
    }
}

/// A serde helper to store a boolean as an object.
#[derive(Clone, Debug, PartialEq, Serialize, Deserialize)]
#[serde(untagged)]
pub enum FileConfigSrc {
    Path(PathBuf),
    Obj(FileConfigSource),
}

impl FileConfigSrc {
    #[must_use]
    pub fn into_path(self) -> PathBuf {
        match self {
            Self::Path(p) => p,
            Self::Obj(o) => o.path,
        }
    }

    #[must_use]
    pub fn get_path(&self) -> &PathBuf {
        match self {
            Self::Path(p) => p,
            Self::Obj(o) => &o.path,
        }
    }

    pub fn abs_path(&self) -> ConfigFileResult<PathBuf> {
        let path = self.get_path();

        if is_sqlite_memory_uri(path) {
            // Skip canonicalization for in-memory DB URIs
            return Ok(path.clone());
        }

        path.canonicalize().map_err(|e| IoError(e, path.clone()))
    }
}

fn is_sqlite_memory_uri(path: &Path) -> bool {
    if let Some(s) = path.to_str() {
        s.starts_with("file:") && s.contains("mode=memory") && s.contains("cache=shared")
    } else {
        false
    }
}

#[derive(Clone, Debug, Default, PartialEq, Serialize, Deserialize)]
pub struct FileConfigSource {
    pub path: PathBuf,
}

pub async fn resolve_files<T: TileSourceConfiguration>(
    config: &mut FileConfigEnum<T>,
    idr: &IdResolver,
    cache: OptMainCache,
    extension: &[&str],
) -> MartinResult<Vec<BoxedSource>> {
    resolve_int(config, idr, cache, extension).await
}

async fn resolve_int<T: TileSourceConfiguration>(
    config: &mut FileConfigEnum<T>,
    idr: &IdResolver,
    cache: OptMainCache,
    extension: &[&str],
) -> MartinResult<Vec<BoxedSource>> {
    let Some(cfg) = config.extract_file_config(cache)? else {
        return Ok(Vec::new());
    };

    let mut results = Vec::new();
    let mut configs = BTreeMap::new();
    let mut files = HashSet::new();
    let mut directories = Vec::new();

    if let Some(sources) = cfg.sources {
        for (id, source) in sources {
            if let Some(url) = parse_url(T::parse_urls(), source.get_path())? {
                let dup = !files.insert(source.get_path().clone());
                let dup = if dup { "duplicate " } else { "" };
                let id = idr.resolve(&id, url.to_string());
                configs.insert(id.clone(), source);
                results.push(cfg.custom.new_sources_url(id.clone(), url.clone()).await?);
                info!("Configured {dup}source {id} from {}", sanitize_url(&url));
            } else {
                let can = source.abs_path()?;
                if !can.is_file() {
                    log::warn!("The file: {} does not exist", can.display());
                }

                let dup = !files.insert(can.clone());
                let dup = if dup { "duplicate " } else { "" };
                let id = idr.resolve(&id, can.to_string_lossy().to_string());
                info!("Configured {dup}source {id} from {}", can.display());
                configs.insert(id.clone(), source.clone());
                results.push(cfg.custom.new_sources(id, source.into_path()).await?);
            }
        }
    }

    for path in cfg.paths {
        if let Some(url) = parse_url(T::parse_urls(), &path)? {
            let target_ext = extension.iter().find(|&e| url.to_string().ends_with(e));
            let id = if let Some(ext) = target_ext {
                url.path_segments()
                    .and_then(Iterator::last)
                    .and_then(|s| {
                        // Strip extension and trailing dot, or keep the original string
                        s.strip_suffix(ext)
                            .and_then(|s| s.strip_suffix('.'))
                            .or(Some(s))
                    })
                    .unwrap_or("web_source")
            } else {
                "web_source"
            };

            let id = idr.resolve(id, url.to_string());
            configs.insert(id.clone(), FileConfigSrc::Path(path));
            results.push(cfg.custom.new_sources_url(id.clone(), url.clone()).await?);
            info!("Configured source {id} from URL {}", sanitize_url(&url));
        } else {
            let is_dir = path.is_dir();
            let dir_files = if is_dir {
                // directories will be kept in the config just in case there are new files
                directories.push(path.clone());
                collect_files_with_extension(&path, extension)?
            } else if path.is_file() {
                vec![path]
            } else {
                return Err(MartinError::from(InvalidFilePath(
                    path.canonicalize().unwrap_or(path),
                )));
            };
            for path in dir_files {
                let can = path.canonicalize().map_err(|e| IoError(e, path.clone()))?;
                if files.contains(&can) {
                    if !is_dir {
                        warn!("Ignoring duplicate MBTiles path: {}", can.display());
                    }
                    continue;
                }
                let id = path.file_stem().map_or_else(
                    || "_unknown".to_string(),
                    |s| s.to_string_lossy().to_string(),
                );
                let id = idr.resolve(&id, can.to_string_lossy().to_string());
                info!("Configured source {id} from {}", can.display());
                files.insert(can);
                configs.insert(id.clone(), FileConfigSrc::Path(path.clone()));
                results.push(cfg.custom.new_sources(id, path).await?);
            }
        }
    }

    *config = FileConfigEnum::new_extended(directories, configs, cfg.custom);

    Ok(results)
}

/// Returns a vector of file paths matching any `allowed_extension` within the given directory.
///
/// # Errors
///
/// Returns an error if Rust's underlying [`read_dir`](std::fs::read_dir) returns an error.
fn collect_files_with_extension(
    base_path: &Path,
    allowed_extension: &[&str],
) -> Result<Vec<PathBuf>, ConfigFileError> {
    Ok(base_path
        .read_dir()
        .map_err(|e| IoError(e, base_path.to_path_buf()))?
        .filter_map(Result::ok)
        .filter(|f| {
            f.path()
                .extension()
                .filter(|actual_ext| {
                    allowed_extension
                        .iter()
                        .any(|expected_ext| expected_ext == actual_ext)
                })
                .is_some()
                && f.path().is_file()
        })
        .map(|f| f.path())
        .collect())
}

fn sanitize_url(url: &Url) -> String {
    let mut result = format!("{}://", url.scheme());
    if let Some(host) = url.host_str() {
        result.push_str(host);
    }
    if let Some(port) = url.port() {
        result.push(':');
        result.push_str(&port.to_string());
    }
    result.push_str(url.path());
    result
}

fn parse_url(is_enabled: bool, path: &Path) -> Result<Option<Url>, ConfigFileError> {
    if !is_enabled {
        return Ok(None);
    }
    let url_schemes = [
        "s3://", "s3a://", "gs://", "adl://", "azure://", "abfs://", "abfss://", "http://",
        "https://",
    ];
    path.to_str()
        .filter(|v| url_schemes.iter().any(|scheme| v.starts_with(scheme)))
        .map(|v| Url::parse(v).map_err(|e| InvalidSourceUrl(e, v.to_string())))
        .transpose()
}

pub type UnrecognizedValues = HashMap<String, serde_yaml::Value>;
pub type UnrecognizedKeys = HashSet<String>;

pub fn copy_unrecognized_keys_from_config(
    result: &mut UnrecognizedKeys,
    prefix: &str,
    unrecognized: &UnrecognizedValues,
) {
    result.extend(unrecognized.keys().map(|k| format!("{prefix}{k}")));
}<|MERGE_RESOLUTION|>--- conflicted
+++ resolved
@@ -212,7 +212,6 @@
     }
 }
 
-<<<<<<< HEAD
     /// convert path/paths and the config enums
     #[must_use]
     pub fn into_config(self) -> FileConfigEnum<T> {
@@ -232,8 +231,6 @@
     }
 }
 
-=======
->>>>>>> 2f7f7892
 impl<T: ConfigurationLivecycleHooks> ConfigurationLivecycleHooks for FileConfigEnum<T> {
     fn finalize(&mut self) -> ConfigFileResult<()> {
         if let Self::Config(cfg) = self {
@@ -250,10 +247,7 @@
             UnrecognizedKeys::new()
         }
     }
-<<<<<<< HEAD
-
-=======
->>>>>>> 2f7f7892
+
     fn initialize_cache(&mut self, cache: OptMainCache) -> ConfigFileResult<()> {
         if let Self::Config(cfg) = self {
             cfg.custom.initialize_cache(cache)
