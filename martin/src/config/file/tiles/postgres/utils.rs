use std::collections::BTreeMap;

use itertools::Itertools;
<<<<<<< HEAD
use log::error;
=======
use log::{error, info};
>>>>>>> 526b6682
use tilejson::TileJSON;

#[must_use]
pub fn normalize_key<T>(
    map: &BTreeMap<String, T>,
    key: &str,
    info: &str,
    id: &str,
) -> Option<String> {
    find_info_kv(map, key, info, id)
        .map(|(k, _)| k.to_string())
        .ok()
}

pub fn find_info<'a, T>(
    map: &'a BTreeMap<String, T>,
    key: &'a str,
    info: &str,
    id: &str,
) -> Result<&'a T, String> {
    find_info_kv(map, key, info, id).map(|(_, v)| v)
}

/// Find a key in a map, falling back to a case-insensitive key lookup if no exact match is found.
///
/// If there is an exact match, returns Ok((key, value)).
/// If there is a case-insensitive match, return that as `Ok((resolved_key, value))` but log info explaining the match.
/// If there are multiple case-insensitive matches, return an Err with a list of possible matches.
/// If there is no match at all, return Err.
fn find_info_kv<'a, T>(
    map: &'a BTreeMap<String, T>,
    key: &'a str,
    info: &str,
    id: &str,
) -> Result<(&'a str, &'a T), String> {
    if let Some(v) = map.get(key) {
        return Ok((key, v));
    }

    match find_kv_ignore_case(map, key) {
        Ok(None) => Err(format!(
            "Unable to configure source {id} because {info} '{key}' was not found.  Possible values are: {}",
            map.keys().map(String::as_str).join(", ")
        )),
        Ok(Some(result)) => {
            info!("For source {id}, {info} '{key}' was not found, but found '{result}' instead.");
            let value = map.get(result).expect("guaranteed to be in the map");
            Ok((result.as_str(), value))
        }
        Err(multiple) => Err(format!(
            "Unable to configure source {id} because {info} '{key}' has no exact match and more than one potential matches: {}",
            multiple.join(", ")
        )),
    }
}

/// Find a key in a map, ignoring case.
///
/// If there is no exact match, but there is a case-insensitive match, return that as `Ok(Some(value))`.
/// If there is no exact match and there are multiple case-insensitive matches, return an error with a vector of the possible matches.
/// If there is no match, return `Ok(None)`.
pub fn find_kv_ignore_case<'a, T>(
    map: &'a BTreeMap<String, T>,
    key: &str,
) -> Result<Option<&'a String>, Vec<String>> {
    let key = key.to_lowercase();
    let mut result = None;
    let mut multiple = Vec::new();
    for k in map.keys() {
        if k.to_lowercase() == key {
            match result {
                None => result = Some(k),
                Some(result) => {
                    if multiple.is_empty() {
                        multiple.push(result.clone());
                    }
                    multiple.push(k.clone());
                }
            }
        }
    }
    if multiple.is_empty() {
        Ok(result)
    } else {
        Err(multiple)
    }
}

#[must_use]
pub fn patch_json(target: TileJSON, patch: Option<&serde_json::Value>) -> TileJSON {
    let Some(tj) = patch else {
        // Nothing to merge in, keep the original
        return target;
    };
    // Not the most efficient, but this is only executed once per source:
    // * Convert the TileJSON struct to a serde_json::Value
    // * Merge the self.tilejson into the value
    // * Convert the merged value back to a TileJSON struct
    // * In case of errors, return the original tilejson
    let mut tilejson2 = match serde_json::to_value(target.clone()) {
        Ok(v) => v,
        Err(e) => {
            error!("Failed to serialize tilejson, unable to merge function comment: {e}");
            return target;
        }
    };
    json_patch::merge(&mut tilejson2, tj);
    match serde_json::from_value(tilejson2.clone()) {
        Ok(v) => v,
        Err(e) => {
            error!("Failed to deserialize merged function comment tilejson: {e}");
            target
        }
    }
}<|MERGE_RESOLUTION|>--- conflicted
+++ resolved
@@ -1,11 +1,7 @@
 use std::collections::BTreeMap;
 
 use itertools::Itertools;
-<<<<<<< HEAD
-use log::error;
-=======
 use log::{error, info};
->>>>>>> 526b6682
 use tilejson::TileJSON;
 
 #[must_use]
