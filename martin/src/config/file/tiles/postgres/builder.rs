--- conflicted
+++ resolved
@@ -130,15 +130,9 @@
     }
 
     /// Discovers and instantiates table-based tile sources.
-<<<<<<< HEAD
     pub async fn instantiate_tables(
         &self,
     ) -> PostgresResult<(Vec<BoxedSource>, TableInfoSources, Vec<TileSourceWarning>)> {
-=======
-    pub async fn instantiate_tables(&self) -> PostgresResult<(Vec<BoxedSource>, TableInfoSources)> {
-        // FIXME: this function has gotten too long due to the new formatting rules, need to be refactored
-
->>>>>>> 151a6c69
         let restrict_to_tables = if self.auto_tables.is_none() {
             Some(self.configured_tables())
         } else {
@@ -177,14 +171,10 @@
                         self.max_feature_count,
                     ));
                 }
-<<<<<<< HEAD
                 Err(error) => warnings.push(TileSourceWarning::SourceError {
                     source_id: id.clone(),
                     error,
                 }),
-=======
-                Err(error) => warn!("{error}"),
->>>>>>> 151a6c69
             }
         }
 
@@ -276,16 +266,12 @@
                     debug!("{id2} query: {}", pg_sql_info.sql_query);
                     info_map.insert(id2, merged_inf);
                 }
-<<<<<<< HEAD
                 Err(error) => {
                     warnings.push(TileSourceWarning::SourceError {
                         source_id: id.clone(),
                         error,
                     });
                 }
-=======
-                Err(error) => warn!("{error}"),
->>>>>>> 151a6c69
             }
         }
 
