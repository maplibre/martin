--- conflicted
+++ resolved
@@ -130,14 +130,7 @@
     }
 
     /// Discovers and instantiates table-based tile sources.
-<<<<<<< HEAD
-    #[expect(clippy::too_many_lines)]
-    pub async fn instantiate_tables(
-        &self,
-    ) -> PostgresResult<(Vec<BoxedSource>, TableInfoSources, Vec<TileSourceWarning>)> {
-=======
     pub async fn instantiate_tables(&self) -> PostgresResult<(Vec<BoxedSource>, TableInfoSources)> {
->>>>>>> 526b6682
         // FIXME: this function has gotten too long due to the new formatting rules, need to be refactored
 
         let restrict_to_tables = if self.auto_tables.is_none() {
@@ -161,11 +154,7 @@
                 ));
             }
 
-<<<<<<< HEAD
-            match self.instantiate_one_table(&db_tables_info, id, cfg_inf) {
-=======
             match self.build_one_table_info(&db_tables_info, id, cfg_inf) {
->>>>>>> 526b6682
                 Ok(merged_inf) => {
                     let dup =
                         !used.insert((&cfg_inf.schema, &cfg_inf.table, &cfg_inf.geometry_column));
@@ -182,14 +171,10 @@
                         self.max_feature_count,
                     ));
                 }
-<<<<<<< HEAD
                 Err(error) => warnings.push(TileSourceWarning::SourceError {
                     source_id: id.clone(),
                     error,
                 }),
-=======
-                Err(error) => warn!("{error}"),
->>>>>>> 526b6682
             }
         }
 
@@ -269,11 +254,7 @@
         let mut used = HashSet::<(&str, &str)>::new();
 
         for (id, cfg_inf) in &self.functions {
-<<<<<<< HEAD
-            match self.instantiate_one_function(&db_funcs_info, id, cfg_inf) {
-=======
             match Self::build_one_function_info(&db_funcs_info, id, cfg_inf) {
->>>>>>> 526b6682
                 Ok((merged_inf, pg_sql_info)) => {
                     let dup = !used.insert((&cfg_inf.schema, &cfg_inf.function));
                     let dup = if dup { "duplicate " } else { "" };
@@ -285,16 +266,12 @@
                     debug!("{id2} query: {}", pg_sql_info.sql_query);
                     info_map.insert(id2, merged_inf);
                 }
-<<<<<<< HEAD
                 Err(error) => {
                     warnings.push(TileSourceWarning::SourceError {
                         source_id: id.clone(),
                         error,
                     });
                 }
-=======
-                Err(error) => warn!("{error}"),
->>>>>>> 526b6682
             }
         }
 
