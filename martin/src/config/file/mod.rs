mod file_config;
pub use file_config::*;

mod main;
pub use main::*;
pub mod cors;
pub mod srv;

<<<<<<< HEAD
pub mod cache;
#[cfg(feature = "unstable-cog")]
pub mod cog;
#[cfg(feature = "fonts")]
pub mod fonts;
#[cfg(feature = "mbtiles")]
pub mod mbtiles;
#[cfg(feature = "pmtiles")]
pub mod pmtiles;
#[cfg(feature = "postgres")]
pub mod postgres;
#[cfg(feature = "sprites")]
pub mod sprites;
#[cfg(feature = "styles")]
pub mod styles;
=======
mod error;
pub use error::{ConfigFileError, ConfigFileResult};

#[cfg(any(feature = "fonts", feature = "sprites", feature = "styles"))]
mod resources;
#[cfg(any(feature = "fonts", feature = "sprites", feature = "styles"))]
pub use resources::*;

#[cfg(feature = "_tiles")]
mod tiles;
#[cfg(feature = "_tiles")]
pub use tiles::*;
>>>>>>> 55e061e2
<|MERGE_RESOLUTION|>--- conflicted
+++ resolved
@@ -5,24 +5,8 @@
 pub use main::*;
 pub mod cors;
 pub mod srv;
+pub mod cache;
 
-<<<<<<< HEAD
-pub mod cache;
-#[cfg(feature = "unstable-cog")]
-pub mod cog;
-#[cfg(feature = "fonts")]
-pub mod fonts;
-#[cfg(feature = "mbtiles")]
-pub mod mbtiles;
-#[cfg(feature = "pmtiles")]
-pub mod pmtiles;
-#[cfg(feature = "postgres")]
-pub mod postgres;
-#[cfg(feature = "sprites")]
-pub mod sprites;
-#[cfg(feature = "styles")]
-pub mod styles;
-=======
 mod error;
 pub use error::{ConfigFileError, ConfigFileResult};
 
@@ -34,5 +18,4 @@
 #[cfg(feature = "_tiles")]
 mod tiles;
 #[cfg(feature = "_tiles")]
-pub use tiles::*;
->>>>>>> 55e061e2
+pub use tiles::*;