#[cfg(feature = "metrics")]
use std::collections::HashMap;

use serde::{Deserialize, Serialize};

use crate::config::args::PreferredEncoding;
#[cfg(feature = "metrics")]
<<<<<<< HEAD
use crate::config::file::UnrecognizedValues;
use crate::config::file::cors::CorsConfig;
use crate::config::file::{ConfigExtras, UnrecognizedKeys};
=======
use crate::config::file::{ConfigExtras, UnrecognizedKeys, UnrecognizedValues};
>>>>>>> 678cf8a7

pub const KEEP_ALIVE_DEFAULT: u64 = 75;
pub const LISTEN_ADDRESSES_DEFAULT: &str = "0.0.0.0:3000";

#[serde_with::skip_serializing_none]
#[derive(Clone, Debug, Serialize, Deserialize, PartialEq, Default)]
pub struct SrvConfig {
    pub keep_alive: Option<u64>,
    pub listen_addresses: Option<String>,
    pub base_path: Option<String>,
    pub worker_processes: Option<usize>,
    pub preferred_encoding: Option<PreferredEncoding>,
    #[cfg(feature = "webui")]
    pub web_ui: Option<crate::config::args::WebUiMode>,
    pub cors: Option<CorsConfig>,
    /// Advanced monitoring options
    #[cfg(feature = "metrics")]
    pub observability: Option<ObservabilityConfig>,
}

impl ConfigExtras for SrvConfig {
    fn get_unrecognized_keys(&self) -> UnrecognizedKeys {
        let mut unrecognized = UnrecognizedKeys::new();
        if let Some(CorsConfig::Properties(cors)) = &self.cors {
            unrecognized.extend(
                cors.get_unrecognized_keys()
                    .iter()
                    .map(|k| format!("cors.{k}")),
            );
        }
        #[cfg(feature = "metrics")]
        if let Some(observability) = &self.observability {
            unrecognized.extend(
                observability
                    .get_unrecognized_keys()
                    .iter()
                    .map(|k| format!("observability.{k}")),
            );
        }
        unrecognized
    }
}

/// More advanced monitoring montoring options
#[cfg(feature = "metrics")]
#[serde_with::skip_serializing_none]
#[derive(Clone, Debug, Serialize, Deserialize, PartialEq, Default)]
pub struct ObservabilityConfig {
    /// Configure metrics reported under `/_/metrics`
    pub metrics: Option<MetricsConfig>,
<<<<<<< HEAD
    #[serde(flatten, skip_serializing)]
    pub unrecognized: UnrecognizedValues,
}

#[cfg(feature = "metrics")]
impl ConfigExtras for ObservabilityConfig {
    fn get_unrecognized_keys(&self) -> UnrecognizedKeys {
        let mut keys = self
            .unrecognized
            .keys()
            .cloned()
            .collect::<UnrecognizedKeys>();
        if let Some(metrics) = &self.metrics {
            keys.extend(
                metrics
                    .get_unrecognized_keys()
                    .iter()
                    .map(|k| format!("metrics.{k}")),
            );
        }
        keys
    }
=======

    #[serde(flatten, skip_serializing)]
    pub unrecognized: UnrecognizedValues,
>>>>>>> 678cf8a7
}

/// Configure metrics reported under `/_/metrics`
#[cfg(feature = "metrics")]
#[derive(Clone, Debug, Serialize, Deserialize, PartialEq, Default)]
pub struct MetricsConfig {
    /// Add these labels to every metric
    ///
    /// # Example:
    /// ```json
    /// { env: prod, server: martin }
    /// ```
    #[serde(skip_serializing_if = "HashMap::is_empty")]
    pub add_labels: HashMap<String, String>,
<<<<<<< HEAD
    #[serde(flatten, skip_serializing)]
    pub unrecognized: UnrecognizedValues,
}

=======

    #[serde(flatten, skip_serializing)]
    pub unrecognized: UnrecognizedValues,
}
>>>>>>> 678cf8a7
#[cfg(feature = "metrics")]
impl ConfigExtras for MetricsConfig {
    fn get_unrecognized_keys(&self) -> UnrecognizedKeys {
        self.unrecognized.keys().cloned().collect()
    }
}

#[cfg(test)]
mod tests {
    use indoc::indoc;

    use super::*;
    use crate::config::file::UnrecognizedValues;
    use crate::config::file::cors::CorsProperties;

    #[test]
    fn parse_config() {
        assert_eq!(
            serde_yaml::from_str::<SrvConfig>(indoc! {"
                keep_alive: 75
                listen_addresses: '0.0.0.0:3000'
                worker_processes: 8
            "})
            .unwrap(),
            SrvConfig {
                keep_alive: Some(75),
                listen_addresses: Some("0.0.0.0:3000".to_string()),
                worker_processes: Some(8),
                ..Default::default()
            }
        );
        assert_eq!(
            serde_yaml::from_str::<SrvConfig>(indoc! {"
                keep_alive: 75
                listen_addresses: '0.0.0.0:3000'
                worker_processes: 8
                preferred_encoding: br
            "})
            .unwrap(),
            SrvConfig {
                keep_alive: Some(75),
                listen_addresses: Some("0.0.0.0:3000".to_string()),
                worker_processes: Some(8),
                preferred_encoding: Some(PreferredEncoding::Brotli),
                ..Default::default()
            }
        );
        assert_eq!(
            serde_yaml::from_str::<SrvConfig>(indoc! {"
                keep_alive: 75
                listen_addresses: '0.0.0.0:3000'
                worker_processes: 8
                preferred_encoding: brotli
            "})
            .unwrap(),
            SrvConfig {
                keep_alive: Some(75),
                listen_addresses: Some("0.0.0.0:3000".to_string()),
                worker_processes: Some(8),
                preferred_encoding: Some(PreferredEncoding::Brotli),
                ..Default::default()
            }
        );
    }

    #[test]
    fn parse_config_cors() {
        assert_eq!(
            serde_yaml::from_str::<SrvConfig>(indoc! {"
                keep_alive: 75
                listen_addresses: '0.0.0.0:3000'
                worker_processes: 8
                cors: false
            "})
            .unwrap(),
            SrvConfig {
                keep_alive: Some(75),
                listen_addresses: Some("0.0.0.0:3000".to_string()),
                worker_processes: Some(8),
                cors: Some(CorsConfig::SimpleFlag(false)),
                ..Default::default()
            }
        );
        assert_eq!(
            serde_yaml::from_str::<SrvConfig>(indoc! {"
                keep_alive: 75
                listen_addresses: '0.0.0.0:3000'
                worker_processes: 8
                cors: true
            "})
            .unwrap(),
            SrvConfig {
                keep_alive: Some(75),
                listen_addresses: Some("0.0.0.0:3000".to_string()),
                worker_processes: Some(8),
                cors: Some(CorsConfig::SimpleFlag(true)),
                ..Default::default()
            }
        );
        assert_eq!(
            serde_yaml::from_str::<SrvConfig>(indoc! {"
                keep_alive: 75
                listen_addresses: '0.0.0.0:3000'
                worker_processes: 8
                cors:
                  origin:
                    - https://martin.maplibre.org
                    - https://example.org
            "})
            .unwrap(),
            SrvConfig {
                keep_alive: Some(75),
                listen_addresses: Some("0.0.0.0:3000".to_string()),
                worker_processes: Some(8),
                cors: Some(CorsConfig::Properties(CorsProperties {
                    origin: vec![
                        "https://martin.maplibre.org".to_string(),
                        "https://example.org".to_string()
                    ],
                    max_age: None,
                    unrecognized: UnrecognizedValues::default()
                })),
                ..Default::default()
            }
        );
    }
}<|MERGE_RESOLUTION|>--- conflicted
+++ resolved
@@ -3,15 +3,11 @@
 
 use serde::{Deserialize, Serialize};
 
+use super::cors::CorsConfig;
 use crate::config::args::PreferredEncoding;
 #[cfg(feature = "metrics")]
-<<<<<<< HEAD
 use crate::config::file::UnrecognizedValues;
-use crate::config::file::cors::CorsConfig;
 use crate::config::file::{ConfigExtras, UnrecognizedKeys};
-=======
-use crate::config::file::{ConfigExtras, UnrecognizedKeys, UnrecognizedValues};
->>>>>>> 678cf8a7
 
 pub const KEEP_ALIVE_DEFAULT: u64 = 75;
 pub const LISTEN_ADDRESSES_DEFAULT: &str = "0.0.0.0:3000";
@@ -62,7 +58,7 @@
 pub struct ObservabilityConfig {
     /// Configure metrics reported under `/_/metrics`
     pub metrics: Option<MetricsConfig>,
-<<<<<<< HEAD
+
     #[serde(flatten, skip_serializing)]
     pub unrecognized: UnrecognizedValues,
 }
@@ -85,11 +81,6 @@
         }
         keys
     }
-=======
-
-    #[serde(flatten, skip_serializing)]
-    pub unrecognized: UnrecognizedValues,
->>>>>>> 678cf8a7
 }
 
 /// Configure metrics reported under `/_/metrics`
@@ -104,17 +95,11 @@
     /// ```
     #[serde(skip_serializing_if = "HashMap::is_empty")]
     pub add_labels: HashMap<String, String>,
-<<<<<<< HEAD
+
     #[serde(flatten, skip_serializing)]
     pub unrecognized: UnrecognizedValues,
 }
 
-=======
-
-    #[serde(flatten, skip_serializing)]
-    pub unrecognized: UnrecognizedValues,
-}
->>>>>>> 678cf8a7
 #[cfg(feature = "metrics")]
 impl ConfigExtras for MetricsConfig {
     fn get_unrecognized_keys(&self) -> UnrecognizedKeys {
