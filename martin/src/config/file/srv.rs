--- conflicted
+++ resolved
@@ -6,12 +6,7 @@
 use super::cors::CorsConfig;
 use crate::config::args::PreferredEncoding;
 #[cfg(feature = "metrics")]
-<<<<<<< HEAD
-use crate::config::file::UnrecognizedValues;
-use crate::config::file::{ConfigExtras, UnrecognizedKeys};
-=======
 use crate::config::file::{ConfigExtras, UnrecognizedKeys, UnrecognizedValues};
->>>>>>> bdbe8eba
 
 pub const KEEP_ALIVE_DEFAULT: u64 = 75;
 pub const LISTEN_ADDRESSES_DEFAULT: &str = "0.0.0.0:3000";
@@ -65,7 +60,6 @@
 
     #[serde(flatten, skip_serializing)]
     pub unrecognized: UnrecognizedValues,
-<<<<<<< HEAD
 }
 
 #[cfg(feature = "metrics")]
@@ -86,8 +80,6 @@
         }
         keys
     }
-=======
->>>>>>> bdbe8eba
 }
 
 /// Configure metrics reported under `/_/metrics`
@@ -106,10 +98,7 @@
     #[serde(flatten, skip_serializing)]
     pub unrecognized: UnrecognizedValues,
 }
-<<<<<<< HEAD
-
-=======
->>>>>>> bdbe8eba
+
 #[cfg(feature = "metrics")]
 impl ConfigExtras for MetricsConfig {
     fn get_unrecognized_keys(&self) -> UnrecognizedKeys {
