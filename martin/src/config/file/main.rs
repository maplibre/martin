use std::ffi::OsStr;
use std::fs::File;
use std::io::prelude::*;
use std::path::Path;
use std::sync::LazyLock;

#[cfg(feature = "_tiles")]
use futures::future::{BoxFuture, try_join_all};
use log::{info, warn};
#[cfg(feature = "_tiles")]
use martin_core::config::IdResolver;
#[cfg(feature = "postgres")]
use martin_core::config::OptOneMany;
<<<<<<< HEAD
#[cfg(feature = "pmtiles")]
use martin_core::tiles::pmtiles::PmtCache;
#[cfg(any(
    feature = "postgres",
    feature = "pmtiles",
    feature = "mbtiles",
    feature = "unstable-cog"
))]
use martin_core::tiles::{BoxedSource, OptTileCache};
=======
#[cfg(feature = "_tiles")]
use martin_core::tiles::{BoxedSource, CacheValue, OptTileCache, TileCache};
>>>>>>> 55e061e2
use serde::{Deserialize, Serialize};
use subst::VariableMap;

#[cfg(any(
    feature = "pmtiles",
    feature = "mbtiles",
    feature = "unstable-cog",
    feature = "styles",
    feature = "sprites",
<<<<<<< HEAD
    feature = "fonts",
=======
>>>>>>> 55e061e2
))]
use crate::config::file::FileConfigEnum;
#[cfg(any(feature = "_tiles", feature = "sprites", feature = "fonts",))]
use crate::config::file::cache::CacheConfig;
use crate::config::file::{
    ConfigFileError, ConfigFileResult, ConfigurationLivecycleHooks, UnrecognizedKeys,
    UnrecognizedValues, copy_unrecognized_keys_from_config,
};
#[cfg(feature = "_tiles")]
use crate::source::TileSources;
#[cfg(feature = "_tiles")]
use crate::srv::RESERVED_KEYWORDS;
use crate::{MartinError, MartinResult};

pub struct ServerState {
    #[cfg(feature = "_tiles")]
    pub cache: OptTileCache,
    #[cfg(feature = "_tiles")]
    pub tiles: TileSources,
    #[cfg(any(
        feature = "postgres",
        feature = "pmtiles",
        feature = "mbtiles",
        feature = "unstable-cog"
    ))]
    pub tile_cache: OptTileCache,

    #[cfg(feature = "sprites")]
    pub sprites: martin_core::sprites::SpriteSources,
    #[cfg(feature = "sprites")]
    pub sprite_cache: martin_core::sprites::OptSpriteCache,

    #[cfg(feature = "fonts")]
    pub fonts: martin_core::fonts::FontSources,
    #[cfg(feature = "fonts")]
    pub font_cache: martin_core::fonts::OptFontCache,

    #[cfg(feature = "styles")]
    pub styles: martin_core::styles::StyleSources,
}

#[serde_with::skip_serializing_none]
#[derive(Clone, Debug, Default, PartialEq, Serialize, Deserialize)]
pub struct Config {
    /// Maximum size of the tile cache in megabytes (0 to disable)
    ///
    /// Can be overridden by [`tile_cache_size_mb`](Self::tile_cache_size_mb) or similar configuration options.
    pub cache_size_mb: Option<u64>,
    /// Maximum size of the tile cache in megabytes (0 to disable)
    ///
    /// Overrides [`cache_size_mb`](Self::cache_size_mb)
    pub tile_cache_size_mb: Option<u64>,

    #[serde(flatten)]
    pub srv: super::srv::SrvConfig,

    #[cfg(feature = "postgres")]
    #[serde(default, skip_serializing_if = "OptOneMany::is_none")]
    pub postgres: OptOneMany<super::postgres::PostgresConfig>,

    #[cfg(feature = "pmtiles")]
    #[serde(default, skip_serializing_if = "FileConfigEnum::is_none")]
    pub pmtiles: FileConfigEnum<super::pmtiles::PmtConfig>,

    #[cfg(feature = "mbtiles")]
    #[serde(default, skip_serializing_if = "FileConfigEnum::is_none")]
    pub mbtiles: FileConfigEnum<super::mbtiles::MbtConfig>,

    #[cfg(feature = "unstable-cog")]
    #[serde(default, skip_serializing_if = "FileConfigEnum::is_none")]
    pub cog: FileConfigEnum<super::cog::CogConfig>,

    #[cfg(feature = "sprites")]
    #[serde(default, skip_serializing_if = "FileConfigEnum::is_none")]
    pub sprites: super::sprites::SpriteConfig,

    #[cfg(feature = "styles")]
    #[serde(default, skip_serializing_if = "FileConfigEnum::is_none")]
    pub styles: super::styles::StyleConfig,

    #[cfg(feature = "fonts")]
    #[serde(default, skip_serializing_if = "FileConfigEnum::is_none")]
    pub fonts: super::fonts::FontConfig,

    #[serde(flatten, skip_serializing)]
    pub unrecognized: UnrecognizedValues,
}

impl Config {
    /// Apply defaults to the config, and validate if there is a connection string
    pub fn finalize(&mut self) -> MartinResult<UnrecognizedKeys> {
        let mut res = self.srv.get_unrecognized_keys();
        copy_unrecognized_keys_from_config(&mut res, "", &self.unrecognized);

        if let Some(path) = &self.srv.base_path {
            self.srv.base_path = Some(parse_base_path(path)?);
        }
        #[cfg(feature = "postgres")]
        {
            let pg_prefix = if matches!(self.postgres, OptOneMany::One(_)) {
                "postgres."
            } else {
                "postgres[]."
            };
            for pg in self.postgres.iter_mut() {
                pg.finalize()?;
                res.extend(pg.get_unrecognized_keys_with_prefix(pg_prefix));
            }
        }

        #[cfg(feature = "pmtiles")]
        {
            // if a pmtiles source were to keep being configured like this,
            // we would not be able to migrate defaults/deprecate settings
            //
            // pmiles intialisation after this in resolve_tile_sources depends on this behaviour and will panic otherwise
            self.pmtiles = self.pmtiles.clone().into_config();
            self.pmtiles.finalize()?;
            res.extend(self.pmtiles.get_unrecognized_keys_with_prefix("pmtiles."));
        }

        #[cfg(feature = "mbtiles")]
        {
            self.mbtiles.finalize()?;
            res.extend(self.mbtiles.get_unrecognized_keys_with_prefix("mbtiles."));
        }

        #[cfg(feature = "unstable-cog")]
        {
            self.cog.finalize()?;
            res.extend(self.cog.get_unrecognized_keys_with_prefix("cog."));
        }

        #[cfg(feature = "sprites")]
        {
            self.sprites.finalize()?;
            res.extend(self.sprites.get_unrecognized_keys_with_prefix("sprites."));
        }

        #[cfg(feature = "styles")]
        {
            self.styles.finalize()?;
            res.extend(self.styles.get_unrecognized_keys_with_prefix("styles."));
        }

        // TODO: support for unrecognized fonts?
        // #[cfg(feature = "fonts")]
        // {
        //     self.fonts.finalize()?;
        //     res.extend(self.fonts.get_unrecognized_keys_with_prefix("fonts."));
        // }

        for key in &res {
            warn!(
                "Ignoring unrecognized configuration key '{key}'. Please check your configuration file for typos."
            );
        }

        let is_empty = true;

        #[cfg(feature = "postgres")]
        let is_empty = is_empty && self.postgres.is_empty();

        #[cfg(feature = "pmtiles")]
        let is_empty = is_empty && self.pmtiles.is_empty();

        #[cfg(feature = "mbtiles")]
        let is_empty = is_empty && self.mbtiles.is_empty();

        #[cfg(feature = "unstable-cog")]
        let is_empty = is_empty && self.cog.is_empty();

        #[cfg(feature = "sprites")]
        let is_empty = is_empty && self.sprites.is_empty();

        #[cfg(feature = "styles")]
        let is_empty = is_empty && self.styles.is_empty();

        #[cfg(feature = "fonts")]
        let is_empty = is_empty && self.fonts.is_empty();

        if is_empty {
            Err(ConfigFileError::NoSources.into())
        } else {
            Ok(res)
        }
    }

    pub async fn resolve(&mut self) -> MartinResult<ServerState> {
        init_aws_lc_tls();

        #[cfg(feature = "_tiles")]
        let resolver = IdResolver::new(RESERVED_KEYWORDS);
<<<<<<< HEAD

        #[cfg(any(feature = "_tiles", feature = "sprites", feature = "fonts",))]
        let cache_config = self.resolve_cache_config();

        #[cfg(feature = "pmtiles")]
        let pmtiles_cache = cache_config.create_pmtiles_cache();

        Ok(ServerState {
            #[cfg(any(
                feature = "postgres",
                feature = "pmtiles",
                feature = "mbtiles",
                feature = "unstable-cog"
            ))]
            tiles: self
                .resolve_tile_sources(
                    &resolver,
                    #[cfg(feature = "pmtiles")]
                    pmtiles_cache,
                )
                .await?,
            #[cfg(any(
                feature = "postgres",
                feature = "pmtiles",
                feature = "mbtiles",
                feature = "unstable-cog"
            ))]
            tile_cache: cache_config.create_tile_cache(),

=======
        #[cfg(feature = "_tiles")]
        let cache_size = self.cache_size_mb.unwrap_or(512) * 1024 * 1024;
        #[cfg(feature = "_tiles")]
        let cache = if cache_size > 0 {
            info!("Initializing main cache with maximum size {cache_size}B");
            Some(
                TileCache::builder()
                    .weigher(|_key, value: &CacheValue| -> u32 {
                        match value {
                            #[cfg(feature = "_tiles")]
                            CacheValue::Tile(v) => v.len().try_into().unwrap_or(u32::MAX),
                            #[cfg(feature = "pmtiles")]
                            CacheValue::PmtDirectory(v) => {
                                v.get_approx_byte_size().try_into().unwrap_or(u32::MAX)
                            }
                        }
                    })
                    .max_capacity(cache_size)
                    .build(),
            )
        } else {
            info!("Caching is disabled");
            None
        };

        Ok(ServerState {
            #[cfg(feature = "_tiles")]
            tiles: self.resolve_tile_sources(&resolver, cache.clone()).await?,
>>>>>>> 55e061e2
            #[cfg(feature = "sprites")]
            sprites: self.sprites.resolve()?,
            #[cfg(feature = "sprites")]
            sprite_cache: cache_config.create_sprite_cache(),

            #[cfg(feature = "fonts")]
            fonts: self.fonts.resolve()?,
            #[cfg(feature = "fonts")]
            font_cache: cache_config.create_font_cache(),

            #[cfg(feature = "styles")]
            styles: self.styles.resolve()?,
<<<<<<< HEAD
        })
    }

    #[cfg(any(feature = "_tiles", feature = "sprites", feature = "fonts",))]
    // cache_config is still respected, but can be overridden by individual cache sizes
    //
    // `cache_config: 0` disables caching, unless overridden by individual cache sizes
    fn resolve_cache_config(&self) -> CacheConfig {
        if let Some(cache_size_mb) = self.cache_size_mb {
            #[cfg(feature = "pmtiles")]
            let pmtiles_cache_size_mb = if let FileConfigEnum::Config(cfg) = &self.pmtiles {
                cfg.custom
                    .directory_cache_size_mb
                    .unwrap_or(cache_size_mb / 4) // Default: 25% for PMTiles directories
            } else {
                cache_size_mb / 4 // Default: 25% for PMTiles directories
            };

            #[cfg(feature = "sprites")]
            let sprite_cache_size_mb = if let FileConfigEnum::Config(cfg) = &self.sprites {
                cfg.custom.cache_size_mb.unwrap_or(cache_size_mb / 8) // Default: 12.5% for sprites
            } else {
                cache_size_mb / 8 // Default: 12.5% for sprites
            };

            #[cfg(feature = "fonts")]
            let font_cache_size_mb = if let FileConfigEnum::Config(cfg) = &self.fonts {
                cfg.custom.cache_size_mb.unwrap_or(cache_size_mb / 8) // Default: 12.5% for fonts
            } else {
                cache_size_mb / 8 // Default: 12.5% for fonts
            };

            CacheConfig {
                #[cfg(feature = "_tiles")]
                tile_cache_size_mb: self.tile_cache_size_mb.unwrap_or(cache_size_mb / 2), // Default: 50% for tiles
                #[cfg(feature = "pmtiles")]
                pmtiles_cache_size_mb,
                #[cfg(feature = "sprites")]
                sprite_cache_size_mb,
                #[cfg(feature = "fonts")]
                font_cache_size_mb,
            }
        } else {
            // TODO: the defaults could be smarter. If I don't have pmtiles sources, don't reserve cache for it
            CacheConfig {
                #[cfg(feature = "_tiles")]
                tile_cache_size_mb: 256,
                #[cfg(feature = "pmtiles")]
                pmtiles_cache_size_mb: 128,
                #[cfg(feature = "sprites")]
                sprite_cache_size_mb: 64,
                #[cfg(feature = "fonts")]
                font_cache_size_mb: 64,
            }
        }
    }

    #[cfg(feature = "_tiles")]
    async fn resolve_tile_sources(
        &mut self,
        #[allow(unused_variables)] idr: &IdResolver,
        #[cfg(feature = "pmtiles")] pmtiles_cache: PmtCache,
=======
            #[cfg(feature = "_tiles")]
            cache,
        })
    }

    #[cfg(feature = "_tiles")]
    async fn resolve_tile_sources(
        &mut self,
        idr: &IdResolver,
        #[allow(unused_variables)] cache: OptTileCache,
>>>>>>> 55e061e2
    ) -> MartinResult<TileSources> {
        let mut sources: Vec<BoxFuture<MartinResult<Vec<BoxedSource>>>> = Vec::new();

        #[cfg(feature = "postgres")]
        for s in self.postgres.iter_mut() {
            sources.push(Box::pin(s.resolve(idr.clone())));
        }

        #[cfg(feature = "pmtiles")]
        if !self.pmtiles.is_empty() {
            let cfg = &mut self.pmtiles;
            match cfg {
                FileConfigEnum::None => {}
                FileConfigEnum::Paths(_) | FileConfigEnum::Path(_) => unreachable!(
                    "pmtiles was transformed to FileConfigEnum::Config in the previous step via `into_config`",
                ),
                FileConfigEnum::Config(file_config) => {
                    file_config.custom.pmtiles_directory_cache = pmtiles_cache;
                }
            }
            let val = crate::config::file::resolve_files(cfg, idr, &["pmtiles"]);
            sources.push(Box::pin(val));
        }

        #[cfg(feature = "mbtiles")]
        if !self.mbtiles.is_empty() {
            let cfg = &mut self.mbtiles;
            let val = crate::config::file::resolve_files(cfg, idr, &["mbtiles"]);
            sources.push(Box::pin(val));
        }

        #[cfg(feature = "unstable-cog")]
        if !self.cog.is_empty() {
            let cfg = &mut self.cog;
            let val = crate::config::file::resolve_files(cfg, idr, &["tif", "tiff"]);
            sources.push(Box::pin(val));
        }

        Ok(TileSources::new(try_join_all(sources).await?))
    }

    pub fn save_to_file(&self, file_name: &Path) -> ConfigFileResult<()> {
        let yaml = serde_yaml::to_string(&self).expect("Unable to serialize config");
        if file_name.as_os_str() == OsStr::new("-") {
            info!("Current system configuration:");
            println!("\n\n{yaml}\n");
            Ok(())
        } else {
            info!(
                "Saving config to {}, use --config to load it",
                file_name.display()
            );
            File::create(file_name)
                .map_err(|e| ConfigFileError::ConfigWriteError(e, file_name.to_path_buf()))?
                .write_all(yaml.as_bytes())
                .map_err(|e| ConfigFileError::ConfigWriteError(e, file_name.to_path_buf()))?;
            Ok(())
        }
    }
}

/// Read config from a file
pub fn read_config<'a, M>(file_name: &Path, env: &'a M) -> ConfigFileResult<Config>
where
    M: VariableMap<'a>,
    M::Value: AsRef<str>,
{
    let mut file =
        File::open(file_name).map_err(|e| ConfigFileError::ConfigLoadError(e, file_name.into()))?;
    let mut contents = String::new();
    file.read_to_string(&mut contents)
        .map_err(|e| ConfigFileError::ConfigLoadError(e, file_name.into()))?;
    parse_config(&contents, env, file_name)
}

pub fn parse_config<'a, M>(contents: &str, env: &'a M, file_name: &Path) -> ConfigFileResult<Config>
where
    M: VariableMap<'a>,
    M::Value: AsRef<str>,
{
    subst::yaml::from_str(contents, env)
        .map_err(|e| ConfigFileError::ConfigParseError(e, file_name.into()))
}

pub fn parse_base_path(path: &str) -> MartinResult<String> {
    if !path.starts_with('/') {
        return Err(MartinError::BasePathError(path.to_string()));
    }
    if let Ok(uri) = path.parse::<actix_web::http::Uri>() {
        return Ok(uri.path().trim_end_matches('/').to_string());
    }
    Err(MartinError::BasePathError(path.to_string()))
}

pub fn init_aws_lc_tls() {
    // https://github.com/rustls/rustls/issues/1877
    static INIT_TLS: LazyLock<()> = LazyLock::new(|| {
        rustls::crypto::aws_lc_rs::default_provider()
            .install_default()
            .expect("Unable to init rustls: {e:?}");
    });
    *INIT_TLS;
}

#[cfg(test)]
mod tests {
    use super::*;

    #[test]
    fn parse_base_path_accepts_valid_paths() {
        assert_eq!("", parse_base_path("/").unwrap());
        assert_eq!("", parse_base_path("//").unwrap());
        assert_eq!("/foo/bar", parse_base_path("/foo/bar").unwrap());
        assert_eq!("/foo/bar", parse_base_path("/foo/bar/").unwrap());
    }

    #[test]
    fn parse_base_path_rejects_invalid_paths() {
        assert!(parse_base_path("").is_err());
        assert!(parse_base_path("foo/bar").is_err());
    }
}<|MERGE_RESOLUTION|>--- conflicted
+++ resolved
@@ -11,20 +11,10 @@
 use martin_core::config::IdResolver;
 #[cfg(feature = "postgres")]
 use martin_core::config::OptOneMany;
-<<<<<<< HEAD
 #[cfg(feature = "pmtiles")]
 use martin_core::tiles::pmtiles::PmtCache;
-#[cfg(any(
-    feature = "postgres",
-    feature = "pmtiles",
-    feature = "mbtiles",
-    feature = "unstable-cog"
-))]
+#[cfg(feature = "_tiles")]
 use martin_core::tiles::{BoxedSource, OptTileCache};
-=======
-#[cfg(feature = "_tiles")]
-use martin_core::tiles::{BoxedSource, CacheValue, OptTileCache, TileCache};
->>>>>>> 55e061e2
 use serde::{Deserialize, Serialize};
 use subst::VariableMap;
 
@@ -34,10 +24,7 @@
     feature = "unstable-cog",
     feature = "styles",
     feature = "sprites",
-<<<<<<< HEAD
     feature = "fonts",
-=======
->>>>>>> 55e061e2
 ))]
 use crate::config::file::FileConfigEnum;
 #[cfg(any(feature = "_tiles", feature = "sprites", feature = "fonts",))]
@@ -54,15 +41,8 @@
 
 pub struct ServerState {
     #[cfg(feature = "_tiles")]
-    pub cache: OptTileCache,
+    pub tiles: TileSources,
     #[cfg(feature = "_tiles")]
-    pub tiles: TileSources,
-    #[cfg(any(
-        feature = "postgres",
-        feature = "pmtiles",
-        feature = "mbtiles",
-        feature = "unstable-cog"
-    ))]
     pub tile_cache: OptTileCache,
 
     #[cfg(feature = "sprites")]
@@ -231,7 +211,6 @@
 
         #[cfg(feature = "_tiles")]
         let resolver = IdResolver::new(RESERVED_KEYWORDS);
-<<<<<<< HEAD
 
         #[cfg(any(feature = "_tiles", feature = "sprites", feature = "fonts",))]
         let cache_config = self.resolve_cache_config();
@@ -240,12 +219,7 @@
         let pmtiles_cache = cache_config.create_pmtiles_cache();
 
         Ok(ServerState {
-            #[cfg(any(
-                feature = "postgres",
-                feature = "pmtiles",
-                feature = "mbtiles",
-                feature = "unstable-cog"
-            ))]
+            #[cfg(feature = "_tiles")]
             tiles: self
                 .resolve_tile_sources(
                     &resolver,
@@ -253,44 +227,11 @@
                     pmtiles_cache,
                 )
                 .await?,
-            #[cfg(any(
-                feature = "postgres",
-                feature = "pmtiles",
-                feature = "mbtiles",
-                feature = "unstable-cog"
-            ))]
+            #[cfg(
+                feature = "_tiles"
+            )]
             tile_cache: cache_config.create_tile_cache(),
 
-=======
-        #[cfg(feature = "_tiles")]
-        let cache_size = self.cache_size_mb.unwrap_or(512) * 1024 * 1024;
-        #[cfg(feature = "_tiles")]
-        let cache = if cache_size > 0 {
-            info!("Initializing main cache with maximum size {cache_size}B");
-            Some(
-                TileCache::builder()
-                    .weigher(|_key, value: &CacheValue| -> u32 {
-                        match value {
-                            #[cfg(feature = "_tiles")]
-                            CacheValue::Tile(v) => v.len().try_into().unwrap_or(u32::MAX),
-                            #[cfg(feature = "pmtiles")]
-                            CacheValue::PmtDirectory(v) => {
-                                v.get_approx_byte_size().try_into().unwrap_or(u32::MAX)
-                            }
-                        }
-                    })
-                    .max_capacity(cache_size)
-                    .build(),
-            )
-        } else {
-            info!("Caching is disabled");
-            None
-        };
-
-        Ok(ServerState {
-            #[cfg(feature = "_tiles")]
-            tiles: self.resolve_tile_sources(&resolver, cache.clone()).await?,
->>>>>>> 55e061e2
             #[cfg(feature = "sprites")]
             sprites: self.sprites.resolve()?,
             #[cfg(feature = "sprites")]
@@ -303,7 +244,6 @@
 
             #[cfg(feature = "styles")]
             styles: self.styles.resolve()?,
-<<<<<<< HEAD
         })
     }
 
@@ -366,18 +306,6 @@
         &mut self,
         #[allow(unused_variables)] idr: &IdResolver,
         #[cfg(feature = "pmtiles")] pmtiles_cache: PmtCache,
-=======
-            #[cfg(feature = "_tiles")]
-            cache,
-        })
-    }
-
-    #[cfg(feature = "_tiles")]
-    async fn resolve_tile_sources(
-        &mut self,
-        idr: &IdResolver,
-        #[allow(unused_variables)] cache: OptTileCache,
->>>>>>> 55e061e2
     ) -> MartinResult<TileSources> {
         let mut sources: Vec<BoxFuture<MartinResult<Vec<BoxedSource>>>> = Vec::new();
 
