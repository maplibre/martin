--- conflicted
+++ resolved
@@ -31,8 +31,7 @@
         false
     }
 
-<<<<<<< HEAD
-    async fn new_sources(&self, id: String, path: PathBuf) -> MartinResult<TileInfoSource> {
+    async fn new_sources(&self, id: String, path: PathBuf) -> MartinResult<BoxedSource> {
         let cog = CogSource::new(id, path, self.auto_web.unwrap_or(false))?;
         Ok(Box::new(cog))
     }
@@ -42,7 +41,7 @@
         id: String,
         path: PathBuf,
         config: serde_yaml::Value,
-    ) -> MartinResult<TileInfoSource> {
+    ) -> MartinResult<BoxedSource> {
         let source_auto_web = if let serde_yaml::Value::Mapping(map) = &config {
             if let Some(auto_web_value) = map.get(serde_yaml::Value::String("auto_web".to_string()))
             {
@@ -59,10 +58,6 @@
 
         let auto_web = source_auto_web.unwrap_or_else(|| self.auto_web.unwrap_or(false));
         let cog = CogSource::new(id, path, auto_web)?;
-=======
-    async fn new_sources(&self, id: String, path: PathBuf) -> MartinResult<BoxedSource> {
-        let cog = CogSource::new(id, path)?;
->>>>>>> 1f817698
         Ok(Box::new(cog))
     }
 
