--- conflicted
+++ resolved
@@ -6,10 +6,7 @@
 use log::warn;
 use martin_core::config::{OptBoolObj, OptOneMany};
 use martin_core::tiles::BoxedSource;
-<<<<<<< HEAD
 use martin_core::tiles::postgres::{PostgresError, PostgresResult};
-=======
->>>>>>> 6ab169ce
 use serde::{Deserialize, Serialize};
 use tilejson::TileJSON;
 use tokio::time::timeout;
@@ -176,37 +173,18 @@
 
 impl PostgresConfig {
     /// Validate if all settings are valid
-<<<<<<< HEAD
-    pub fn validate(&self) -> PostgresResult<()> {
-        if let Some(pool_size) = self.pool_size
-            && pool_size < 1
-        {
-            return Err(PostgresError::ConfigError(
-                "pool_size must be greater than or equal to 1.",
-            ));
-        }
-        if self.connection_string.is_none() {
-            return Err(PostgresError::ConfigError(
-                "A connection string must be provided.",
-            ));
-=======
     pub fn validate(&self) -> ConfigFileResult<()> {
         if self.pool_size.is_some_and(|size| size < 1) {
             return Err(ConfigFileError::PostgresPoolSizeInvalid);
         }
         if self.connection_string.is_none() {
             return Err(ConfigFileError::PostgresConnectionStringMissing);
->>>>>>> 6ab169ce
         }
 
         Ok(())
     }
 
-<<<<<<< HEAD
-    pub fn finalize(&mut self, prefix: &str) -> PostgresResult<UnrecognizedKeys> {
-=======
     pub fn finalize(&mut self, prefix: &str) -> ConfigFileResult<UnrecognizedKeys> {
->>>>>>> 6ab169ce
         let mut res = UnrecognizedKeys::new();
         if let Some(ref ts) = self.tables {
             for (k, v) in ts {
