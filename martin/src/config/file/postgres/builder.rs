--- conflicted
+++ resolved
@@ -91,13 +91,8 @@
     /// Creates a new `PostgreSQL` source builder from the [`PostgresConfig`].
     ///
     /// Duplicate names are deterministically converted to unique names.
-<<<<<<< HEAD
-    pub async fn new(config: &PostgresConfig, id_resolver: IdResolver) -> PostgresResult<Self> {
+    pub async fn new(config: &PostgresConfig, id_resolver: IdResolver) -> ConfigFileResult<Self> {
         let pool = PostgresPool::new(
-=======
-    pub async fn new(config: &PgConfig, id_resolver: IdResolver) -> ConfigFileResult<Self> {
-        let pool = PgPool::new(
->>>>>>> 6ab169ce
             config.connection_string.as_ref().unwrap().as_str(),
             config.ssl_certificates.ssl_cert.as_ref(),
             config.ssl_certificates.ssl_key.as_ref(),
