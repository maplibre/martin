use std::path::PathBuf;

use clap::Parser;
use clap::builder::Styles;
use clap::builder::styling::AnsiColor;
use log::warn;
use martin_core::config::env::Env;

use super::connections::Arguments;
use super::srv::SrvArgs;
use crate::MartinError::ConfigAndConnectionsError;
use crate::MartinResult;
#[cfg(feature = "postgres")]
use crate::config::args::PostgresArgs;
use crate::config::file::Config;
#[cfg(any(
    feature = "cog",
    feature = "mbtiles",
    feature = "pmtiles",
    feature = "sprites",
    feature = "styles",
))]
use crate::config::file::FileConfigEnum;
#[cfg(feature = "fonts")]
use crate::config::file::fonts::FontConfig;

/// Defines the styles used for the CLI help output.
const HELP_STYLES: Styles = Styles::styled()
    .header(AnsiColor::Blue.on_default().bold())
    .usage(AnsiColor::Blue.on_default().bold())
    .literal(AnsiColor::White.on_default())
    .placeholder(AnsiColor::Green.on_default());

#[derive(Parser, Debug, PartialEq, Default)]
#[command(
    about,
    version,
    after_help = "Use RUST_LOG environment variable to control logging level, e.g. RUST_LOG=debug or RUST_LOG=martin=debug. See https://docs.rs/env_logger/latest/env_logger/index.html#enabling-logging for more information.",
    styles = HELP_STYLES
)]
pub struct Args {
    #[command(flatten)]
    pub meta: MetaArgs,
    #[command(flatten)]
    pub extras: ExtraArgs,
    #[command(flatten)]
    pub srv: SrvArgs,
    #[cfg(feature = "postgres")]
    #[command(flatten)]
    pub pg: Option<PostgresArgs>,
}

// None of these params will be transferred to the config
#[derive(Parser, Debug, Clone, PartialEq, Default)]
#[command(about, version)]
pub struct MetaArgs {
    // config may need a   conflicts_with = "SourcesArgs"
    // see https://github.com/clap-rs/clap/discussions/4562
    /// Path to config file. If set, no tile source-related parameters are allowed.
    #[arg(short, long)]
    pub config: Option<PathBuf>,
    /// Save resulting config to a file or use "-" to print to stdout.
    /// By default, only print if sources are auto-detected.
    #[arg(long)]
    pub save_config: Option<PathBuf>,
    /// Connection strings, e.g. `postgres://...` or `/path/to/files`
    pub connection: Vec<String>,
}

#[derive(Parser, Debug, Clone, PartialEq, Default)]
#[command()]
pub struct ExtraArgs {
    /// Export a directory with SVG files as a sprite source. Can be specified multiple times.
    #[arg(short = 's', long)]
    #[cfg(feature = "sprites")]
    pub sprite: Vec<PathBuf>,
    /// Export a font file or a directory with font files as a font source (recursive). Can be specified multiple times.
    #[arg(short, long)]
    #[cfg(feature = "fonts")]
    pub font: Vec<PathBuf>,
    /// Export a style file or a directory with style files as a style source (recursive). Can be specified multiple times.
    #[arg(short = 'S', long)]
    #[cfg(feature = "styles")]
    pub style: Vec<PathBuf>,
}

impl Args {
    pub fn merge_into_config<'a>(
        self,
        config: &mut Config,
        #[allow(unused_variables)] env: &impl Env<'a>,
    ) -> MartinResult<()> {
        if self.srv.watch {
            warn!("The --watch flag is no longer supported, and will be ignored");
        }

        if self.meta.config.is_some() && !self.meta.connection.is_empty() {
            return Err(ConfigAndConnectionsError(self.meta.connection));
        }

        if self.srv.cache_size.is_some() {
            config.cache_size_mb = self.srv.cache_size;
        }

        self.srv.merge_into_config(&mut config.srv);

        #[allow(unused_mut)]
        let mut cli_strings = Arguments::new(self.meta.connection);

        #[cfg(feature = "postgres")]
        {
            let pg_args = self.pg.unwrap_or_default();
            if config.postgres.is_none() {
                config.postgres = pg_args.into_config(&mut cli_strings, env);
            } else {
                // config was loaded from a file, we can only apply a few CLI overrides to it
                pg_args.override_config(&mut config.postgres, env);
            }
        }

        #[cfg(feature = "pmtiles")]
        if !cli_strings.is_empty() {
            config.pmtiles = parse_file_args(&mut cli_strings, &["pmtiles"], true);
        }

        #[cfg(feature = "mbtiles")]
        if !cli_strings.is_empty() {
            config.mbtiles = parse_file_args(&mut cli_strings, &["mbtiles"], false);
        }

        #[cfg(feature = "cog")]
        if !cli_strings.is_empty() {
            config.cog = parse_file_args(&mut cli_strings, &["tif", "tiff"], false);
        }

        #[cfg(feature = "styles")]
        if !self.extras.style.is_empty() {
            config.styles = FileConfigEnum::new(self.extras.style);
        }

        #[cfg(feature = "sprites")]
        if !self.extras.sprite.is_empty() {
            config.sprites = FileConfigEnum::new(self.extras.sprite);
        }

        #[cfg(feature = "fonts")]
        if !self.extras.font.is_empty() {
            config.fonts = FontConfig::new(self.extras.font);
        }

        cli_strings.check()
    }
}

/// Check if a string is a valid [`url::Url`] with a specified extension.
#[cfg(any(feature = "cog", feature = "mbtiles", feature = "pmtiles"))]
fn is_url(s: &str, extension: &[&str]) -> bool {
    let Ok(url) = url::Url::parse(s) else {
        return false;
    };
    match url.scheme() {
        "s3" => url.path().split('/').any(|segment| {
            segment
                .rsplit('.')
                .next()
                .is_some_and(|ext| extension.contains(&ext))
        }),
        "http" | "https" => url
            .path()
            .rsplit('.')
            .next()
            .is_some_and(|ext| extension.contains(&ext)),
        _ => false,
    }
}

#[cfg(any(feature = "cog", feature = "mbtiles", feature = "pmtiles"))]
pub fn parse_file_args<T: crate::config::file::ConfigExtras>(
    cli_strings: &mut Arguments,
    extensions: &[&str],
    allow_url: bool,
) -> FileConfigEnum<T> {
    use super::State::{Ignore, Share, Take};

    let paths = cli_strings.process(|s| {
        let path = PathBuf::from(s);
        if allow_url && is_url(s, extensions) {
            Take(path)
        } else if path.is_dir() {
            Share(path)
        } else if path.is_file()
            && extensions.iter().any(|&expected_ext| {
                path.extension()
                    .is_some_and(|actual_ext| actual_ext == expected_ext)
            })
        {
            Take(path)
        } else {
            Ignore
        }
    });

    FileConfigEnum::new(paths)
}

#[cfg(test)]
mod tests {
<<<<<<< HEAD
    #[cfg(all(feature = "pmtiles", feature = "mbtiles", feature = "cog"))]
    use insta::assert_yaml_snapshot;
=======
>>>>>>> e49dbb6f
    use martin_core::config::env::FauxEnv;

    use super::*;
    use crate::MartinError::UnrecognizableConnections;
    use crate::config::args::PreferredEncoding;

    fn parse(args: &[&str]) -> MartinResult<(Config, MetaArgs)> {
        let args = Args::parse_from(args);
        let meta = args.meta.clone();
        let mut config = Config::default();
        args.merge_into_config(&mut config, &FauxEnv::default())?;
        Ok((config, meta))
    }

    #[test]
    fn cli_no_args() {
        let args = parse(&["martin"]).unwrap();
        let expected = (Config::default(), MetaArgs::default());
        assert_eq!(args, expected);
    }

    #[cfg(feature = "postgres")]
    #[test]
    fn cli_with_config() {
        use martin_core::config::OptOneMany;

        use crate::config::file::postgres::PostgresConfig;

        let args = parse(&["martin", "--config", "c.toml"]).unwrap();
        let meta = MetaArgs {
            config: Some(PathBuf::from("c.toml")),
            ..Default::default()
        };
        assert_eq!(args, (Config::default(), meta));

        let args = parse(&["martin", "--config", "c.toml", "--save-config", "s.toml"]).unwrap();
        let meta = MetaArgs {
            config: Some(PathBuf::from("c.toml")),
            save_config: Some(PathBuf::from("s.toml")),
            ..Default::default()
        };
        assert_eq!(args, (Config::default(), meta));

        let args = parse(&["martin", "postgres://connection"]).unwrap();
        let cfg = Config {
            postgres: OptOneMany::One(PostgresConfig {
                connection_string: Some("postgres://connection".to_string()),
                ..Default::default()
            }),
            ..Default::default()
        };
        let meta = MetaArgs {
            connection: vec!["postgres://connection".to_string()],
            ..Default::default()
        };
        assert_eq!(args, (cfg, meta));
    }

    #[test]
    fn cli_encoding_arguments() {
        let config1 = parse(&["martin", "--preferred-encoding", "brotli"]);
        let config2 = parse(&["martin", "--preferred-encoding", "br"]);
        let config3 = parse(&["martin", "--preferred-encoding", "gzip"]);
        let config4 = parse(&["martin"]);

        assert_eq!(
            config1.unwrap().0.srv.preferred_encoding,
            Some(PreferredEncoding::Brotli)
        );
        assert_eq!(
            config2.unwrap().0.srv.preferred_encoding,
            Some(PreferredEncoding::Brotli)
        );
        assert_eq!(
            config3.unwrap().0.srv.preferred_encoding,
            Some(PreferredEncoding::Gzip)
        );
        assert_eq!(config4.unwrap().0.srv.preferred_encoding, None);
    }

    #[test]
    fn cli_bad_arguments() {
        for params in [
            ["martin", "--config", "c.toml", "--tmp"].as_slice(),
            ["martin", "--config", "c.toml", "-c", "t.toml"].as_slice(),
        ] {
            let res = Args::try_parse_from(params);
            assert!(res.is_err(), "Expected error, got: {res:?} for {params:?}");
        }
    }

    #[test]
    fn cli_bad_parsed_arguments() {
        let args = Args::parse_from(["martin", "--config", "c.toml", "postgres://a"]);

        let env = FauxEnv::default();
        let mut config = Config::default();
        let err = args.merge_into_config(&mut config, &env).unwrap_err();
        assert!(matches!(err, ConfigAndConnectionsError(..)));
    }

    #[test]
    fn cli_unknown_con_str() {
        let args = Args::parse_from(["martin", "foobar"]);

        let env = FauxEnv::default();
        let mut config = Config::default();
        let err = args.merge_into_config(&mut config, &env).unwrap_err();
        let bad = vec!["foobar".to_string()];
        assert!(matches!(err, UnrecognizableConnections(v) if v == bad));
    }

    #[cfg(all(feature = "pmtiles", feature = "mbtiles", feature = "cog"))]
    #[test]
    fn cli_multiple_extensions() {
        let args = Args::parse_from([
            "martin",
            "../tests/fixtures/pmtiles/png.pmtiles",
            "../tests/fixtures/mbtiles/json.mbtiles",
            "../tests/fixtures/cog/rgba_u8_nodata.tiff",
            "../tests/fixtures/cog/rgba_u8.tif",
        ]);

        let env = FauxEnv::default();
        let mut config = Config::default();
        let err = args.merge_into_config(&mut config, &env);
        assert!(err.is_ok());
        insta::assert_yaml_snapshot!(config, @r#"
        pmtiles: "../tests/fixtures/pmtiles/png.pmtiles"
        mbtiles: "../tests/fixtures/mbtiles/json.mbtiles"
        cog:
          - "../tests/fixtures/cog/rgba_u8_nodata.tiff"
          - "../tests/fixtures/cog/rgba_u8.tif"
        "#);
    }

    #[cfg(all(feature = "pmtiles", feature = "mbtiles", feature = "cog"))]
    #[test]
    fn cli_directories_propagate() {
        let args = Args::parse_from(["martin", "../tests/fixtures/"]);

        let env = FauxEnv::default();
        let mut config = Config::default();
        let err = args.merge_into_config(&mut config, &env);
        assert!(err.is_ok());
        insta::assert_yaml_snapshot!(config, @r#"
        pmtiles: "../tests/fixtures/"
        mbtiles: "../tests/fixtures/"
        cog: "../tests/fixtures/"
        "#);
    }
}<|MERGE_RESOLUTION|>--- conflicted
+++ resolved
@@ -205,11 +205,6 @@
 
 #[cfg(test)]
 mod tests {
-<<<<<<< HEAD
-    #[cfg(all(feature = "pmtiles", feature = "mbtiles", feature = "cog"))]
-    use insta::assert_yaml_snapshot;
-=======
->>>>>>> e49dbb6f
     use martin_core::config::env::FauxEnv;
 
     use super::*;
