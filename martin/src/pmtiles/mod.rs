use std::convert::identity;
use std::fmt::{Debug, Formatter};
use std::io;
use std::path::{Path, PathBuf};
use std::sync::Arc;
use std::sync::atomic::AtomicUsize;
use std::sync::atomic::Ordering::Relaxed;

use async_trait::async_trait;
use log::{trace, warn};
use martin_tile_utils::{Encoding, Format, TileCoord, TileInfo};
use pmtiles::async_reader::AsyncPmTilesReader;
<<<<<<< HEAD
use pmtiles::aws_sdk_s3::Client as S3Client;
=======
use pmtiles::aws_sdk_s3::{Client as S3Client, config::Builder as S3ConfigBuilder};
>>>>>>> 51d5089e
use pmtiles::cache::{DirCacheResult, DirectoryCache};
use pmtiles::reqwest::Client;
use pmtiles::{AwsS3Backend, Compression, Directory, HttpBackend, MmapBackend, TileType};
use serde::{Deserialize, Serialize};
use tilejson::TileJSON;
use url::Url;

use crate::config::UnrecognizedValues;
use crate::file_config::FileError::{InvalidMetadata, InvalidUrlMetadata, IoError};
use crate::file_config::{ConfigExtras, FileError, FileResult, SourceConfigExtras};
use crate::source::{TileInfoSource, UrlQuery};
use crate::utils::cache::get_cached_value;
use crate::utils::{CacheKey, CacheValue, OptMainCache};
use crate::{MartinResult, Source, TileData};

#[derive(Clone, Debug)]
pub struct PmtCache {
    id: usize,
    /// Storing (id, offset) -> Directory, or None to disable caching
    cache: OptMainCache,
}

impl PmtCache {
    #[must_use]
    pub fn new(id: usize, cache: OptMainCache) -> Self {
        Self { id, cache }
    }
}

impl DirectoryCache for PmtCache {
    async fn get_dir_entry(&self, offset: usize, tile_id: u64) -> DirCacheResult {
        if let Some(dir) = get_cached_value!(&self.cache, CacheValue::PmtDirectory, {
            CacheKey::PmtDirectory(self.id, offset)
        }) {
            dir.find_tile_id(tile_id).into()
        } else {
            DirCacheResult::NotCached
        }
    }

    async fn insert_dir(&self, offset: usize, directory: Directory) {
        if let Some(cache) = &self.cache {
            cache
                .insert(
                    CacheKey::PmtDirectory(self.id, offset),
                    CacheValue::PmtDirectory(directory),
                )
                .await;
        }
    }
}

#[serde_with::skip_serializing_none]
#[derive(Debug, Default, Serialize, Deserialize)]
pub struct PmtConfig {
    #[serde(flatten)]
    pub unrecognized: UnrecognizedValues,

    //
    // The rest are internal state, not serialized
    //
    #[serde(skip)]
    pub client: Option<Client>,

    #[serde(skip)]
    pub next_cache_id: AtomicUsize,

    #[serde(skip)]
    pub cache: OptMainCache,
}

impl PartialEq for PmtConfig {
    fn eq(&self, other: &Self) -> bool {
        self.unrecognized == other.unrecognized
    }
}

impl Clone for PmtConfig {
    fn clone(&self) -> Self {
        // State is not shared between clones, only the serialized config
        Self {
            unrecognized: self.unrecognized.clone(),
            ..Default::default()
        }
    }
}

impl PmtConfig {
    /// Create a new cache object for a source, giving it a unique internal ID
    /// and a reference to the global cache.
    pub fn new_cached_source(&self) -> PmtCache {
        PmtCache::new(self.next_cache_id.fetch_add(1, Relaxed), self.cache.clone())
    }
}

impl ConfigExtras for PmtConfig {
    fn init_parsing(&mut self, cache: OptMainCache) -> FileResult<()> {
        assert!(self.client.is_none());
        assert!(self.cache.is_none());

        self.client = Some(Client::new());
        self.cache = cache;

        if self.unrecognized.contains_key("dir_cache_size_mb") {
            warn!(
                "dir_cache_size_mb is no longer used. Instead, use cache_size_mb param in the root of the config file."
            );
        }

        Ok(())
    }

    fn is_default(&self) -> bool {
        true
    }

    fn get_unrecognized(&self) -> &UnrecognizedValues {
        &self.unrecognized
    }
}

impl SourceConfigExtras for PmtConfig {
    fn parse_urls() -> bool {
        true
    }

    async fn new_sources(&self, id: String, path: PathBuf) -> FileResult<TileInfoSource> {
        Ok(Box::new(
            PmtFileSource::new(self.new_cached_source(), id, path).await?,
        ))
    }

    async fn new_sources_url(&self, id: String, url: Url) -> FileResult<TileInfoSource> {
        match url.scheme() {
            "s3" => Ok(Box::new(
                PmtS3Source::new(self.new_cached_source(), id, url).await?,
            )),
            _ => Ok(Box::new(
                PmtHttpSource::new(
                    self.client.clone().unwrap(),
                    self.new_cached_source(),
                    id,
                    url,
                )
                .await?,
            )),
        }
    }
}

macro_rules! impl_pmtiles_source {
    ($name: ident, $backend: ty, $path: ty, $display_path: path, $err: ident) => {
        #[derive(Clone)]
        pub struct $name {
            id: String,
            path: $path,
            pmtiles: Arc<AsyncPmTilesReader<$backend, PmtCache>>,
            tilejson: TileJSON,
            tile_info: TileInfo,
        }

        impl Debug for $name {
            fn fmt(&self, f: &mut Formatter<'_>) -> std::fmt::Result {
                write!(
                    f,
                    "{} {{ id: {}, path: {:?} }}",
                    stringify!($name),
                    self.id,
                    self.path
                )
            }
        }

        impl $name {
            async fn new_int(
                id: String,
                path: $path,
                reader: AsyncPmTilesReader<$backend, PmtCache>,
            ) -> FileResult<Self> {
                let hdr = &reader.get_header();

                if hdr.tile_type != TileType::Mvt && hdr.tile_compression != Compression::None {
                    return Err($err(
                        format!(
                            "Format {:?} and compression {:?} are not yet supported",
                            hdr.tile_type, hdr.tile_compression
                        ),
                        path,
                    ));
                }

                let format = match hdr.tile_type {
                    TileType::Mvt => TileInfo::new(
                        Format::Mvt,
                        match hdr.tile_compression {
                            Compression::None => Encoding::Uncompressed,
                            Compression::Unknown => {
                                warn!(
                                    "MVT tiles have unknown compression in file {}",
                                    $display_path(&path)
                                );
                                Encoding::Uncompressed
                            }
                            Compression::Gzip => Encoding::Gzip,
                            Compression::Brotli => Encoding::Brotli,
                            Compression::Zstd => Encoding::Zstd,
                        },
                    ),
                    // All these assume uncompressed data (validated above)
                    TileType::Png => Format::Png.into(),
                    TileType::Jpeg => Format::Jpeg.into(),
                    TileType::Webp => Format::Webp.into(),
                    TileType::Unknown => return Err($err("Unknown tile type".to_string(), path)),
                };

                let tilejson = reader.parse_tilejson(Vec::new()).await.unwrap_or_else(|e| {
                    warn!(
                        "{e:?}: Unable to parse metadata for {}",
                        $display_path(&path)
                    );
                    hdr.get_tilejson(Vec::new())
                });

                Ok(Self {
                    id,
                    path,
                    pmtiles: Arc::new(reader),
                    tilejson,
                    tile_info: format,
                })
            }
        }

        #[async_trait]
        impl Source for $name {
            fn get_id(&self) -> &str {
                &self.id
            }

            fn get_tilejson(&self) -> &TileJSON {
                &self.tilejson
            }

            fn get_tile_info(&self) -> TileInfo {
                self.tile_info
            }

            fn clone_source(&self) -> TileInfoSource {
                Box::new(self.clone())
            }

            async fn get_tile(
                &self,
                xyz: TileCoord,
                _url_query: Option<&UrlQuery>,
            ) -> MartinResult<TileData> {
                // TODO: optimize to return Bytes
                if let Some(t) = self
                    .pmtiles
                    .get_tile(xyz.z, u64::from(xyz.x), u64::from(xyz.y))
                    .await?
                {
                    Ok(t.to_vec())
                } else {
                    trace!(
                        "Couldn't find tile data in {}/{}/{} of {}",
                        xyz.z, xyz.x, xyz.y, &self.id
                    );
                    Ok(Vec::new())
                }
            }
        }
    };
}

impl_pmtiles_source!(
    PmtHttpSource,
    HttpBackend,
    Url,
    identity,
    InvalidUrlMetadata
);

impl PmtHttpSource {
    pub async fn new(client: Client, cache: PmtCache, id: String, url: Url) -> FileResult<Self> {
        let reader = AsyncPmTilesReader::new_with_cached_url(cache, client, url.clone()).await;
        let reader = reader.map_err(|e| FileError::PmtError(e, url.to_string()))?;

        Self::new_int(id, url, reader).await
    }
}

impl_pmtiles_source!(PmtS3Source, AwsS3Backend, Url, identity, InvalidUrlMetadata);

impl PmtS3Source {
    pub async fn new(cache: PmtCache, id: String, url: Url) -> FileResult<Self> {
<<<<<<< HEAD
        // Construct AWS SDK client
        // If one wishes to use anonymous requests, set the AWS_NO_CREDENTIALS=1 env variable.
        let client = if std::env::var("AWS_NO_CREDENTIALS").unwrap_or_default() == "1" {
            S3Client::new(&aws_config::from_env().no_credentials().load().await)
        } else {
            S3Client::new(&aws_config::load_from_env().await)
=======
        // Read environment variables once
        let use_no_credentials = std::env::var("AWS_NO_CREDENTIALS").unwrap_or_default() == "1";
        let use_path_style = std::env::var("AWS_S3_FORCE_PATH_STYLE").unwrap_or_default() == "1";

        // Configure AWS SDK
        let mut aws_config_builder = aws_config::from_env();
        if use_no_credentials {
            aws_config_builder = aws_config_builder.no_credentials();
        }
        let aws_config = aws_config_builder.load().await;

        // Configure and create S3 client
        let client = if use_path_style {
            // Create client with path style addressing
            let s3_config = S3ConfigBuilder::from(&aws_config)
                .force_path_style(true)
                .build();
            S3Client::from_conf(s3_config)
        } else {
            // Use standard client
            S3Client::new(&aws_config)
>>>>>>> 51d5089e
        };

        let bucket = url
            .host_str()
            .ok_or_else(|| {
                FileError::S3SourceError(format!("failed to parse bucket name from {url}"))
            })?
            .to_string();

        // Strip leading '/' from key
        let key = url.path()[1..].to_string();

        let reader =
            AsyncPmTilesReader::new_with_cached_client_bucket_and_path(cache, client, bucket, key)
                .await
                .map_err(|e| FileError::PmtError(e, url.to_string()))?;

        Self::new_int(id, url, reader).await
    }
}

impl_pmtiles_source!(
    PmtFileSource,
    MmapBackend,
    PathBuf,
    Path::display,
    InvalidMetadata
);

impl PmtFileSource {
    pub async fn new(cache: PmtCache, id: String, path: PathBuf) -> FileResult<Self> {
        let backend = MmapBackend::try_from(path.as_path())
            .await
            .map_err(|e| io::Error::other(format!("{e:?}: Cannot open file {}", path.display())))
            .map_err(|e| IoError(e, path.clone()))?;

        let reader = AsyncPmTilesReader::try_from_cached_source(backend, cache).await;
        let reader = reader
            .map_err(|e| io::Error::other(format!("{e:?}: Cannot open file {}", path.display())))
            .map_err(|e| IoError(e, path.clone()))?;

        Self::new_int(id, path, reader).await
    }
}<|MERGE_RESOLUTION|>--- conflicted
+++ resolved
@@ -10,11 +10,7 @@
 use log::{trace, warn};
 use martin_tile_utils::{Encoding, Format, TileCoord, TileInfo};
 use pmtiles::async_reader::AsyncPmTilesReader;
-<<<<<<< HEAD
-use pmtiles::aws_sdk_s3::Client as S3Client;
-=======
 use pmtiles::aws_sdk_s3::{Client as S3Client, config::Builder as S3ConfigBuilder};
->>>>>>> 51d5089e
 use pmtiles::cache::{DirCacheResult, DirectoryCache};
 use pmtiles::reqwest::Client;
 use pmtiles::{AwsS3Backend, Compression, Directory, HttpBackend, MmapBackend, TileType};
@@ -311,14 +307,6 @@
 
 impl PmtS3Source {
     pub async fn new(cache: PmtCache, id: String, url: Url) -> FileResult<Self> {
-<<<<<<< HEAD
-        // Construct AWS SDK client
-        // If one wishes to use anonymous requests, set the AWS_NO_CREDENTIALS=1 env variable.
-        let client = if std::env::var("AWS_NO_CREDENTIALS").unwrap_or_default() == "1" {
-            S3Client::new(&aws_config::from_env().no_credentials().load().await)
-        } else {
-            S3Client::new(&aws_config::load_from_env().await)
-=======
         // Read environment variables once
         let use_no_credentials = std::env::var("AWS_NO_CREDENTIALS").unwrap_or_default() == "1";
         let use_path_style = std::env::var("AWS_S3_FORCE_PATH_STYLE").unwrap_or_default() == "1";
@@ -340,7 +328,6 @@
         } else {
             // Use standard client
             S3Client::new(&aws_config)
->>>>>>> 51d5089e
         };
 
         let bucket = url
