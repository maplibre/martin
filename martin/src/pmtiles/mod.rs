--- conflicted
+++ resolved
@@ -141,8 +141,7 @@
         ))
     }
 
-<<<<<<< HEAD
-    async fn new_sources_url(&self, id: String, url: Url) -> FileResult<Box<dyn Source>> {
+    async fn new_sources_url(&self, id: String, url: Url) -> FileResult<TileInfoSource> {
         match url.scheme() {
             "s3" => Ok(Box::new(
                 PmtS3Source::new(self.new_cached_source(), id, url).await?,
@@ -157,18 +156,6 @@
                 .await?,
             )),
         }
-=======
-    async fn new_sources_url(&self, id: String, url: Url) -> FileResult<TileInfoSource> {
-        Ok(Box::new(
-            PmtHttpSource::new(
-                self.client.clone().unwrap(),
-                self.new_cached_source(),
-                id,
-                url,
-            )
-            .await?,
-        ))
->>>>>>> 25f6dd8f
     }
 }
 
