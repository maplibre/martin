--- conflicted
+++ resolved
@@ -84,14 +84,7 @@
 
         Ok(())
     }
-<<<<<<< HEAD
 
-    fn is_default(&self) -> bool {
-        true
-    }
-
-=======
->>>>>>> 637cef87
     fn get_unrecognized_keys(&self) -> UnrecognizedKeys {
         self.unrecognized.keys().cloned().collect()
     }
