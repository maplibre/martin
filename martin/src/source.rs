--- conflicted
+++ resolved
@@ -1,30 +1,9 @@
 use actix_web::error::ErrorNotFound;
 use dashmap::DashMap;
 use log::debug;
-<<<<<<< HEAD
-use martin_core::tiles::{BoxedSource, Source, catalog::TileCatalog};
+use martin_core::tiles::catalog::TileCatalog;
+use martin_core::tiles::{BoxedSource, Source};
 use martin_tile_utils::TileInfo;
-=======
-use martin_core::tiles::{
-    MartinCoreResult,
-    catalog::{CatalogSourceEntry, TileCatalog},
-};
-pub use martin_tile_utils::TileData;
-use martin_tile_utils::{TileCoord, TileInfo};
-use tilejson::TileJSON;
-
-/// URL query parameters for dynamic tile generation.
-pub type UrlQuery = HashMap<String, String>;
-
-/// Boxed tile source trait object for storage in collections.
-pub type TileInfoSource = Box<dyn Source>;
-
-impl Clone for TileInfoSource {
-    fn clone(&self) -> Self {
-        self.clone_source()
-    }
-}
->>>>>>> 9da7753a
 
 /// Thread-safe registry of tile sources indexed by ID.
 ///
@@ -129,67 +108,4 @@
     pub fn benefits_from_concurrent_scraping(&self) -> bool {
         self.0.iter().any(|s| s.benefits_from_concurrent_scraping())
     }
-<<<<<<< HEAD
-=======
-}
-
-/// Core trait for tile sources providing data to Martin
-///
-/// Implementors can serve tiles from databases, files, or other backends.
-#[async_trait]
-pub trait Source: Send + Debug {
-    /// Unique source identifier used in URLs.
-    fn get_id(&self) -> &str;
-
-    /// `TileJSON` specification served to clients.
-    fn get_tilejson(&self) -> &TileJSON;
-
-    /// Technical tile information (format, encoding, etc.).
-    fn get_tile_info(&self) -> TileInfo;
-
-    /// Creates a boxed clone for trait object storage.
-    fn clone_source(&self) -> TileInfoSource;
-
-    /// Whether this source accepts URL query parameters. Default: false.
-    fn support_url_query(&self) -> bool {
-        false
-    }
-
-    /// Whether martin-cp should use concurrent scraping. Default: false.
-    fn benefits_from_concurrent_scraping(&self) -> bool {
-        false
-    }
-
-    /// Retrieves tile data for the given coordinates.
-    ///
-    /// # Arguments
-    /// * `xyz` - Tile coordinates (x, y, zoom)
-    /// * `url_query` - Optional query parameters for dynamic tiles
-    async fn get_tile(
-        &self,
-        xyz: TileCoord,
-        url_query: Option<&UrlQuery>,
-    ) -> MartinCoreResult<TileData>;
-
-    /// Validates zoom level against `TileJSON` min/max zoom constraints.
-    fn is_valid_zoom(&self, zoom: u8) -> bool {
-        let tj = self.get_tilejson();
-        tj.minzoom.is_none_or(|minzoom| zoom >= minzoom)
-            && tj.maxzoom.is_none_or(|maxzoom| zoom <= maxzoom)
-    }
-
-    /// Generates catalog entry for this source.
-    fn get_catalog_entry(&self) -> CatalogSourceEntry {
-        let id = self.get_id();
-        let tilejson = self.get_tilejson();
-        let info = self.get_tile_info();
-        CatalogSourceEntry {
-            content_type: info.format.content_type().to_string(),
-            content_encoding: info.encoding.content_encoding().map(ToString::to_string),
-            name: tilejson.name.as_ref().filter(|v| *v != id).cloned(),
-            description: tilejson.description.clone(),
-            attribution: tilejson.attribution.clone(),
-        }
-    }
->>>>>>> 9da7753a
 }