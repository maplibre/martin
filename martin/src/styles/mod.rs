use std::collections::{BTreeMap, HashMap};
use std::fmt::Debug;
use std::path::{Path, PathBuf};

use dashmap::{DashMap, Entry};
use serde::{Deserialize, Serialize};
<<<<<<< HEAD
use std::collections::BTreeMap;
use std::fmt::Debug;
use std::path::{Path, PathBuf};
use tracing::{info, warn};
=======
>>>>>>> 00c62960

use crate::config::UnrecognizedValues;
use crate::file_config::{ConfigExtras, FileConfigEnum, FileError, FileResult};

#[derive(Debug, Clone, Default, Serialize, Deserialize, PartialEq, Eq)]
pub struct CatalogStyleEntry {
    pub path: PathBuf,
}

pub type StyleCatalog = HashMap<String, CatalogStyleEntry>;

#[derive(Clone, Debug, Default, PartialEq, Serialize, Deserialize)]
pub struct StyleConfig {
    #[serde(flatten)]
    pub unrecognized: UnrecognizedValues,
}

impl ConfigExtras for StyleConfig {
    fn get_unrecognized(&self) -> &UnrecognizedValues {
        &self.unrecognized
    }
}

#[derive(Debug, Clone, Default)]
#[cfg_attr(test, serde_with::skip_serializing_none, derive(serde::Serialize))]
pub struct StyleSources(DashMap<String, StyleSource>);

#[derive(Clone, Debug)]
#[cfg_attr(test, serde_with::skip_serializing_none, derive(serde::Serialize))]
pub struct StyleSource {
    path: PathBuf,
}

impl StyleSources {
    pub fn resolve(config: &mut FileConfigEnum<StyleConfig>) -> FileResult<Self> {
        let Some(cfg) = config.extract_file_config(None)? else {
            return Ok(Self::default());
        };

        let mut results = Self::default();
        let mut configs = BTreeMap::new();

        if let Some(sources) = cfg.sources {
            for (id, source) in sources {
                if source.get_path().is_file() {
                    configs.insert(id.clone(), source.clone());
                    results.add_style(id, source.into_path());
                } else {
                    warn!(
                        "style {id} (pointing to {source:?}) is not a file. To prevent footguns, we ignore directories for 'sources'. To use directories, specify them as 'paths' or specify each file in 'sources' instead."
                    );
                }
            }
        }

        let mut paths_with_names = Vec::new();
        for base_path in cfg.paths {
            let files = list_contained_files(&base_path, "json")?;
            if files.is_empty() {
                warn!(
                    "No styles (.json files) found in path {:?}",
                    base_path.display()
                );
                continue;
            }
            for path in files {
                let Some(name) = path.file_name() else {
                    warn!(
                        "Ignoring style source with no name from {:?}",
                        path.display()
                    );
                    continue;
                };
                let style_id = name
                    .to_string_lossy()
                    .trim_end_matches(".json")
                    .trim()
                    .to_string();
                results.add_style(style_id, path);
                paths_with_names.push(base_path.clone());
            }
        }
        paths_with_names.sort_unstable();
        paths_with_names.dedup();

        *config = FileConfigEnum::new_extended(paths_with_names, configs, cfg.custom);

        Ok(results)
    }

    /// retrieve a styles' `PathBuf` from the internal catalog
    #[must_use]
    pub fn style_json_path(&self, style_id: &str) -> Option<PathBuf> {
        let style_id = style_id.trim_end_matches(".json").trim();
        let item = self.0.get(style_id)?;
        Some(item.path.clone())
    }

    /// an external representation of the internal catalog
    #[must_use]
    pub fn get_catalog(&self) -> StyleCatalog {
        let mut entries = StyleCatalog::new();
        for source in &self.0 {
            entries.insert(
                source.key().clone(),
                CatalogStyleEntry {
                    path: source.path.clone(),
                },
            );
        }
        entries
    }

    /// add a single style file with an id to the internal catalog
    fn add_style(&mut self, id: String, path: PathBuf) {
        debug_assert!(path.is_file());
        debug_assert!(!id.is_empty());
        match self.0.entry(id) {
            Entry::Occupied(v) => {
                warn!(
                    "Ignoring duplicate style source {id} from {new_path} because it was already configured for {old_path}",
                    id = v.key(),
                    old_path = v.get().path.display(),
                    new_path = path.display()
                );
            }
            Entry::Vacant(v) => {
                info!(
                    "Configured style source {id} to {new_path}",
                    id = v.key(),
                    new_path = path.display()
                );
                v.insert(StyleSource { path });
            }
        }
    }
}

/// Returns a vector of file paths in a given directory (or file)
///
/// It ignores hidden files (files whose names begin with `.`) but it does follow symlinks.
/// Will also return file paths in sub-directories recursively.
///
/// # Errors
///
/// This function will return an error if Rust's underlying [`read_dir`](std::fs::read_dir) returns an error.
fn list_contained_files(source_path: &Path, filter_extension: &str) -> FileResult<Vec<PathBuf>> {
    let working_directory = std::env::current_dir().ok();
    let mut contained_files = Vec::new();
    let it = walkdir::WalkDir::new(source_path)
        .follow_links(true)
        .into_iter()
        .filter_entry(|e| e.depth() == 0 || !is_hidden(e));
    for entry in it {
        let entry = entry.map_err(|e| FileError::DirectoryWalking(e, source_path.to_path_buf()))?;
        if entry.path().is_file()
            && entry
                .path()
                .extension()
                .is_some_and(|ext| ext == filter_extension)
        {
            // path should be relative to the working directory in the catalog
            let relative_path = match working_directory {
                Some(ref work_dir) => entry
                    .path()
                    .strip_prefix(work_dir.as_path())
                    .unwrap_or_else(|_| entry.path())
                    .to_owned(),
                None => entry.into_path(),
            };
            contained_files.push(relative_path);
        }
    }
    Ok(contained_files)
}

/// Returns `true` if `entry`'s file name starts with `.`, `false` otherwise.
fn is_hidden(entry: &walkdir::DirEntry) -> bool {
    entry
        .file_name()
        .to_str()
        .is_some_and(|s| s.starts_with('.'))
}

#[cfg(test)]
mod tests {
    use super::*;
    use crate::file_config::FileConfigSrc;
    #[test]
    fn test_add_single_source() {
        use std::fs::File;
        let dir = tempfile::tempdir().unwrap();
        let path = dir.path().join("maplibre_demo.json");
        File::create(&path).unwrap();

        let mut style_sources = StyleSources::default();
        assert_eq!(style_sources.0.len(), 0);

        style_sources.add_style("maplibre_demo".to_string(), path.clone());
        assert_eq!(style_sources.0.len(), 1);
        let maplibre_demo = style_sources.0.get("maplibre_demo").unwrap();
        assert_eq!(maplibre_demo.path, path);
    }

    #[test]
    fn test_styles_resolve_paths() {
        let style_dir = PathBuf::from("../tests/fixtures/styles/");
        let mut cfg = FileConfigEnum::new(vec![
            style_dir.join("maplibre_demo.json"),
            style_dir.join("src2"),
        ]);

        let styles = StyleSources::resolve(&mut cfg).unwrap();
        assert_eq!(styles.0.len(), 3);
        insta::with_settings!({sort_maps => true}, {
        insta::assert_yaml_snapshot!(styles, @r#"
        maplibre_demo:
          path: "../tests/fixtures/styles/maplibre_demo.json"
        maptiler_basic:
          path: "../tests/fixtures/styles/src2/maptiler_basic.json"
        osm-liberty-lite:
          path: "../tests/fixtures/styles/src2/osm-liberty-lite.json"
        "#);
        });
    }

    #[test]
    fn test_styles_resolve_sources() {
        let style_dir = PathBuf::from("../tests/fixtures/styles/");
        let mut configs = BTreeMap::new();
        configs.insert("maplibre_demo", style_dir.join("maplibre_demo.json"));
        configs.insert("src_ignored_due_to_directory", style_dir.join("src2"));
        configs.insert(
            "osm-liberty-lite",
            style_dir.join("src2").join("osm-liberty-lite.json"),
        );
        let configs = configs
            .into_iter()
            .map(|(k, v)| (k.to_string(), FileConfigSrc::Path(v)))
            .collect();
        let mut cfg = FileConfigEnum::new_extended(vec![], configs, StyleConfig::default());

        let styles = StyleSources::resolve(&mut cfg).unwrap();
        assert_eq!(styles.0.len(), 2);
        insta::with_settings!({sort_maps => true}, {
        insta::assert_yaml_snapshot!(styles, @r#"
        maplibre_demo:
          path: "../tests/fixtures/styles/maplibre_demo.json"
        osm-liberty-lite:
          path: "../tests/fixtures/styles/src2/osm-liberty-lite.json"
        "#);
        });
    }

    #[test]
    fn test_style_external() {
        let style_dir = PathBuf::from("../tests/fixtures/styles/");
        let mut cfg = FileConfigEnum::new(vec![
            style_dir.join("maplibre_demo.json"),
            style_dir.join("src2"),
        ]);

        let styles = StyleSources::resolve(&mut cfg).unwrap();
        assert_eq!(styles.0.len(), 3);

        let catalog = styles.get_catalog();

        insta::with_settings!({sort_maps => true}, {
        insta::assert_json_snapshot!(catalog, @r#"
        {
          "maplibre_demo": {
            "path": "../tests/fixtures/styles/maplibre_demo.json"
          },
          "maptiler_basic": {
            "path": "../tests/fixtures/styles/src2/maptiler_basic.json"
          },
          "osm-liberty-lite": {
            "path": "../tests/fixtures/styles/src2/osm-liberty-lite.json"
          }
        }
        "#);
        });

        assert_eq!(styles.style_json_path("NON_EXISTENT"), None);
        assert_eq!(
            styles.style_json_path("maplibre_demo.json"),
            Some(style_dir.join("maplibre_demo.json"))
        );
        assert_eq!(styles.style_json_path("src2"), None);
        let src2_dir = style_dir.join("src2");
        assert_eq!(
            styles.style_json_path("maptiler_basic"),
            Some(src2_dir.join("maptiler_basic.json"))
        );
        assert_eq!(
            styles.style_json_path("maptiler_basic.json"),
            Some(src2_dir.join("maptiler_basic.json"))
        );
        assert_eq!(
            styles.style_json_path("osm-liberty-lite.json"),
            Some(src2_dir.join("osm-liberty-lite.json"))
        );
    }

    #[test]
    fn test_list_contained_files() {
        use std::fs::File;
        let dir = tempfile::tempdir().unwrap();

        let file1 = dir.path().join("file1.txt");
        File::create(&file1).unwrap();
        let hidden_file2 = dir.path().join(".hidden.txt");
        File::create(&hidden_file2).unwrap();

        let subdir = dir.path().join("subdir");
        std::fs::create_dir(&subdir).unwrap();
        let subdir_file2 = subdir.join("file2.txt");
        File::create(&subdir_file2).unwrap();

        let hidden_subdir2 = dir.path().join(".subdir2");
        std::fs::create_dir(&hidden_subdir2).unwrap();
        let transitively_hidden_file3 = hidden_subdir2.join("file3.txt");
        File::create(&transitively_hidden_file3).unwrap();

        let mut result = list_contained_files(dir.path(), "txt").unwrap();
        result.sort();
        assert_eq!(result, vec![file1, subdir_file2]);
    }

    #[test]
    fn test_list_contained_files_error() {
        let result = list_contained_files(&PathBuf::from("/non_existent"), "txt");
        assert!(result.is_err());
    }
}<|MERGE_RESOLUTION|>--- conflicted
+++ resolved
@@ -1,16 +1,6 @@
-use std::collections::{BTreeMap, HashMap};
-use std::fmt::Debug;
-use std::path::{Path, PathBuf};
-
 use dashmap::{DashMap, Entry};
 use serde::{Deserialize, Serialize};
-<<<<<<< HEAD
-use std::collections::BTreeMap;
-use std::fmt::Debug;
-use std::path::{Path, PathBuf};
 use tracing::{info, warn};
-=======
->>>>>>> 00c62960
 
 use crate::config::UnrecognizedValues;
 use crate::file_config::{ConfigExtras, FileConfigEnum, FileError, FileResult};
@@ -18,8 +8,6 @@
 #[derive(Debug, Clone, Default, Serialize, Deserialize, PartialEq, Eq)]
 pub struct CatalogStyleEntry {
     pub path: PathBuf,
-}
-
 pub type StyleCatalog = HashMap<String, CatalogStyleEntry>;
 
 #[derive(Clone, Debug, Default, PartialEq, Serialize, Deserialize)]
@@ -68,8 +56,6 @@
 
         let mut paths_with_names = Vec::new();
         for base_path in cfg.paths {
-            let files = list_contained_files(&base_path, "json")?;
-            if files.is_empty() {
                 warn!(
                     "No styles (.json files) found in path {:?}",
                     base_path.display()
@@ -110,8 +96,6 @@
     }
 
     /// an external representation of the internal catalog
-    #[must_use]
-    pub fn get_catalog(&self) -> StyleCatalog {
         let mut entries = StyleCatalog::new();
         for source in &self.0 {
             entries.insert(
@@ -195,8 +179,6 @@
         .is_some_and(|s| s.starts_with('.'))
 }
 
-#[cfg(test)]
-mod tests {
     use super::*;
     use crate::file_config::FileConfigSrc;
     #[test]
