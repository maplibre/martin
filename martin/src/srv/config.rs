--- conflicted
+++ resolved
@@ -17,13 +17,17 @@
     pub preferred_encoding: Option<PreferredEncoding>,
     #[cfg(feature = "webui")]
     pub web_ui: Option<crate::args::WebUiMode>,
-<<<<<<< HEAD
+    pub cors: Option<CorsConfig>,
+    pub observability: Option<ObservabilityConfig>,
+}
+
+#[derive(Clone, Debug, Serialize, Deserialize, PartialEq, Default)]
+pub struct ObservabilityConfig {
     /// Additional metric labels to be added to every metric reported under `/metrics`
+    #[serde(skip_serializing_if = "HashMap::is_empty")]
     pub additional_metric_labels: HashMap<String, String>,
-=======
-    pub cors: Option<CorsConfig>,
->>>>>>> 397c420b
 }
+
 
 #[cfg(test)]
 mod tests {
