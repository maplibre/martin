--- conflicted
+++ resolved
@@ -1,12 +1,3 @@
-<<<<<<< HEAD
-=======
-#[cfg(feature = "metrics")]
-use std::collections::HashMap;
-
-use serde::{Deserialize, Serialize};
-
-use super::cors::CorsConfig;
->>>>>>> 00c62960
 use crate::args::PreferredEncoding;
 use martin_tracing_utils::LogFormatOptions;
 use serde::{Deserialize, Serialize};
@@ -24,7 +15,17 @@
     pub preferred_encoding: Option<PreferredEncoding>,
     #[cfg(feature = "webui")]
     pub web_ui: Option<crate::args::WebUiMode>,
-<<<<<<< HEAD
+    pub cors: Option<CorsConfig>,
+    /// Advanced monitoring options
+    #[cfg(feature = "metrics")]
+    pub observability: Option<ObservabilityConfig>,
+}
+
+/// More advanced monitoring montoring options
+#[cfg(feature = "metrics")]
+#[serde_with::skip_serializing_none]
+#[derive(Clone, Debug, Serialize, Deserialize, PartialEq, Default)]
+pub struct ObservabilityConfig {
     /// How to format the logs. [DEFAULT: compact]
     // ! log_format is never actually used from here (instead done as the first thing in initialisation).
     // ! We need tracing to raise errors/warnings during parsing configuration options.
@@ -36,18 +37,6 @@
     // ! We need tracing to raise errors/warnings during parsing configuration options.
     // ! This is to not have unexpected values !
     pub log_level: Option<String>,
-=======
-    pub cors: Option<CorsConfig>,
-    /// Advanced monitoring options
-    #[cfg(feature = "metrics")]
-    pub observability: Option<ObservabilityConfig>,
-}
-
-/// More advanced monitoring montoring options
-#[cfg(feature = "metrics")]
-#[serde_with::skip_serializing_none]
-#[derive(Clone, Debug, Serialize, Deserialize, PartialEq, Default)]
-pub struct ObservabilityConfig {
     /// Configure metrics reported under `/_/metrics`
     pub metrics: Option<MetricsConfig>,
 }
@@ -64,14 +53,11 @@
     /// ```
     #[serde(skip_serializing_if = "HashMap::is_empty")]
     pub add_labels: HashMap<String, String>,
->>>>>>> 00c62960
 }
 
 #[cfg(test)]
 mod tests {
     use indoc::indoc;
-
-    use super::*;
     use crate::srv::cors::CorsProperties;
     use crate::tests::some;
 
@@ -122,8 +108,6 @@
                 preferred_encoding: Some(PreferredEncoding::Brotli),
                 ..Default::default()
             }
-        );
-    }
 
     #[test]
     fn parse_config_cors() {
