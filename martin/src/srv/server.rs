use std::future::Future;
use std::pin::Pin;
use std::string::ToString;
use std::time::Duration;

use actix_web::error::ErrorInternalServerError;
use actix_web::http::header::CACHE_CONTROL;
use actix_web::middleware::{Compress, Condition, Logger, NormalizePath, TrailingSlash};
use actix_web::web::Data;
use actix_web::{App, HttpResponse, HttpServer, Responder, route, web};
use futures::TryFutureExt;
#[cfg(feature = "lambda")]
use lambda_web::{is_running_on_lambda, run_actix_on_lambda};
use log::error;
use serde::{Deserialize, Serialize};

use crate::MartinError::BindingError;
use crate::MartinResult;
#[cfg(feature = "webui")]
use crate::args::WebUiMode;
use crate::config::ServerState;
use crate::source::TileCatalog;
use crate::srv::config::{KEEP_ALIVE_DEFAULT, LISTEN_ADDRESSES_DEFAULT, SrvConfig};
use crate::srv::tiles::get_tile;
use crate::srv::tiles_info::get_source_info;
use actix_web_prom::PrometheusMetricsBuilder;

#[cfg(feature = "webui")]
mod webui {
    #![allow(clippy::unreadable_literal)]
    #![allow(clippy::too_many_lines)]
    #![allow(clippy::wildcard_imports)]
    include!(concat!(env!("OUT_DIR"), "/generated.rs"));
}

/// List of keywords that cannot be used as source IDs. Some of these are reserved for future use.
/// Reserved keywords must never end in a "dot number" (e.g. ".1").
/// This list is documented in the `docs/src/using.md` file, which should be kept in sync.
pub const RESERVED_KEYWORDS: &[&str] = &[
    "_", "catalog", "config", "font", "health", "help", "index", "manifest", "metrics", "refresh",
    "reload", "sprite", "status",
];

#[derive(Debug, Clone, Default, Serialize, Deserialize)]
pub struct Catalog {
    pub tiles: TileCatalog,
    #[cfg(feature = "sprites")]
    pub sprites: crate::sprites::SpriteCatalog,
    #[cfg(feature = "fonts")]
    pub fonts: crate::fonts::FontCatalog,
    #[cfg(feature = "styles")]
    pub styles: crate::styles::StyleCatalog,
}

impl Catalog {
    pub fn new(state: &ServerState) -> MartinResult<Self> {
        Ok(Self {
            tiles: state.tiles.get_catalog(),
            #[cfg(feature = "sprites")]
            sprites: state.sprites.get_catalog()?,
            #[cfg(feature = "fonts")]
            fonts: state.fonts.get_catalog(),
            #[cfg(feature = "styles")]
            styles: state.styles.get_catalog(),
        })
    }
}

pub fn map_internal_error<T: std::fmt::Display>(e: T) -> actix_web::Error {
    error!("{e}");
    ErrorInternalServerError(e.to_string())
}

/// Root path in case web front is disabled.
#[cfg(not(feature = "webui"))]
#[route("/", method = "GET", method = "HEAD")]
#[allow(clippy::unused_async)]
async fn get_index_no_ui() -> &'static str {
    "Martin server is running. The WebUI feature was disabled at the compile time.\n\n\
    A list of all available sources is at /catalog\n\n\
    See documentation https://github.com/maplibre/martin"
}

/// Root path in case web front is disabled and the `webui` feature is enabled.
#[cfg(feature = "webui")]
#[route("/", method = "GET", method = "HEAD")]
#[allow(clippy::unused_async)]
async fn get_index_ui_disabled() -> &'static str {
    "Martin server is running.\n\n
    The WebUI feature can be enabled with the --webui enable-for-all CLI flag or in the config file, making it available to all users.\n\n
    A list of all available sources is at /catalog\n\n\
    See documentation https://github.com/maplibre/martin"
}

/// Return 200 OK if healthy. Used for readiness and liveness probes.
#[route("/health", method = "GET", method = "HEAD")]
#[allow(clippy::unused_async)]
async fn get_health() -> impl Responder {
    HttpResponse::Ok()
        .insert_header((CACHE_CONTROL, "no-cache"))
        .message_body("OK")
}

#[route(
    "/catalog",
    method = "GET",
    method = "HEAD",
    wrap = "Compress::default()"
)]
#[allow(clippy::unused_async)]
async fn get_catalog(catalog: Data<Catalog>) -> impl Responder {
    HttpResponse::Ok().json(catalog)
}

pub fn router(cfg: &mut web::ServiceConfig, #[allow(unused_variables)] usr_cfg: &SrvConfig) {
    cfg.service(get_health)
        .service(get_catalog)
        .service(get_source_info)
        .service(get_tile);

    #[cfg(feature = "sprites")]
    cfg.service(crate::srv::sprites::get_sprite_sdf_json)
        .service(crate::srv::sprites::get_sprite_json)
        .service(crate::srv::sprites::get_sprite_sdf_png)
        .service(crate::srv::sprites::get_sprite_png);

    #[cfg(feature = "fonts")]
    cfg.service(crate::srv::fonts::get_font);

    #[cfg(feature = "styles")]
    cfg.service(crate::srv::styles::get_style_json);

    #[cfg(feature = "webui")]
    {
        // TODO: this can probably be simplified with a wrapping middleware,
        //       which would share usr_cfg from Data<> with all routes.
        if usr_cfg.web_ui.unwrap_or_default() == WebUiMode::EnableForAll {
            cfg.service(actix_web_static_files::ResourceFiles::new(
                "/",
                webui::generate(),
            ));
        } else {
            cfg.service(get_index_ui_disabled);
        }
    }

    #[cfg(not(feature = "webui"))]
    cfg.service(get_index_no_ui);
}

type Server = Pin<Box<dyn Future<Output = MartinResult<()>>>>;

/// Create a future for an Actix web server together with the listening address.
pub fn new_server(config: SrvConfig, state: ServerState) -> MartinResult<(Server, String)> {
    let prometheus = PrometheusMetricsBuilder::new("martin")
        .endpoint("/metrics")
        .mask_unmatched_patterns("UNKNOWN") // `endpoint="UNKNOWN"` instead of `endpoint="/foo/bar"`
        .const_labels(config.additional_metric_labels.clone())
        .build()?;
    let catalog = Catalog::new(&state)?;

    let keep_alive = Duration::from_secs(config.keep_alive.unwrap_or(KEEP_ALIVE_DEFAULT));
    let worker_processes = config.worker_processes.unwrap_or_else(num_cpus::get);
    let listen_addresses = config
        .listen_addresses
        .clone()
        .unwrap_or_else(|| LISTEN_ADDRESSES_DEFAULT.to_string());

    let cors_config = config.cors.clone().unwrap_or_default();
    cors_config.validate()?;
    cors_config.log_current_configuration();

    let factory = move || {
        let cors_middleware = cors_config.make_cors_middleware();

        let app = App::new()
            .app_data(Data::new(state.tiles.clone()))
            .app_data(Data::new(state.cache.clone()));

        #[cfg(feature = "sprites")]
        let app = app.app_data(Data::new(state.sprites.clone()));

        #[cfg(feature = "fonts")]
        let app = app.app_data(Data::new(state.fonts.clone()));

<<<<<<< HEAD
        app.app_data(Data::new(catalog.clone()))
            .app_data(Data::new(config.clone()))
            .wrap(prometheus.clone())
            .wrap(middleware::Logger::default())
            .wrap(cors_middleware)
            .wrap(middleware::NormalizePath::new(TrailingSlash::MergeOnly))
            .configure(|c| router(c, &config))
=======
        #[cfg(feature = "styles")]
        let app = app.app_data(Data::new(state.styles.clone()));

        let app = app
            .app_data(Data::new(catalog.clone()))
            .app_data(Data::new(config.clone()));

        app.wrap(Condition::new(
            cors_middleware.is_some(),
            cors_middleware.unwrap_or_default(),
        ))
        .wrap(NormalizePath::new(TrailingSlash::MergeOnly))
        .wrap(Logger::default())
        .configure(|c| router(c, &config))
>>>>>>> 397c420b
    };

    #[cfg(feature = "lambda")]
    if is_running_on_lambda() {
        let server = run_actix_on_lambda(factory).err_into();
        return Ok((Box::pin(server), "(aws lambda)".into()));
    }

    let server = HttpServer::new(factory)
        .bind(listen_addresses.clone())
        .map_err(|e| BindingError(e, listen_addresses.clone()))?
        .keep_alive(keep_alive)
        .shutdown_timeout(0)
        .workers(worker_processes)
        .run()
        .err_into();

    Ok((Box::pin(server), listen_addresses))
}

#[cfg(test)]
pub mod tests {
    use async_trait::async_trait;
    use martin_tile_utils::{Encoding, Format, TileCoord, TileInfo};
    use tilejson::TileJSON;

    use super::*;
    use crate::UrlQuery;
    use crate::source::{Source, TileData, TileInfoSource};

    #[derive(Debug, Clone)]
    pub struct TestSource {
        pub id: &'static str,
        pub tj: TileJSON,
        pub data: TileData,
    }

    #[async_trait]
    impl Source for TestSource {
        fn get_id(&self) -> &str {
            self.id
        }

        fn get_tilejson(&self) -> &TileJSON {
            &self.tj
        }

        fn get_tile_info(&self) -> TileInfo {
            TileInfo::new(Format::Mvt, Encoding::Uncompressed)
        }

        fn clone_source(&self) -> TileInfoSource {
            Box::new(self.clone())
        }

        async fn get_tile(
            &self,
            _xyz: TileCoord,
            _url_query: Option<&UrlQuery>,
        ) -> MartinResult<TileData> {
            Ok(self.data.clone())
        }
    }
}<|MERGE_RESOLUTION|>--- conflicted
+++ resolved
@@ -152,10 +152,11 @@
 
 /// Create a future for an Actix web server together with the listening address.
 pub fn new_server(config: SrvConfig, state: ServerState) -> MartinResult<(Server, String)> {
+  
     let prometheus = PrometheusMetricsBuilder::new("martin")
         .endpoint("/metrics")
         .mask_unmatched_patterns("UNKNOWN") // `endpoint="UNKNOWN"` instead of `endpoint="/foo/bar"`
-        .const_labels(config.additional_metric_labels.clone())
+        .const_labels(config.observability.unwrap_or_default().additional_metric_labels.clone())
         .build()?;
     let catalog = Catalog::new(&state)?;
 
@@ -183,15 +184,6 @@
         #[cfg(feature = "fonts")]
         let app = app.app_data(Data::new(state.fonts.clone()));
 
-<<<<<<< HEAD
-        app.app_data(Data::new(catalog.clone()))
-            .app_data(Data::new(config.clone()))
-            .wrap(prometheus.clone())
-            .wrap(middleware::Logger::default())
-            .wrap(cors_middleware)
-            .wrap(middleware::NormalizePath::new(TrailingSlash::MergeOnly))
-            .configure(|c| router(c, &config))
-=======
         #[cfg(feature = "styles")]
         let app = app.app_data(Data::new(state.styles.clone()));
 
@@ -203,10 +195,10 @@
             cors_middleware.is_some(),
             cors_middleware.unwrap_or_default(),
         ))
+        .wrap(prometheus.clone())
+        .wrap(Logger::default())
         .wrap(NormalizePath::new(TrailingSlash::MergeOnly))
-        .wrap(Logger::default())
         .configure(|c| router(c, &config))
->>>>>>> 397c420b
     };
 
     #[cfg(feature = "lambda")]
