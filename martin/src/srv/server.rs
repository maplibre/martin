use std::future::Future;
use std::pin::Pin;
use std::string::ToString;
use std::time::Duration;

use actix_web::http::header::CACHE_CONTROL;
use actix_web::middleware::{Logger, NormalizePath, TrailingSlash};
use actix_web::web::Data;
use actix_web::{App, HttpResponse, HttpServer, Responder, middleware, route, web};
use futures::TryFutureExt;
#[cfg(feature = "lambda")]
use lambda_web::{is_running_on_lambda, run_actix_on_lambda};
use serde::{Deserialize, Serialize};

#[cfg(all(feature = "webui", not(docsrs)))]
use crate::config::args::WebUiMode;
use crate::config::file::ServerState;
use crate::config::file::srv::{KEEP_ALIVE_DEFAULT, LISTEN_ADDRESSES_DEFAULT, SrvConfig};
use crate::{MartinError, MartinResult};

#[cfg(all(feature = "webui", not(docsrs)))]
mod webui {
    #![allow(clippy::unreadable_literal)]
    #![allow(clippy::too_many_lines)]
    #![allow(clippy::wildcard_imports)]
    include!(concat!(env!("OUT_DIR"), "/generated.rs"));
}

/// List of keywords that cannot be used as source IDs. Some of these are reserved for future use.
/// Reserved keywords must never end in a "dot number" (e.g. ".1").
/// This list is documented in the `docs/src/using.md` file, which should be kept in sync.
pub const RESERVED_KEYWORDS: &[&str] = &[
    "_", "catalog", "config", "font", "health", "help", "index", "manifest", "metrics", "refresh",
    "reload", "sprite", "status",
];

#[derive(Debug, Clone, Default, Serialize, Deserialize)]
pub struct Catalog {
<<<<<<< HEAD
    #[cfg(any(
        feature = "postgres",
        feature = "pmtiles",
        feature = "mbtiles",
        feature = "unstable-cog"
    ))]
    pub tiles: TileCatalog,
=======
    #[cfg(feature = "_tiles")]
    pub tiles: martin_core::tiles::catalog::TileCatalog,
>>>>>>> 72d95faf
    #[cfg(feature = "sprites")]
    pub sprites: martin_core::sprites::SpriteCatalog,
    #[cfg(feature = "fonts")]
    pub fonts: martin_core::fonts::FontCatalog,
    #[cfg(feature = "styles")]
    pub styles: martin_core::styles::StyleCatalog,
}

impl Catalog {
    pub fn new(#[allow(unused_variables)] state: &ServerState) -> MartinResult<Self> {
        Ok(Self {
<<<<<<< HEAD
            #[cfg(any(
                feature = "postgres",
                feature = "pmtiles",
                feature = "mbtiles",
                feature = "unstable-cog"
            ))]
=======
            #[cfg(feature = "_tiles")]
>>>>>>> 72d95faf
            tiles: state.tiles.get_catalog(),
            #[cfg(feature = "sprites")]
            sprites: state.sprites.get_catalog()?,
            #[cfg(feature = "fonts")]
            fonts: state.fonts.get_catalog(),
            #[cfg(feature = "styles")]
            styles: state.styles.get_catalog(),
        })
    }
}

#[cfg(any(feature = "_tiles", feature = "fonts", feature = "sprites"))]
pub fn map_internal_error<T: std::fmt::Display>(e: T) -> actix_web::Error {
    log::error!("{e}");
    actix_web::error::ErrorInternalServerError(e.to_string())
}

/// Root path in case web front is disabled.
#[cfg(any(not(feature = "webui"), docsrs))]
#[route("/", method = "GET", method = "HEAD")]
#[allow(clippy::unused_async)]
async fn get_index_no_ui() -> &'static str {
    "Martin server is running. The WebUI feature was disabled at the compile time.\n\n\
    A list of all available sources is available at http://<host>/catalog\n\n\
    See documentation https://github.com/maplibre/martin"
}

/// Root path in case web front is disabled and the `webui` feature is enabled.
#[cfg(all(feature = "webui", not(docsrs)))]
#[route("/", method = "GET", method = "HEAD")]
#[allow(clippy::unused_async)]
async fn get_index_ui_disabled() -> &'static str {
    "Martin server is running.\n\n
    The WebUI feature can be enabled with the --webui enable-for-all CLI flag or in the config file, making it available to all users.\n\n
    A list of all available sources is available at http://<host>/catalog\n\n\
    See documentation https://github.com/maplibre/martin"
}

/// Return 200 OK if healthy. Used for readiness and liveness probes.
#[route("/health", method = "GET", method = "HEAD")]
#[allow(clippy::unused_async)]
async fn get_health() -> impl Responder {
    HttpResponse::Ok()
        .insert_header((CACHE_CONTROL, "no-cache"))
        .message_body("OK")
}

#[route(
    "/catalog",
    method = "GET",
    method = "HEAD",
    wrap = "middleware::Compress::default()"
)]
#[allow(clippy::unused_async)]
async fn get_catalog(catalog: Data<Catalog>) -> impl Responder {
    HttpResponse::Ok().json(catalog)
}

pub fn router(cfg: &mut web::ServiceConfig, #[allow(unused_variables)] usr_cfg: &SrvConfig) {
    cfg.service(get_health).service(get_catalog);

    #[cfg(feature = "_tiles")]
    cfg.service(crate::srv::tiles_info::get_source_info)
        .service(crate::srv::tiles::get_tile);

    #[cfg(feature = "sprites")]
    cfg.service(crate::srv::sprites::get_sprite_sdf_json)
        .service(crate::srv::sprites::get_sprite_json)
        .service(crate::srv::sprites::get_sprite_sdf_png)
        .service(crate::srv::sprites::get_sprite_png);

    #[cfg(feature = "fonts")]
    cfg.service(crate::srv::fonts::get_font);

    #[cfg(feature = "styles")]
    cfg.service(crate::srv::styles::get_style_json);

    #[cfg(all(feature = "webui", not(docsrs)))]
    {
        // TODO: this can probably be simplified with a wrapping middleware,
        //       which would share usr_cfg from Data<> with all routes.
        if usr_cfg.web_ui.unwrap_or_default() == WebUiMode::EnableForAll {
            cfg.service(actix_web_static_files::ResourceFiles::new(
                "/",
                webui::generate(),
            ));
        } else {
            cfg.service(get_index_ui_disabled);
        }
    }

    #[cfg(any(not(feature = "webui"), docsrs))]
    cfg.service(get_index_no_ui);
}

type Server = Pin<Box<dyn Future<Output = MartinResult<()>>>>;

/// Create a future for an Actix web server together with the listening address.
pub fn new_server(config: SrvConfig, state: ServerState) -> MartinResult<(Server, String)> {
    #[cfg(feature = "metrics")]
    let prometheus = actix_web_prom::PrometheusMetricsBuilder::new("martin")
        .endpoint("/_/metrics")
        // `endpoint="UNKNOWN"` instead of `endpoint="/foo/bar"`
        .mask_unmatched_patterns("UNKNOWN")
        .const_labels(
            config
                .observability
                .clone()
                .unwrap_or_default()
                .metrics
                .unwrap_or_default()
                .add_labels,
        )
        .build()
        .map_err(|err| MartinError::MetricsIntialisationError(err))?;
    let catalog = Catalog::new(&state)?;

    let keep_alive = Duration::from_secs(config.keep_alive.unwrap_or(KEEP_ALIVE_DEFAULT));
    let worker_processes = config.worker_processes.unwrap_or_else(num_cpus::get);
    let listen_addresses = config
        .listen_addresses
        .clone()
        .unwrap_or_else(|| LISTEN_ADDRESSES_DEFAULT.to_string());

    let cors_config = config.cors.clone().unwrap_or_default();
    cors_config.validate()?;
    cors_config.log_current_configuration();

    let factory = move || {
        let cors_middleware = cors_config.make_cors_middleware();

<<<<<<< HEAD
        let app = App::new();

        #[cfg(any(
            feature = "postgres",
            feature = "pmtiles",
            feature = "mbtiles",
            feature = "unstable-cog",
        ))]
=======
        let app = App::new()
            .app_data(Data::new(catalog.clone()))
            .app_data(Data::new(config.clone()));

        #[cfg(feature = "_tiles")]
>>>>>>> 72d95faf
        let app = app
            .app_data(Data::new(state.tiles.clone()))
            .app_data(Data::new(state.tile_cache.clone()));

        #[cfg(feature = "sprites")]
        let app = app
            .app_data(Data::new(state.sprites.clone()))
            .app_data(Data::new(state.sprite_cache.clone()));

        #[cfg(feature = "fonts")]
        let app = app
            .app_data(Data::new(state.fonts.clone()))
            .app_data(Data::new(state.font_cache.clone()));

        #[cfg(feature = "styles")]
        let app = app.app_data(Data::new(state.styles.clone()));

        let app = app.wrap(middleware::Condition::new(
            cors_middleware.is_some(),
            cors_middleware.unwrap_or_default(),
        ));

        #[cfg(feature = "metrics")]
        let app = app.wrap(prometheus.clone());

        app.wrap(Logger::default())
            .wrap(NormalizePath::new(TrailingSlash::MergeOnly))
            .configure(|c| router(c, &config))
    };

    #[cfg(feature = "lambda")]
    if is_running_on_lambda() {
        let server = run_actix_on_lambda(factory).map_err(MartinError::LambdaError);
        return Ok((Box::pin(server), "(aws lambda)".into()));
    }

    let server = HttpServer::new(factory)
        .bind(listen_addresses.clone())
        .map_err(|e| MartinError::BindingError(e, listen_addresses.clone()))?
        .keep_alive(keep_alive)
        .shutdown_timeout(0)
        .workers(worker_processes)
        .run()
        .err_into();

    Ok((Box::pin(server), listen_addresses))
}

#[cfg(all(test, feature = "_tiles"))]
pub mod tests {
    use async_trait::async_trait;
    use martin_core::tiles::{BoxedSource, MartinCoreResult, Source, UrlQuery};
    use martin_tile_utils::{Encoding, Format, TileCoord, TileData, TileInfo};
    use tilejson::TileJSON;

    #[derive(Debug, Clone)]
    pub struct TestSource {
        pub id: &'static str,
        pub tj: TileJSON,
        pub data: TileData,
    }

    #[async_trait]
    impl Source for TestSource {
        fn get_id(&self) -> &str {
            self.id
        }

        fn get_tilejson(&self) -> &TileJSON {
            &self.tj
        }

        fn get_tile_info(&self) -> TileInfo {
            TileInfo::new(Format::Mvt, Encoding::Uncompressed)
        }

        fn clone_source(&self) -> BoxedSource {
            Box::new(self.clone())
        }

        async fn get_tile(
            &self,
            _xyz: TileCoord,
            _url_query: Option<&UrlQuery>,
        ) -> MartinCoreResult<TileData> {
            Ok(self.data.clone())
        }
    }
}<|MERGE_RESOLUTION|>--- conflicted
+++ resolved
@@ -36,18 +36,10 @@
 
 #[derive(Debug, Clone, Default, Serialize, Deserialize)]
 pub struct Catalog {
-<<<<<<< HEAD
-    #[cfg(any(
-        feature = "postgres",
-        feature = "pmtiles",
-        feature = "mbtiles",
-        feature = "unstable-cog"
-    ))]
-    pub tiles: TileCatalog,
-=======
-    #[cfg(feature = "_tiles")]
+    #[cfg(
+        feature = "_tiles"
+    )]
     pub tiles: martin_core::tiles::catalog::TileCatalog,
->>>>>>> 72d95faf
     #[cfg(feature = "sprites")]
     pub sprites: martin_core::sprites::SpriteCatalog,
     #[cfg(feature = "fonts")]
@@ -59,16 +51,9 @@
 impl Catalog {
     pub fn new(#[allow(unused_variables)] state: &ServerState) -> MartinResult<Self> {
         Ok(Self {
-<<<<<<< HEAD
             #[cfg(any(
-                feature = "postgres",
-                feature = "pmtiles",
-                feature = "mbtiles",
-                feature = "unstable-cog"
+                feature = "_tiles"
             ))]
-=======
-            #[cfg(feature = "_tiles")]
->>>>>>> 72d95faf
             tiles: state.tiles.get_catalog(),
             #[cfg(feature = "sprites")]
             sprites: state.sprites.get_catalog()?,
@@ -200,22 +185,13 @@
     let factory = move || {
         let cors_middleware = cors_config.make_cors_middleware();
 
-<<<<<<< HEAD
-        let app = App::new();
-
-        #[cfg(any(
-            feature = "postgres",
-            feature = "pmtiles",
-            feature = "mbtiles",
-            feature = "unstable-cog",
-        ))]
-=======
         let app = App::new()
-            .app_data(Data::new(catalog.clone()))
-            .app_data(Data::new(config.clone()));
-
-        #[cfg(feature = "_tiles")]
->>>>>>> 72d95faf
+          .app_data(Data::new(catalog.clone()))
+          .app_data(Data::new(config.clone()));
+
+        #[cfg(
+            feature = "_tiles",
+        )]
         let app = app
             .app_data(Data::new(state.tiles.clone()))
             .app_data(Data::new(state.tile_cache.clone()));
