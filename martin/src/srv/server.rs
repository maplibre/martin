use std::future::Future;
use std::pin::Pin;
use std::string::ToString;
use std::time::Duration;

use actix_cors::Cors;
use actix_web::error::ErrorInternalServerError;
use actix_web::http::header::CACHE_CONTROL;
use actix_web::middleware::TrailingSlash;
use actix_web::web::Data;
use actix_web::{App, HttpResponse, HttpServer, Responder, middleware, route, web};
use futures::TryFutureExt;
#[cfg(feature = "lambda")]
use lambda_web::{is_running_on_lambda, run_actix_on_lambda};
use log::error;
use serde::{Deserialize, Serialize};

use crate::MartinError::BindingError;
use crate::MartinResult;
#[cfg(feature = "webui")]
use crate::args::WebUiMode;
use crate::config::ServerState;
use crate::source::TileCatalog;
use crate::srv::config::{KEEP_ALIVE_DEFAULT, LISTEN_ADDRESSES_DEFAULT, SrvConfig};
use crate::srv::tiles::get_tile;
use crate::srv::tiles_info::get_source_info;

#[cfg(feature = "webui")]
mod webui {
    #![allow(clippy::unreadable_literal)]
    #![allow(clippy::too_many_lines)]
    #![allow(clippy::wildcard_imports)]
    include!(concat!(env!("OUT_DIR"), "/generated.rs"));
}

use actix_web_prom::PrometheusMetricsBuilder;
use std::collections::HashMap;

/// List of keywords that cannot be used as source IDs. Some of these are reserved for future use.
/// Reserved keywords must never end in a "dot number" (e.g. ".1").
/// This list is documented in the `docs/src/using.md` file, which should be kept in sync.
pub const RESERVED_KEYWORDS: &[&str] = &[
    "_", "catalog", "config", "font", "health", "help", "index", "manifest", "metrics", "refresh",
    "reload", "sprite", "status",
];

#[derive(Debug, Clone, Default, Serialize, Deserialize)]
pub struct Catalog {
    pub tiles: TileCatalog,
    #[cfg(feature = "sprites")]
    pub sprites: crate::sprites::SpriteCatalog,
    #[cfg(feature = "fonts")]
    pub fonts: crate::fonts::FontCatalog,
}

impl Catalog {
    pub fn new(state: &ServerState) -> MartinResult<Self> {
        Ok(Self {
            tiles: state.tiles.get_catalog(),
            #[cfg(feature = "sprites")]
            sprites: state.sprites.get_catalog()?,
            #[cfg(feature = "fonts")]
            fonts: state.fonts.get_catalog(),
        })
    }
}

pub fn map_internal_error<T: std::fmt::Display>(e: T) -> actix_web::Error {
    error!("{e}");
    ErrorInternalServerError(e.to_string())
}

/// Root path in case web front is disabled.
#[cfg(not(feature = "webui"))]
#[route("/", method = "GET", method = "HEAD")]
#[allow(clippy::unused_async)]
async fn get_index_no_ui() -> &'static str {
    "Martin server is running. The WebUI feature was disabled at the compile time.\n\n\
    A list of all available sources is at /catalog\n\n\
    See documentation https://github.com/maplibre/martin"
}

/// Root path in case web front is disabled and the WebUI feature is enabled.
#[cfg(feature = "webui")]
#[route("/", method = "GET", method = "HEAD")]
#[allow(clippy::unused_async)]
async fn get_index_ui_disabled() -> &'static str {
    "Martin server is running.\n\n
    The WebUI feature can be enabled with the --webui enable-for-all CLI flag or in the config file, making it available to all users.\n\n
    A list of all available sources is at /catalog\n\n\
    See documentation https://github.com/maplibre/martin"
}

/// Return 200 OK if healthy. Used for readiness and liveness probes.
#[route("/health", method = "GET", method = "HEAD")]
#[allow(clippy::unused_async)]
async fn get_health() -> impl Responder {
    HttpResponse::Ok()
        .insert_header((CACHE_CONTROL, "no-cache"))
        .message_body("OK")
}

#[route(
    "/catalog",
    method = "GET",
    method = "HEAD",
    wrap = "middleware::Compress::default()"
)]
#[allow(clippy::unused_async)]
async fn get_catalog(catalog: Data<Catalog>) -> impl Responder {
    HttpResponse::Ok().json(catalog)
}

<<<<<<< HEAD
fn get_tiles_url(scheme: &str, host: &str, query_string: &str, tiles_path: &str) -> Result<String> {
    let path_and_query = if query_string.is_empty() {
        format!("{tiles_path}/{{z}}/{{x}}/{{y}}")
    } else {
        format!("{tiles_path}/{{z}}/{{x}}/{{y}}?{query_string}")
    };

    Uri::builder()
        .scheme(scheme)
        .authority(host)
        .path_and_query(path_and_query)
        .build()
        .map(|tiles_url| tiles_url.to_string())
        .map_err(|e| ErrorBadRequest(format!("Can't build tiles URL: {e}")))
}

fn merge_tilejson(sources: Vec<&dyn Source>, tiles_url: String) -> TileJSON {
    if sources.len() == 1 {
        let mut tj = sources[0].get_tilejson();
        tj.tiles = vec![tiles_url];
        return tj;
    }

    let mut attributions = vec![];
    let mut descriptions = vec![];
    let mut names = vec![];
    let mut result = tilejson! {
        tiles: vec![tiles_url],
    };

    for src in sources {
        let tj = src.get_tilejson();

        if let Some(vector_layers) = tj.vector_layers {
            if let Some(ref mut a) = result.vector_layers {
                a.extend(vector_layers);
            } else {
                result.vector_layers = Some(vector_layers);
            }
        }

        if let Some(v) = tj.attribution {
            if !attributions.contains(&v) {
                attributions.push(v);
            }
        }

        if let Some(bounds) = tj.bounds {
            if let Some(a) = result.bounds {
                result.bounds = Some(a + bounds);
            } else {
                result.bounds = tj.bounds;
            }
        }

        if result.center.is_none() {
            // Use first found center. Averaging multiple centers might create a center in the middle of nowhere.
            result.center = tj.center;
        }

        if let Some(v) = tj.description {
            if !descriptions.contains(&v) {
                descriptions.push(v);
            }
        }

        if let Some(maxzoom) = tj.maxzoom {
            if let Some(a) = result.maxzoom {
                if a < maxzoom {
                    result.maxzoom = tj.maxzoom;
                }
            } else {
                result.maxzoom = tj.maxzoom;
            }
        }

        if let Some(minzoom) = tj.minzoom {
            if let Some(a) = result.minzoom {
                if a > minzoom {
                    result.minzoom = tj.minzoom;
                }
            } else {
                result.minzoom = tj.minzoom;
            }
        }

        if let Some(name) = tj.name {
            if !names.contains(&name) {
                names.push(name);
            }
        }
    }

    if !attributions.is_empty() {
        result.attribution = Some(attributions.join("\n"));
    }

    if !descriptions.is_empty() {
        result.description = Some(descriptions.join("\n"));
    }

    if !names.is_empty() {
        result.name = Some(names.join(","));
    }

    result
}

// TODO: Change here, to add an attribute to tell actix-web-prom that we want to keep the
// cardinality of {source_ids}

#[route("/{source_ids}/{z}/{x}/{y}", method = "GET", method = "HEAD")]
async fn get_tile(
    req: HttpRequest,
    path: Path<TileRequest>,
    sources: Data<Sources>,
) -> Result<HttpResponse> {
    let xyz = Xyz {
        z: path.z,
        x: path.x,
        y: path.y,
    };

    // Optimization for a single-source request.
    let (tile, info) = if path.source_ids.contains(',') {
        let (sources, use_url_query, info) = sources.get_sources(&path.source_ids, Some(path.z))?;
        if sources.is_empty() {
            return Err(error::ErrorNotFound("No valid sources found"));
        }
        let query = if use_url_query {
            Some(Query::<UrlQuery>::from_query(req.query_string())?.into_inner())
        } else {
            None
        };
        let tiles = try_join_all(sources.into_iter().map(|s| s.get_tile(&xyz, &query)))
            .await
            .map_err(map_internal_error)?;
        // Make sure tiles can be concatenated, or if not, that there is only one non-empty tile for each zoom level
        // TODO: can zlib, brotli, or zstd be concatenated?
        // TODO: implement decompression step for other concatenate-able formats
        let can_join = info.format == Format::Mvt
            && (info.encoding == Encoding::Uncompressed || info.encoding == Encoding::Gzip);
        if !can_join && tiles.iter().filter(|v| !v.is_empty()).count() > 1 {
            return Err(error::ErrorBadRequest(format!(
                "Can't merge {info} tiles. Make sure there is only one non-empty tile source at zoom level {}",
                xyz.z
            )))?;
        }
        (tiles.concat(), info)
    } else {
        let id = &path.source_ids;
        let zoom = xyz.z;
        let src = sources.get_source(id)?;
        if !Sources::check_zoom(src, id, zoom) {
            return Err(error::ErrorNotFound(format!(
                "Zoom {zoom} is not valid for source {id}",
            )));
        }
        let query = if src.support_url_query() {
            Some(Query::<UrlQuery>::from_query(req.query_string())?.into_inner())
=======
pub fn router(cfg: &mut web::ServiceConfig, #[allow(unused_variables)] usr_cfg: &SrvConfig) {
    cfg.service(get_health)
        .service(get_catalog)
        .service(get_source_info)
        .service(get_tile);

    #[cfg(feature = "sprites")]
    cfg.service(crate::srv::sprites::get_sprite_sdf_json)
        .service(crate::srv::sprites::get_sprite_json)
        .service(crate::srv::sprites::get_sprite_sdf_png)
        .service(crate::srv::sprites::get_sprite_png);

    #[cfg(feature = "fonts")]
    cfg.service(crate::srv::fonts::get_font);

    #[cfg(feature = "webui")]
    {
        // TODO: this can probably be simplified with a wrapping middleware,
        //       which would share usr_cfg from Data<> with all routes.
        if usr_cfg.web_ui.unwrap_or_default() == WebUiMode::EnableForAll {
            cfg.service(actix_web_static_files::ResourceFiles::new(
                "/",
                webui::generate(),
            ));
>>>>>>> 15346755
        } else {
            cfg.service(get_index_ui_disabled);
        }
    }

    #[cfg(not(feature = "webui"))]
    cfg.service(get_index_no_ui);
}

type Server = Pin<Box<dyn Future<Output = MartinResult<()>>>>;

/// Create a future for an Actix web server together with the listening address.
pub fn new_server(config: SrvConfig, state: ServerState) -> MartinResult<(Server, String)> {
    let catalog = Catalog::new(&state)?;

<<<<<<< HEAD
/// Create a new initialized Actix `App` instance together with the listening address.
pub fn new_server(config: SrvConfig, all_sources: AllSources) -> crate::Result<(Server, String)> {
    // metrics setup
    let labels = HashMap::new();

    // labels.insert("label_foo".to_string(), "value_barbarbbabbmiles".to_string());
    let prometheus = PrometheusMetricsBuilder::new("martin")
        .endpoint("/metrics")
        .const_labels(labels)
        .build()
        .unwrap();
    // end of metrics setup

=======
>>>>>>> 15346755
    let keep_alive = Duration::from_secs(config.keep_alive.unwrap_or(KEEP_ALIVE_DEFAULT));
    let worker_processes = config.worker_processes.unwrap_or_else(num_cpus::get);
    let listen_addresses = config
        .listen_addresses
        .clone()
        .unwrap_or_else(|| LISTEN_ADDRESSES_DEFAULT.to_string());

    let factory = move || {
        let cors_middleware = Cors::default()
            .allow_any_origin()
            .allowed_methods(vec!["GET"]);

        let app = App::new()
            .app_data(Data::new(state.tiles.clone()))
            .app_data(Data::new(state.cache.clone()));

        #[cfg(feature = "sprites")]
        let app = app.app_data(Data::new(state.sprites.clone()));

        #[cfg(feature = "fonts")]
        let app = app.app_data(Data::new(state.fonts.clone()));

        app.app_data(Data::new(catalog.clone()))
            .app_data(Data::new(config.clone()))
            .wrap(cors_middleware)
            .wrap(middleware::NormalizePath::new(TrailingSlash::MergeOnly))
            .wrap(middleware::Logger::default())
<<<<<<< HEAD
            .wrap(prometheus.clone())
            .configure(router)
    })
    .bind(listen_addresses.clone())
    .map_err(|e| BindingError(e, listen_addresses.clone()))?
    .keep_alive(keep_alive)
    .shutdown_timeout(0)
    .workers(worker_processes)
    .run();

    Ok((server, listen_addresses))
}
=======
            .configure(|c| router(c, &config))
    };

    #[cfg(feature = "lambda")]
    if is_running_on_lambda() {
        let server = run_actix_on_lambda(factory).err_into();
        return Ok((Box::pin(server), "(aws lambda)".into()));
    }
>>>>>>> 15346755

    let server = HttpServer::new(factory)
        .bind(listen_addresses.clone())
        .map_err(|e| BindingError(e, listen_addresses.clone()))?
        .keep_alive(keep_alive)
        .shutdown_timeout(0)
        .workers(worker_processes)
        .run()
        .err_into();

    Ok((Box::pin(server), listen_addresses))
}

#[cfg(test)]
pub mod tests {
    use async_trait::async_trait;
    use martin_tile_utils::{Encoding, Format, TileCoord, TileInfo};
    use tilejson::TileJSON;

    use super::*;
    use crate::UrlQuery;
    use crate::source::{Source, TileData, TileInfoSource};

    #[derive(Debug, Clone)]
    pub struct TestSource {
        pub id: &'static str,
        pub tj: TileJSON,
        pub data: TileData,
    }

    #[async_trait]
    impl Source for TestSource {
        fn get_id(&self) -> &str {
            self.id
        }

        fn get_tilejson(&self) -> &TileJSON {
            &self.tj
        }

        fn get_tile_info(&self) -> TileInfo {
            TileInfo::new(Format::Mvt, Encoding::Uncompressed)
        }

        fn clone_source(&self) -> TileInfoSource {
            Box::new(self.clone())
        }

        async fn get_tile(
            &self,
            _xyz: TileCoord,
            _url_query: Option<&UrlQuery>,
        ) -> MartinResult<TileData> {
            Ok(self.data.clone())
        }
    }
}<|MERGE_RESOLUTION|>--- conflicted
+++ resolved
@@ -24,6 +24,26 @@
 use crate::srv::config::{KEEP_ALIVE_DEFAULT, LISTEN_ADDRESSES_DEFAULT, SrvConfig};
 use crate::srv::tiles::get_tile;
 use crate::srv::tiles_info::get_source_info;
+use actix_web_prom::PrometheusMetricsBuilder;
+use std::collections::HashMap;
+
+/// List of keywords that cannot be used as source IDs. Some of these are reserved for future use.
+/// Reserved keywords must never end in a "dot number" (e.g. ".1")
+pub const RESERVED_KEYWORDS: &[&str] = &[
+    "catalog", "config", "font", "health", "help", "index", "manifest", "refresh", "reload",
+    "sprite", "status",
+];
+
+static SUPPORTED_ENCODINGS: &[HeaderEnc] = &[
+    HeaderEnc::brotli(),
+    HeaderEnc::gzip(),
+    HeaderEnc::identity(),
+];
+
+#[derive(Deserialize)]
+struct TileJsonRequest {
+    source_ids: String,
+}
 
 #[cfg(feature = "webui")]
 mod webui {
@@ -32,9 +52,6 @@
     #![allow(clippy::wildcard_imports)]
     include!(concat!(env!("OUT_DIR"), "/generated.rs"));
 }
-
-use actix_web_prom::PrometheusMetricsBuilder;
-use std::collections::HashMap;
 
 /// List of keywords that cannot be used as source IDs. Some of these are reserved for future use.
 /// Reserved keywords must never end in a "dot number" (e.g. ".1").
@@ -111,168 +128,6 @@
     HttpResponse::Ok().json(catalog)
 }
 
-<<<<<<< HEAD
-fn get_tiles_url(scheme: &str, host: &str, query_string: &str, tiles_path: &str) -> Result<String> {
-    let path_and_query = if query_string.is_empty() {
-        format!("{tiles_path}/{{z}}/{{x}}/{{y}}")
-    } else {
-        format!("{tiles_path}/{{z}}/{{x}}/{{y}}?{query_string}")
-    };
-
-    Uri::builder()
-        .scheme(scheme)
-        .authority(host)
-        .path_and_query(path_and_query)
-        .build()
-        .map(|tiles_url| tiles_url.to_string())
-        .map_err(|e| ErrorBadRequest(format!("Can't build tiles URL: {e}")))
-}
-
-fn merge_tilejson(sources: Vec<&dyn Source>, tiles_url: String) -> TileJSON {
-    if sources.len() == 1 {
-        let mut tj = sources[0].get_tilejson();
-        tj.tiles = vec![tiles_url];
-        return tj;
-    }
-
-    let mut attributions = vec![];
-    let mut descriptions = vec![];
-    let mut names = vec![];
-    let mut result = tilejson! {
-        tiles: vec![tiles_url],
-    };
-
-    for src in sources {
-        let tj = src.get_tilejson();
-
-        if let Some(vector_layers) = tj.vector_layers {
-            if let Some(ref mut a) = result.vector_layers {
-                a.extend(vector_layers);
-            } else {
-                result.vector_layers = Some(vector_layers);
-            }
-        }
-
-        if let Some(v) = tj.attribution {
-            if !attributions.contains(&v) {
-                attributions.push(v);
-            }
-        }
-
-        if let Some(bounds) = tj.bounds {
-            if let Some(a) = result.bounds {
-                result.bounds = Some(a + bounds);
-            } else {
-                result.bounds = tj.bounds;
-            }
-        }
-
-        if result.center.is_none() {
-            // Use first found center. Averaging multiple centers might create a center in the middle of nowhere.
-            result.center = tj.center;
-        }
-
-        if let Some(v) = tj.description {
-            if !descriptions.contains(&v) {
-                descriptions.push(v);
-            }
-        }
-
-        if let Some(maxzoom) = tj.maxzoom {
-            if let Some(a) = result.maxzoom {
-                if a < maxzoom {
-                    result.maxzoom = tj.maxzoom;
-                }
-            } else {
-                result.maxzoom = tj.maxzoom;
-            }
-        }
-
-        if let Some(minzoom) = tj.minzoom {
-            if let Some(a) = result.minzoom {
-                if a > minzoom {
-                    result.minzoom = tj.minzoom;
-                }
-            } else {
-                result.minzoom = tj.minzoom;
-            }
-        }
-
-        if let Some(name) = tj.name {
-            if !names.contains(&name) {
-                names.push(name);
-            }
-        }
-    }
-
-    if !attributions.is_empty() {
-        result.attribution = Some(attributions.join("\n"));
-    }
-
-    if !descriptions.is_empty() {
-        result.description = Some(descriptions.join("\n"));
-    }
-
-    if !names.is_empty() {
-        result.name = Some(names.join(","));
-    }
-
-    result
-}
-
-// TODO: Change here, to add an attribute to tell actix-web-prom that we want to keep the
-// cardinality of {source_ids}
-
-#[route("/{source_ids}/{z}/{x}/{y}", method = "GET", method = "HEAD")]
-async fn get_tile(
-    req: HttpRequest,
-    path: Path<TileRequest>,
-    sources: Data<Sources>,
-) -> Result<HttpResponse> {
-    let xyz = Xyz {
-        z: path.z,
-        x: path.x,
-        y: path.y,
-    };
-
-    // Optimization for a single-source request.
-    let (tile, info) = if path.source_ids.contains(',') {
-        let (sources, use_url_query, info) = sources.get_sources(&path.source_ids, Some(path.z))?;
-        if sources.is_empty() {
-            return Err(error::ErrorNotFound("No valid sources found"));
-        }
-        let query = if use_url_query {
-            Some(Query::<UrlQuery>::from_query(req.query_string())?.into_inner())
-        } else {
-            None
-        };
-        let tiles = try_join_all(sources.into_iter().map(|s| s.get_tile(&xyz, &query)))
-            .await
-            .map_err(map_internal_error)?;
-        // Make sure tiles can be concatenated, or if not, that there is only one non-empty tile for each zoom level
-        // TODO: can zlib, brotli, or zstd be concatenated?
-        // TODO: implement decompression step for other concatenate-able formats
-        let can_join = info.format == Format::Mvt
-            && (info.encoding == Encoding::Uncompressed || info.encoding == Encoding::Gzip);
-        if !can_join && tiles.iter().filter(|v| !v.is_empty()).count() > 1 {
-            return Err(error::ErrorBadRequest(format!(
-                "Can't merge {info} tiles. Make sure there is only one non-empty tile source at zoom level {}",
-                xyz.z
-            )))?;
-        }
-        (tiles.concat(), info)
-    } else {
-        let id = &path.source_ids;
-        let zoom = xyz.z;
-        let src = sources.get_source(id)?;
-        if !Sources::check_zoom(src, id, zoom) {
-            return Err(error::ErrorNotFound(format!(
-                "Zoom {zoom} is not valid for source {id}",
-            )));
-        }
-        let query = if src.support_url_query() {
-            Some(Query::<UrlQuery>::from_query(req.query_string())?.into_inner())
-=======
 pub fn router(cfg: &mut web::ServiceConfig, #[allow(unused_variables)] usr_cfg: &SrvConfig) {
     cfg.service(get_health)
         .service(get_catalog)
@@ -297,7 +152,6 @@
                 "/",
                 webui::generate(),
             ));
->>>>>>> 15346755
         } else {
             cfg.service(get_index_ui_disabled);
         }
@@ -311,24 +165,15 @@
 
 /// Create a future for an Actix web server together with the listening address.
 pub fn new_server(config: SrvConfig, state: ServerState) -> MartinResult<(Server, String)> {
-    let catalog = Catalog::new(&state)?;
-
-<<<<<<< HEAD
-/// Create a new initialized Actix `App` instance together with the listening address.
-pub fn new_server(config: SrvConfig, all_sources: AllSources) -> crate::Result<(Server, String)> {
-    // metrics setup
     let labels = HashMap::new();
-
     // labels.insert("label_foo".to_string(), "value_barbarbbabbmiles".to_string());
     let prometheus = PrometheusMetricsBuilder::new("martin")
         .endpoint("/metrics")
         .const_labels(labels)
         .build()
         .unwrap();
-    // end of metrics setup
-
-=======
->>>>>>> 15346755
+    let catalog = Catalog::new(&state)?;
+
     let keep_alive = Duration::from_secs(config.keep_alive.unwrap_or(KEEP_ALIVE_DEFAULT));
     let worker_processes = config.worker_processes.unwrap_or_else(num_cpus::get);
     let listen_addresses = config
@@ -356,20 +201,7 @@
             .wrap(cors_middleware)
             .wrap(middleware::NormalizePath::new(TrailingSlash::MergeOnly))
             .wrap(middleware::Logger::default())
-<<<<<<< HEAD
             .wrap(prometheus.clone())
-            .configure(router)
-    })
-    .bind(listen_addresses.clone())
-    .map_err(|e| BindingError(e, listen_addresses.clone()))?
-    .keep_alive(keep_alive)
-    .shutdown_timeout(0)
-    .workers(worker_processes)
-    .run();
-
-    Ok((server, listen_addresses))
-}
-=======
             .configure(|c| router(c, &config))
     };
 
@@ -378,7 +210,6 @@
         let server = run_actix_on_lambda(factory).err_into();
         return Ok((Box::pin(server), "(aws lambda)".into()));
     }
->>>>>>> 15346755
 
     let server = HttpServer::new(factory)
         .bind(listen_addresses.clone())
