[package]
name = "martin"
version = "0.19.0"
authors = [
    "Stepan Kuzmin <to.stepan.kuzmin@gmail.com>",
    "Yuri Astrakhan <YuriAstrakhan@gmail.com>",
    "MapLibre contributors",
]
description = "Blazing fast and lightweight tile server with PostGIS, MBTiles, and PMTiles support"
keywords = ["maps", "tiles", "mbtiles", "pmtiles", "postgis"]
categories = ["science::geo", "web-programming::http-server"]
default-run = "martin"
edition.workspace = true
license.workspace = true
repository.workspace = true
rust-version.workspace = true
homepage.workspace = true

[package.metadata.deb]
name = "martin"
revision = ""
maintainer = "Yuri Astrakhan <YuriAstrakhan@gmail.com>, Stepan Kuzmin <to.stepan.kuzmin@gmail.com>, MapLibre contributors"
maintainer-scripts = "../debian"
depends = "$auto"
assets = [
    [
    "target/release/martin",
    "/usr/bin/martin",
    "755",
  ],
    [
    "target/release/martin-cp",
    "/usr/bin/martin-cp",
    "755",
  ],
    [
    "target/release/mbtiles",
    "/usr/bin/mbtiles",
    "755",
  ],
    [
    "../README.md",
    "/usr/share/doc/martin/README.md",
    "644",
  ],
    [
    "../debian/config.yaml",
    "/usr/share/doc/martin/config.yaml",
    "644",
  ],
    [
    "../debian/config.yaml",
    "/usr/local/etc/martin/config.yaml",
    "644",
  ],
]

# see https://github.com/kornelski/cargo-deb/blob/main/systemd.md#packagemetadatadebsystemd-units-options
[package.metadata.deb.systemd-units]
unit-scripts = "../debian/"
enable = false
start = false
restart-after-upgrade = false
stop-on-upgrade = true

[lib]
path = "src/lib.rs"

[[bin]]
name = "martin"
path = "src/bin/martin.rs"

[[bin]]
name = "martin-cp"
path = "src/bin/martin-cp.rs"
required-features = ["mbtiles"]

[[bench]]
name = "sources"
harness = false

[features]
default = [
    "cog",
    "fonts",
    "lambda",
    "mbtiles",
    "metrics",
    "pmtiles",
    "postgres",
    "sprites",
    "styles",
    "webui",
]
cog = ["martin-core/cog"]
fonts = ["martin-core/fonts"]
lambda = ["dep:lambda-web"]
mbtiles = ["martin-core/mbtiles"]
metrics = ["dep:actix-web-prom"]
pmtiles = ["martin-core/pmtiles"]
postgres = [
    "martin-core/postgres",
    "dep:enum-display",
    "dep:json-patch",
    "dep:postgis",
    "dep:postgres-protocol",
]
sprites = ["martin-core/sprites"]
styles = ["martin-core/styles", "dep:walkdir"]
webui = ["dep:actix-web-static-files", "dep:static-files", "dep:walkdir"]

[dependencies]
actix-cors.workspace = true
actix-http.workspace = true
actix-middleware-etag.workspace = true
actix-rt.workspace = true
actix-web.workspace = true
actix-web-prom = { workspace = true, optional = true }
actix-web-static-files = { workspace = true, optional = true }
async-trait.workspace = true
clap.workspace = true
dashmap.workspace = true
enum-display = { workspace = true, optional = true }
env_logger.workspace = true
futures.workspace = true
itertools.workspace = true
json-patch = { workspace = true, optional = true }
lambda-web = { workspace = true, optional = true }
log.workspace = true
martin-core.workspace = true
martin-tile-utils.workspace = true
mbtiles.workspace = true
num_cpus.workspace = true
<<<<<<< HEAD
ogcapi-types = { workspace = true, features = ["tiles", "features"] }

=======
>>>>>>> 9395110a
postgis = { workspace = true, optional = true }
postgres-protocol = { workspace = true, optional = true }
rustls.workspace = true
serde.workspace = true
serde_json.workspace = true
serde_with.workspace = true
serde_yaml.workspace = true
static-files = { workspace = true, optional = true }
subst.workspace = true
thiserror.workspace = true
tiff = { workspace = true, optional = true }
tilejson.workspace = true
tokio = { workspace = true, features = ["io-std"] }
url.workspace = true
walkdir = { workspace = true, optional = true }
xxhash-rust.workspace = true

[build-dependencies]
static-files = { workspace = true, optional = true }
walkdir = { workspace = true, optional = true }

[dev-dependencies]
approx.workspace = true
criterion.workspace = true
ctor.workspace = true
indoc.workspace = true
insta = { workspace = true, features = ["json", "yaml", "redactions"] }
pprof.workspace = true
rstest.workspace = true
tempfile.workspace = true

[lints]
workspace = true<|MERGE_RESOLUTION|>--- conflicted
+++ resolved
@@ -131,11 +131,7 @@
 martin-tile-utils.workspace = true
 mbtiles.workspace = true
 num_cpus.workspace = true
-<<<<<<< HEAD
 ogcapi-types = { workspace = true, features = ["tiles", "features"] }
-
-=======
->>>>>>> 9395110a
 postgis = { workspace = true, optional = true }
 postgres-protocol = { workspace = true, optional = true }
 rustls.workspace = true
