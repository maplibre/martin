[package]
name = "martin"
version = "0.19.0"
authors = [
    "Stepan Kuzmin <to.stepan.kuzmin@gmail.com>",
    "Yuri Astrakhan <YuriAstrakhan@gmail.com>",
    "MapLibre contributors",
]
description = "Blazing fast and lightweight tile server with PostGIS, MBTiles, and PMTiles support"
keywords = ["maps", "tiles", "mbtiles", "pmtiles", "postgis"]
categories = ["science::geo", "web-programming::http-server"]
default-run = "martin"
edition.workspace = true
license.workspace = true
repository.workspace = true
rust-version.workspace = true
homepage.workspace = true

[package.metadata.deb]
name = "martin"
revision = ""
maintainer = "Yuri Astrakhan <YuriAstrakhan@gmail.com>, Stepan Kuzmin <to.stepan.kuzmin@gmail.com>, MapLibre contributors"
maintainer-scripts = "../debian"
depends = "$auto"
assets = [
    [
    "target/release/martin",
    "/usr/bin/martin",
    "755",
  ],
    [
    "target/release/martin-cp",
    "/usr/bin/martin-cp",
    "755",
  ],
    [
    "target/release/mbtiles",
    "/usr/bin/mbtiles",
    "755",
  ],
    [
    "../README.md",
    "/usr/share/doc/martin/README.md",
    "644",
  ],
    [
    "../debian/config.yaml",
    "/usr/share/doc/martin/config.yaml",
    "644",
  ],
    [
    "../debian/config.yaml",
    "/usr/local/etc/martin/config.yaml",
    "644",
  ],
]

# see https://github.com/kornelski/cargo-deb/blob/main/systemd.md#packagemetadatadebsystemd-units-options
[package.metadata.deb.systemd-units]
unit-scripts = "../debian/"
enable = false
start = false
restart-after-upgrade = false
stop-on-upgrade = true

[lib]
path = "src/lib.rs"

[[bin]]
name = "martin"
path = "src/bin/martin.rs"

[[bin]]
name = "martin-cp"
path = "src/bin/martin-cp.rs"
required-features = ["mbtiles"]

[[bench]]
name = "sources"
harness = false

[features]
default = [
    "cog",
    "fonts",
    "lambda",
    "mbtiles",
    "metrics",
    "pmtiles",
    "postgres",
    "sprites",
    "styles",
    "webui",
]
cog = ["martin-core/cog"]
fonts = ["martin-core/fonts"]
lambda = ["dep:lambda-web"]
mbtiles = ["martin-core/mbtiles"]
metrics = ["dep:actix-web-prom"]
<<<<<<< HEAD
pmtiles = ["dep:pmtiles"]
postgres = ["dep:deadpool-postgres", "dep:json-patch", "dep:postgis", "dep:postgres", "dep:postgres-protocol", "dep:semver", "dep:tokio-postgres-rustls"]
sprites = ["dep:spreet", "tokio/fs"]
styles = ["dep:walkdir", "tokio/fs"]
styles_rendering = ["styles", "dep:maplibre_native"]
=======
pmtiles = ["martin-core/pmtiles"]
postgres = [
    "martin-core/postgres",
    "dep:enum-display",
    "dep:json-patch",
    "dep:postgis",
    "dep:postgres-protocol",
]
sprites = ["martin-core/sprites"]
styles = ["martin-core/styles", "dep:walkdir"]
>>>>>>> b1c37254
webui = ["dep:actix-web-static-files", "dep:static-files", "dep:walkdir"]

[dependencies]
actix-cors.workspace = true
actix-http.workspace = true
actix-middleware-etag.workspace = true
actix-rt.workspace = true
actix-web.workspace = true
actix-web-prom = { workspace = true, optional = true }
actix-web-static-files = { workspace = true, optional = true }
async-trait.workspace = true
clap.workspace = true
dashmap.workspace = true
enum-display = { workspace = true, optional = true }
env_logger.workspace = true
futures.workspace = true
itertools.workspace = true
json-patch = { workspace = true, optional = true }
lambda-web = { workspace = true, optional = true }
log.workspace = true
<<<<<<< HEAD
maplibre_native = { workspace = true, optional = true }
=======
martin-core.workspace = true
>>>>>>> b1c37254
martin-tile-utils.workspace = true
mbtiles.workspace = true
num_cpus.workspace = true
postgis = { workspace = true, optional = true }
postgres-protocol = { workspace = true, optional = true }
rustls.workspace = true
serde.workspace = true
serde_json.workspace = true
serde_with.workspace = true
serde_yaml.workspace = true
static-files = { workspace = true, optional = true }
subst.workspace = true
thiserror.workspace = true
tiff = { workspace = true, optional = true }
tilejson.workspace = true
tokio = { workspace = true, features = ["io-std"] }
url.workspace = true
walkdir = { workspace = true, optional = true }
xxhash-rust.workspace = true

[build-dependencies]
static-files = { workspace = true, optional = true }
walkdir = { workspace = true, optional = true }

[dev-dependencies]
approx.workspace = true
criterion.workspace = true
ctor.workspace = true
indoc.workspace = true
insta = { workspace = true, features = ["json", "yaml", "redactions"] }
pprof.workspace = true
rstest.workspace = true
tempfile.workspace = true

[lints]
workspace = true<|MERGE_RESOLUTION|>--- conflicted
+++ resolved
@@ -97,13 +97,6 @@
 lambda = ["dep:lambda-web"]
 mbtiles = ["martin-core/mbtiles"]
 metrics = ["dep:actix-web-prom"]
-<<<<<<< HEAD
-pmtiles = ["dep:pmtiles"]
-postgres = ["dep:deadpool-postgres", "dep:json-patch", "dep:postgis", "dep:postgres", "dep:postgres-protocol", "dep:semver", "dep:tokio-postgres-rustls"]
-sprites = ["dep:spreet", "tokio/fs"]
-styles = ["dep:walkdir", "tokio/fs"]
-styles_rendering = ["styles", "dep:maplibre_native"]
-=======
 pmtiles = ["martin-core/pmtiles"]
 postgres = [
     "martin-core/postgres",
@@ -112,9 +105,9 @@
     "dep:postgis",
     "dep:postgres-protocol",
 ]
+render = ["martin-core/render"]
 sprites = ["martin-core/sprites"]
 styles = ["martin-core/styles", "dep:walkdir"]
->>>>>>> b1c37254
 webui = ["dep:actix-web-static-files", "dep:static-files", "dep:walkdir"]
 
 [dependencies]
@@ -135,11 +128,7 @@
 json-patch = { workspace = true, optional = true }
 lambda-web = { workspace = true, optional = true }
 log.workspace = true
-<<<<<<< HEAD
-maplibre_native = { workspace = true, optional = true }
-=======
 martin-core.workspace = true
->>>>>>> b1c37254
 martin-tile-utils.workspace = true
 mbtiles.workspace = true
 num_cpus.workspace = true
