[package]
name = "martin"
version = "0.19.3"
authors = [
    "Stepan Kuzmin <to.stepan.kuzmin@gmail.com>",
    "Yuri Astrakhan <YuriAstrakhan@gmail.com>",
    "MapLibre contributors",
]
description = "Blazing fast and lightweight tile server with PostGIS, MBTiles, and PMTiles support"
keywords = ["maps", "tiles", "mbtiles", "pmtiles", "postgis"]
categories = ["science::geo", "web-programming::http-server"]
default-run = "martin"
edition.workspace = true
license.workspace = true
repository.workspace = true
rust-version.workspace = true
homepage.workspace = true

[package.metadata.deb]
name = "martin"
revision = ""
maintainer = "Yuri Astrakhan <YuriAstrakhan@gmail.com>, Stepan Kuzmin <to.stepan.kuzmin@gmail.com>, MapLibre contributors"
maintainer-scripts = "../debian"
depends = "$auto"
assets = [
    [
        "target/release/martin",
        "/usr/bin/martin",
        "755",
    ],
    [
        "target/release/martin-cp",
        "/usr/bin/martin-cp",
        "755",
    ],
    [
        "target/release/mbtiles",
        "/usr/bin/mbtiles",
        "755",
    ],
    [
        "../README.md",
        "/usr/share/doc/martin/README.md",
        "644",
    ],
    [
        "../debian/config.yaml",
        "/usr/share/doc/martin/config.yaml",
        "644",
    ],
    [
        "../debian/config.yaml",
        "/usr/local/etc/martin/config.yaml",
        "644",
    ],
]

# see https://github.com/kornelski/cargo-deb/blob/main/systemd.md#packagemetadatadebsystemd-units-options
[package.metadata.deb.systemd-units]
unit-scripts = "../debian/"
enable = false
start = false
restart-after-upgrade = false
stop-on-upgrade = true

[lib]
path = "src/lib.rs"

[[bin]]
name = "martin"
path = "src/bin/martin.rs"

[[bin]]
name = "martin-cp"
path = "src/bin/martin-cp.rs"
required-features = ["mbtiles"]

[[bench]]
name = "sources"
harness = false
required-features = ["_tiles"]

[[bench]]
name = "postgres_discovery"
harness = false
required-features = ["postgres"]

[features]
default = [
    "fonts",
    "geojson",
    "lambda",
    "mbtiles",
    "metrics",
    "pmtiles",
    "postgres",
    "sprites",
    "styles",
    "unstable-cog",
    "webui",
]
unstable-cog = ["martin-core/unstable-cog", "_tiles"]
unstable-rendering = ["styles", "martin-core/unstable-rendering", "dep:image"]
fonts = ["martin-core/fonts"]
geojson = ["martin-core/geojson", "dep:geojson-vt-rs"]
lambda = ["dep:lambda-web"]
mbtiles = ["martin-core/mbtiles", "dep:mbtiles", "_tiles"]
metrics = ["dep:actix-web-prom"]
pmtiles = ["martin-core/pmtiles", "dep:object_store", "_tiles"]
postgres = [
    "martin-core/postgres",
    "dep:enum-display",
    "dep:json-patch",
    "dep:postgis",
    "dep:postgres-protocol",
    "_tiles",
]
sprites = ["martin-core/sprites"]
styles = ["martin-core/styles", "dep:walkdir"]
webui = ["dep:actix-web-static-files", "dep:static-files", "dep:walkdir"]
_tiles = ["martin-core/_tiles"]

[dependencies]
actix-cors.workspace = true
actix-http.workspace = true
actix-middleware-etag.workspace = true
actix-rt.workspace = true
actix-web.workspace = true
actix-web-prom = { workspace = true, optional = true }
actix-web-static-files = { workspace = true, optional = true }
async-trait.workspace = true
clap.workspace = true
dashmap.workspace = true
enum-display = { workspace = true, optional = true }
env_logger.workspace = true
futures.workspace = true
<<<<<<< HEAD
geojson-vt-rs = { workspace = true, optional = true }
=======
image = { workspace = true, optional = true }
>>>>>>> 71a7cbd0
itertools.workspace = true
json-patch = { workspace = true, optional = true }
lambda-web = { workspace = true, optional = true }
log.workspace = true
martin-core.workspace = true
martin-tile-utils.workspace = true
mbtiles = { workspace = true, optional = true }
num_cpus.workspace = true
object_store = { workspace = true, optional = true }
postgis = { workspace = true, optional = true }
postgres-protocol = { workspace = true, optional = true }
rustls.workspace = true
serde.workspace = true
serde_json.workspace = true
serde_with.workspace = true
serde_yaml.workspace = true
static-files = { workspace = true, optional = true }
subst.workspace = true
thiserror.workspace = true
tiff = { workspace = true, optional = true }
tilejson.workspace = true
tokio = { workspace = true, features = ["io-std"] }
url.workspace = true
walkdir = { workspace = true, optional = true }

[build-dependencies]
static-files = { workspace = true, optional = true }
walkdir = { workspace = true, optional = true }

[dev-dependencies]
approx.workspace = true
criterion.workspace = true
ctor.workspace = true
indoc.workspace = true
insta = { workspace = true, features = ["json", "yaml", "redactions"] }
pprof.workspace = true
rstest.workspace = true
tempfile.workspace = true
testcontainers-modules.workspace = true

[lints]
workspace = true<|MERGE_RESOLUTION|>--- conflicted
+++ resolved
@@ -102,7 +102,7 @@
 unstable-cog = ["martin-core/unstable-cog", "_tiles"]
 unstable-rendering = ["styles", "martin-core/unstable-rendering", "dep:image"]
 fonts = ["martin-core/fonts"]
-geojson = ["martin-core/geojson", "dep:geojson-vt-rs"]
+geojson = ["martin-core/geojson", "dep:geojson-vt-rs", "_tiles"]
 lambda = ["dep:lambda-web"]
 mbtiles = ["martin-core/mbtiles", "dep:mbtiles", "_tiles"]
 metrics = ["dep:actix-web-prom"]
@@ -134,11 +134,8 @@
 enum-display = { workspace = true, optional = true }
 env_logger.workspace = true
 futures.workspace = true
-<<<<<<< HEAD
 geojson-vt-rs = { workspace = true, optional = true }
-=======
 image = { workspace = true, optional = true }
->>>>>>> 71a7cbd0
 itertools.workspace = true
 json-patch = { workspace = true, optional = true }
 lambda-web = { workspace = true, optional = true }
