--- conflicted
+++ resolved
@@ -1,5 +1,3 @@
-[package]
-name = "martin"
 version = "0.18.0"
 authors = ["Stepan Kuzmin <to.stepan.kuzmin@gmail.com>", "Yuri Astrakhan <YuriAstrakhan@gmail.com>", "MapLibre contributors"]
 description = "Blazing fast and lightweight tile server with PostGIS, MBTiles, and PMTiles support"
@@ -50,8 +48,6 @@
 [[bench]]
 name = "bench"
 harness = false
-
-[features]
 default = ["cog", "fonts", "lambda", "mbtiles", "metrics", "pmtiles", "postgres", "sprites", "styles", "webui"]
 cog = ["dep:png", "dep:tiff"]
 fonts = ["dep:bit-set", "dep:pbf_font_tools"]
@@ -97,8 +93,6 @@
 regex.workspace = true
 rustls-native-certs.workspace = true
 rustls-pemfile.workspace = true
-rustls.workspace = true
-semver = { workspace = true, optional = true }
 serde.workspace = true
 serde_json.workspace = true
 serde_with.workspace = true
@@ -113,8 +107,6 @@
 tokio-postgres-rustls = { workspace = true, optional = true }
 url.workspace = true
 tracing.workspace = true
-tracing-actix-web.workspace = true
-walkdir = { workspace = true, optional = true }
 xxhash-rust.workspace = true
 
 [build-dependencies]
@@ -129,11 +121,8 @@
 insta = { workspace = true, features = ["json", "yaml"] }
 pprof.workspace = true
 rstest.workspace = true
-<<<<<<< HEAD
 testcontainers-modules.workspace = true
 tracing-test.workspace = true
-=======
->>>>>>> 00c62960
 tempfile.workspace = true
 testcontainers-modules.workspace = true
 
