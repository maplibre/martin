--- conflicted
+++ resolved
@@ -18,18 +18,11 @@
 maintainer = "Yuri Astrakhan <YuriAstrakhan@gmail.com>, Stepan Kuzmin <to.stepan.kuzmin@gmail.com>, MapLibre contributors"
 maintainer-scripts = "../debian"
 depends = "$auto"
-<<<<<<< HEAD
-maintainer-scripts = "../debian"
-assets = [
-    ["target/release/martin", "/usr/bin/martin", "755"],
-    ["../README.md","/usr/share/doc/martin/README.md","644"],
-=======
 assets = [
     ["target/release/martin", "/usr/bin/martin", "755"],
     ["target/release/martin-cp", "/usr/bin/martin-cp", "755"],
     ["target/release/mbtiles", "/usr/bin/mbtiles", "755"],
     ["../README.md", "/usr/share/doc/martin/README.md", "644"],
->>>>>>> 15346755
     ["../debian/config.yaml", "/usr/share/doc/martin/config.yaml", "644"],
     ["../debian/config.yaml", "/usr/local/etc/martin/config.yaml", "644"],
 ]
