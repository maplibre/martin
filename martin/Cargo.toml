--- conflicted
+++ resolved
@@ -24,7 +24,6 @@
 depends = "$auto"
 assets = [
     [
-<<<<<<< HEAD
         "target/release/martin",
         "/usr/bin/martin",
         "755",
@@ -54,37 +53,6 @@
         "/usr/local/etc/martin/config.yaml",
         "644",
     ],
-=======
-    "target/release/martin",
-    "/usr/bin/martin",
-    "755",
-  ],
-    [
-    "target/release/martin-cp",
-    "/usr/bin/martin-cp",
-    "755",
-  ],
-    [
-    "target/release/mbtiles",
-    "/usr/bin/mbtiles",
-    "755",
-  ],
-    [
-    "../README.md",
-    "/usr/share/doc/martin/README.md",
-    "644",
-  ],
-    [
-    "../debian/config.yaml",
-    "/usr/share/doc/martin/config.yaml",
-    "644",
-  ],
-    [
-    "../debian/config.yaml",
-    "/usr/local/etc/martin/config.yaml",
-    "644",
-  ],
->>>>>>> c3449f49
 ]
 
 # see https://github.com/kornelski/cargo-deb/blob/main/systemd.md#packagemetadatadebsystemd-units-options
