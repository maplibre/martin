[package]
name = "martin"
version = "0.18.0"
authors = ["Stepan Kuzmin <to.stepan.kuzmin@gmail.com>", "Yuri Astrakhan <YuriAstrakhan@gmail.com>", "MapLibre contributors"]
description = "Blazing fast and lightweight tile server with PostGIS, MBTiles, and PMTiles support"
keywords = ["maps", "tiles", "mbtiles", "pmtiles", "postgis"]
categories = ["science::geo", "web-programming::http-server"]
default-run = "martin"
edition.workspace = true
license.workspace = true
repository.workspace = true
rust-version.workspace = true
homepage.workspace = true

[package.metadata.deb]
name = "martin"
revision = ""
maintainer = "Yuri Astrakhan <YuriAstrakhan@gmail.com>, Stepan Kuzmin <to.stepan.kuzmin@gmail.com>, MapLibre contributors"
maintainer-scripts = "../debian"
depends = "$auto"
assets = [
    ["target/release/martin", "/usr/bin/martin", "755"],
    ["target/release/martin-cp", "/usr/bin/martin-cp", "755"],
    ["target/release/mbtiles", "/usr/bin/mbtiles", "755"],
    ["../README.md", "/usr/share/doc/martin/README.md", "644"],
    ["../debian/config.yaml", "/usr/share/doc/martin/config.yaml", "644"],
    ["../debian/config.yaml", "/usr/local/etc/martin/config.yaml", "644"],
]

# see https://github.com/kornelski/cargo-deb/blob/main/systemd.md#packagemetadatadebsystemd-units-options
[package.metadata.deb.systemd-units]
unit-scripts = "../debian/"
enable = false
start = false
restart-after-upgrade = false
stop-on-upgrade = true

[lib]
path = "src/lib.rs"

[[bin]]
name = "martin"
path = "src/bin/martin.rs"

[[bin]]
name = "martin-cp"
path = "src/bin/martin-cp.rs"
required-features = ["mbtiles"]

[[bench]]
name = "bench"
harness = false

[features]
<<<<<<< HEAD
default = ["cog", "fonts", "lambda", "mbtiles", "metrics", "pmtiles", "postgres", "sprites", "styles", "webui"]
cog = ["dep:tiff", "dep:png"]
=======
default = ["cog", "fonts", "lambda", "mbtiles", "pmtiles", "postgres", "sprites", "styles", "webui"]
cog = ["dep:png", "dep:tiff"]
>>>>>>> 0391bf0f
fonts = ["dep:bit-set", "dep:pbf_font_tools"]
lambda = ["dep:lambda-web"]
mbtiles = ["dep:mbtiles"]
metrics = ["dep:actix-web-prom"]
pmtiles = ["dep:pmtiles"]
postgres = ["dep:deadpool-postgres", "dep:json-patch", "dep:postgis", "dep:postgres", "dep:postgres-protocol", "dep:semver", "dep:tokio-postgres-rustls"]
sprites = ["dep:spreet", "tokio/fs"]
styles = ["dep:walkdir", "tokio/fs"]
webui = ["dep:actix-web-static-files", "dep:static-files", "dep:walkdir"]

[dependencies]
actix-cors.workspace = true
actix-http.workspace = true
actix-middleware-etag.workspace = true
actix-rt.workspace = true
actix-web-prom = { workspace = true, optional = true }
actix-web-static-files = { workspace = true, optional = true }
actix-web.workspace = true
async-trait.workspace = true
aws-config.workspace = true
bit-set = { workspace = true, optional = true }
clap.workspace = true
dashmap.workspace = true
deadpool-postgres = { workspace = true, optional = true }
enum-display.workspace = true
env_logger.workspace = true
futures.workspace = true
itertools.workspace = true
json-patch = { workspace = true, optional = true }
lambda-web = { workspace = true, optional = true }
log.workspace = true
martin-tile-utils.workspace = true
mbtiles = { workspace = true, optional = true }
moka.workspace = true
num_cpus.workspace = true
pbf_font_tools = { workspace = true, optional = true }
pmtiles = { workspace = true, optional = true }
png = { workspace = true, optional = true }
postgis = { workspace = true, optional = true }
postgres = { workspace = true, optional = true }
postgres-protocol = { workspace = true, optional = true }
regex.workspace = true
rustls-native-certs.workspace = true
rustls-pemfile.workspace = true
rustls.workspace = true
semver = { workspace = true, optional = true }
serde.workspace = true
serde_json.workspace = true
serde_with.workspace = true
serde_yaml.workspace = true
spreet = { workspace = true, optional = true }
static-files = { workspace = true, optional = true }
subst.workspace = true
thiserror.workspace = true
tiff = { workspace = true, optional = true }
tilejson.workspace = true
tokio = { workspace = true, features = ["io-std"] }
tokio-postgres-rustls = { workspace = true, optional = true }
url.workspace = true
walkdir = { workspace = true, optional = true }
xxhash-rust.workspace = true

[build-dependencies]
static-files = { workspace = true, optional = true }
walkdir = { workspace = true, optional = true }

[dev-dependencies]
anyhow.workspace = true
approx.workspace = true
criterion.workspace = true
ctor.workspace = true
indoc.workspace = true
insta = { workspace = true, features = ["json", "yaml"] }
pprof.workspace = true
rstest.workspace = true
tempfile.workspace = true
testcontainers-modules.workspace = true

[lints]
workspace = true<|MERGE_RESOLUTION|>--- conflicted
+++ resolved
@@ -52,13 +52,8 @@
 harness = false
 
 [features]
-<<<<<<< HEAD
 default = ["cog", "fonts", "lambda", "mbtiles", "metrics", "pmtiles", "postgres", "sprites", "styles", "webui"]
-cog = ["dep:tiff", "dep:png"]
-=======
-default = ["cog", "fonts", "lambda", "mbtiles", "pmtiles", "postgres", "sprites", "styles", "webui"]
 cog = ["dep:png", "dep:tiff"]
->>>>>>> 0391bf0f
 fonts = ["dep:bit-set", "dep:pbf_font_tools"]
 lambda = ["dep:lambda-web"]
 mbtiles = ["dep:mbtiles"]
