--- conflicted
+++ resolved
@@ -56,11 +56,6 @@
 harness = false
 
 [features]
-<<<<<<< HEAD
-default = ["cog", "fonts", "lambda", "mbtiles", "metrics", "pmtiles", "postgres", "sprites", "styles", "webui"]
-cog = ["dep:tiff", "dep:png", "dep:image", "dep:imageproc"]
-fonts = ["dep:bit-set", "dep:pbf_font_tools"]
-=======
 default = [
     "cog",
     "fonts",
@@ -73,9 +68,8 @@
     "styles",
     "webui",
 ]
-cog = ["dep:png", "dep:tiff"]
+cog = ["dep:tiff", "dep:png", "dep:image", "dep:imageproc"]
 fonts = ["dep:bit-set", "dep:pbf_font_tools", "dep:regex"]
->>>>>>> e075a234
 lambda = ["dep:lambda-web"]
 mbtiles = ["dep:mbtiles"]
 metrics = ["dep:actix-web-prom"]
