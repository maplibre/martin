--- conflicted
+++ resolved
@@ -80,7 +80,6 @@
 harness = false
 
 [features]
-cog = ["dep:tiff", "dep:png", "dep:image", "dep:imageproc"]
 lambda = ["dep:lambda-web"]
 default = [
     "cog",
@@ -94,10 +93,7 @@
     "styles",
     "webui",
 ]
-<<<<<<< HEAD
-=======
 cog = ["martin-core/cog"]
->>>>>>> 13452712
 fonts = ["martin-core/fonts"]
 mbtiles = ["martin-core/mbtiles"]
 metrics = ["dep:actix-web-prom"]
@@ -135,8 +131,6 @@
 enum-display = { workspace = true, optional = true }
 env_logger.workspace = true
 futures.workspace = true
-image = { workspace = true, optional = true }
-imageproc = { workspace = true, optional = true }
 itertools.workspace = true
 json-patch = { workspace = true, optional = true }
 lambda-web = { workspace = true, optional = true }
