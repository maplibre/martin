--- conflicted
+++ resolved
@@ -95,12 +95,7 @@
     "webui",
 ]
 fonts = ["martin-core/fonts"]
-<<<<<<< HEAD
-mbtiles = ["dep:mbtiles"]
-=======
-lambda = ["dep:lambda-web"]
 mbtiles = ["martin-core/mbtiles"]
->>>>>>> 1f817698
 metrics = ["dep:actix-web-prom"]
 pmtiles = ["dep:aws-config", "dep:pmtiles"]
 postgres = [
