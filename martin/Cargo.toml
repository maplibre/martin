[package]
name = "martin"
version = "1.0.0"
authors = [
    "Stepan Kuzmin <to.stepan.kuzmin@gmail.com>",
    "Yuri Astrakhan <YuriAstrakhan@gmail.com>",
    "Frank Elsinga <fr.elsinga+martin@gmail.com>",
    "MapLibre contributors",
]
description = "Blazing fast and lightweight tile server with PostGIS, MBTiles, and PMTiles support"
keywords = ["maps", "tiles", "mbtiles", "pmtiles", "postgis"]
categories = ["science::geo", "web-programming::http-server"]
default-run = "martin"
edition.workspace = true
license.workspace = true
repository.workspace = true
rust-version.workspace = true
homepage.workspace = true

[package.metadata.deb]
name = "martin"
revision = ""
maintainer = "Yuri Astrakhan <YuriAstrakhan@gmail.com>, Stepan Kuzmin <to.stepan.kuzmin@gmail.com>, MapLibre contributors"
maintainer-scripts = "../debian"
depends = "$auto"
assets = [
    [
    "target/release/martin",
    "/usr/bin/martin",
    "755",
  ],
    [
    "target/release/martin-cp",
    "/usr/bin/martin-cp",
    "755",
  ],
    [
    "target/release/mbtiles",
    "/usr/bin/mbtiles",
    "755",
  ],
    [
    "../README.md",
    "/usr/share/doc/martin/README.md",
    "644",
  ],
    [
    "../debian/config.yaml",
    "/usr/share/doc/martin/config.yaml",
    "644",
  ],
    [
    "../debian/config.yaml",
    "/usr/local/etc/martin/config.yaml",
    "644",
  ],
]

# see https://github.com/kornelski/cargo-deb/blob/main/systemd.md#packagemetadatadebsystemd-units-options
[package.metadata.deb.systemd-units]
unit-scripts = "../debian/"
enable = false
start = false
restart-after-upgrade = false
stop-on-upgrade = true

[lib]
path = "src/lib.rs"

[[bin]]
name = "martin"
path = "src/bin/martin.rs"

[[bin]]
name = "martin-cp"
path = "src/bin/martin-cp.rs"
required-features = ["mbtiles"]

[[bench]]
name = "sources"
harness = false
required-features = ["_tiles"]

[[bench]]
name = "postgres_discovery"
harness = false
required-features = ["postgres"]

[features]
default = [
    "fonts",
    "lambda",
    "mbtiles",
    "metrics",
    "pmtiles",
    "postgres",
    "sprites",
    "styles",
    "webui",
    "ogcapi",
]
<<<<<<< HEAD
ogcapi = ["dep:ogcapi-types"]
=======
>>>>>>> 6fa528dc
unstable-cog = ["martin-core/unstable-cog", "_tiles"]
unstable-rendering = ["styles", "martin-core/unstable-rendering", "dep:image"]
fonts = ["martin-core/fonts"]
lambda = ["dep:lambda-web"]
mbtiles = ["martin-core/mbtiles", "dep:mbtiles", "_tiles"]
metrics = ["dep:actix-web-prom"]
pmtiles = ["martin-core/pmtiles", "dep:object_store", "_tiles"]
postgres = [
    "martin-core/postgres",
    "dep:enum-display",
    "dep:json-patch",
    "dep:postgis",
    "dep:postgres-protocol",
    "_tiles",
]
sprites = ["martin-core/sprites"]
styles = ["martin-core/styles", "dep:walkdir"]
webui = ["dep:actix-web-static-files", "dep:static-files", "dep:walkdir"]
_tiles = ["martin-core/_tiles"]

[dependencies]
actix-cors.workspace = true
actix-http.workspace = true
actix-middleware-etag.workspace = true
actix-rt.workspace = true
actix-web.workspace = true
actix-web-prom = { workspace = true, optional = true }
actix-web-static-files = { workspace = true, optional = true }
async-trait.workspace = true
clap.workspace = true
dashmap.workspace = true
enum-display = { workspace = true, optional = true }
env_logger.workspace = true
futures.workspace = true
image = { workspace = true, optional = true }
itertools.workspace = true
json-patch = { workspace = true, optional = true }
lambda-web = { workspace = true, optional = true }
log.workspace = true
martin-core.workspace = true
martin-tile-utils.workspace = true
mbtiles = { workspace = true, optional = true }
num_cpus.workspace = true
<<<<<<< HEAD
ogcapi-types = { workspace = true, features = ["tiles"], optional = true }
=======
>>>>>>> 6fa528dc
object_store = { workspace = true, optional = true }
postgis = { workspace = true, optional = true }
postgres-protocol = { workspace = true, optional = true }
rustls.workspace = true
serde.workspace = true
serde_json.workspace = true
serde_with.workspace = true
serde_yaml.workspace = true
static-files = { workspace = true, optional = true }
subst.workspace = true
thiserror.workspace = true
tilejson.workspace = true
tokio = { workspace = true, features = ["io-std"] }
url.workspace = true
walkdir = { workspace = true, optional = true }

[build-dependencies]
static-files = { workspace = true, optional = true }
walkdir = { workspace = true, optional = true }

[dev-dependencies]
approx.workspace = true
criterion.workspace = true
ctor.workspace = true
indoc.workspace = true
insta = { workspace = true, features = ["json", "yaml", "redactions"] }
pprof.workspace = true
rstest.workspace = true
tempfile.workspace = true
testcontainers-modules.workspace = true

[lints]
workspace = true<|MERGE_RESOLUTION|>--- conflicted
+++ resolved
@@ -99,10 +99,7 @@
     "webui",
     "ogcapi",
 ]
-<<<<<<< HEAD
 ogcapi = ["dep:ogcapi-types"]
-=======
->>>>>>> 6fa528dc
 unstable-cog = ["martin-core/unstable-cog", "_tiles"]
 unstable-rendering = ["styles", "martin-core/unstable-rendering", "dep:image"]
 fonts = ["martin-core/fonts"]
@@ -146,11 +143,8 @@
 martin-tile-utils.workspace = true
 mbtiles = { workspace = true, optional = true }
 num_cpus.workspace = true
-<<<<<<< HEAD
+object_store = { workspace = true, optional = true }
 ogcapi-types = { workspace = true, features = ["tiles"], optional = true }
-=======
->>>>>>> 6fa528dc
-object_store = { workspace = true, optional = true }
 postgis = { workspace = true, optional = true }
 postgres-protocol = { workspace = true, optional = true }
 rustls.workspace = true
