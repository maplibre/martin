--- conflicted
+++ resolved
@@ -132,20 +132,6 @@
 
 [deck.gl](https://deck.gl/) is a WebGL-powered framework for visual exploratory data analysis of large datasets.
 
-<<<<<<< HEAD
-You can add vector tiles using [MVTLayer](https://deck.gl/docs/api-reference/geo-layers/mvt-layer).
-
-`data` property defines the remote data for the MVT layer.
-
-- String: Either a URL template or a [TileJSON](https://github.com/mapbox/tilejson-spec) URL. 
-
-- Array: an array of URL templates. It allows to balance the requests across different tile endpoints. For example, if you define an array with 4 urls and 16 tiles need to be loaded, each endpoint is responsible to server 16/4 tiles.
-
-- JSON: A valid [TileJSON object](https://github.com/mapbox/tilejson-spec/tree/master/2.2.0).
-
-```js
-new MVTLayer({
-=======
 You can add vector tiles using [MVTLayer](https://deck.gl/docs/api-reference/geo-layers/mvt-layer). MVTLayer `data` property defines the remote data for the MVT layer. It can be
 * `String`: Either a URL template or a [TileJSON](https://github.com/mapbox/tilejson-spec) URL. 
 * `Array`: an array of URL templates. It allows to balance the requests across different tile endpoints. For example, if you define an array with 4 urls and 16 tiles need to be loaded, each endpoint is responsible to server 16/4 tiles.
@@ -153,17 +139,13 @@
 
 ```js
 const pointsLayer = new MVTLayer({
->>>>>>> 7622731c
   data: 'http://localhost:3000/public.points.json', // 'http://localhost:3000/public.table_source/{z}/{x}/{y}.pbf'
   pointRadiusUnits: 'pixels',
   getRadius: 5,
   getFillColor: [230, 0, 0]
 })
-<<<<<<< HEAD
-=======
 
 map.addLayer(pointsLayer);
->>>>>>> 7622731c
 ```
 
 ## Table Sources
