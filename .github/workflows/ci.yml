name: CI

on:
  push:
    branches: [ main ]
  pull_request:
    branches: [ main ]
  release:
    types: [ published ]
  workflow_dispatch:

defaults:
  run:
    shell: bash

jobs:
  frontend-tests:
    name: Test the frontend
    runs-on: ubuntu-latest
    defaults:
      run:
        working-directory: martin/martin-ui
    steps:
      - name: Checkout sources
        uses: actions/checkout@v4
      - name: Install dependencies
        run: npm install
      - name: Run linting
        run: npm run lint
      - name: Run tests
        run: npm run test
  lint-debug-test:
    name: Lint and Unit test
    runs-on: ubuntu-latest
    env:
      PGDATABASE: test
      PGHOST: localhost
      PGUSER: postgres
      PGPASSWORD: postgres
    services:
      postgres:
        image: postgis/postgis:16-3.5
        ports:
          # will assign a random free host port
          - 5432/tcp
        # Sadly there is currently no way to pass arguments to the service image other than this hack
        # See also https://stackoverflow.com/a/62720566/177275
        options: >-
          -e POSTGRES_DB=test
          -e POSTGRES_USER=postgres
          -e POSTGRES_PASSWORD=postgres
          -e PGDATABASE=test
          -e PGUSER=postgres
          -e PGPASSWORD=postgres
          --health-cmd pg_isready
          --health-interval 10s
          --health-timeout 5s
          --health-retries 5
          --entrypoint sh
          postgis/postgis:16-3.5
          -c "exec docker-entrypoint.sh postgres -c ssl=on -c ssl_cert_file=/etc/ssl/certs/ssl-cert-snakeoil.pem -c ssl_key_file=/etc/ssl/private/ssl-cert-snakeoil.key"
    steps:
      - uses: taiki-e/install-action@v2
        with: { tool: just }
      - name: Checkout sources
        uses: actions/checkout@v4
      - uses: Swatinem/rust-cache@v2
        if: github.event_name != 'release' && github.event_name != 'workflow_dispatch'
      - run: just env-info
      - run: just test-fmt
      - run: just clippy
      - run: just check
      - run: just check-doc
      - name: Check semver
        uses: obi1kenobi/cargo-semver-checks-action@v2
      - name: Init database
        run: tests/fixtures/initdb.sh
        env:
          PGPORT: ${{ job.services.postgres.ports[5432] }}
      - name: Run cargo test
        run: |
          set -x
          cargo test --package martin-tile-utils
          cargo test --package mbtiles --no-default-features
          cargo test --package mbtiles
          cargo test --package martin
          cargo test --doc
        env:
          DATABASE_URL: postgres://${{ env.PGUSER }}:${{ env.PGUSER }}@${{ env.PGHOST }}:${{ job.services.postgres.ports[5432] }}/${{ env.PGDATABASE }}?sslmode=require
          AWS_SKIP_CREDENTIALS: 1
          AWS_REGION: eu-central-1
  musl-build:
    name: Build ${{ matrix.target }}
    runs-on: ubuntu-latest
    strategy:
      fail-fast: true
      matrix:
        include:
          - target: aarch64-unknown-linux-musl
          - target: x86_64-unknown-linux-musl
    steps:
      - name: Checkout sources
        uses: actions/checkout@v4
        with:
          set-safe-directory: false
      - uses: taiki-e/install-action@v2
        with: { tool: cargo-zigbuild }
      - name: Install zig
        uses: korandoru/setup-zig@v1
        with:
          zig-version: 0.14.0
      - run: rustup target add ${{ matrix.target }}
      - uses: Swatinem/rust-cache@v2
        if: github.event_name != 'release' && github.event_name != 'workflow_dispatch'
      - name: Build ${{ matrix.target }}
        run: |
          export "CARGO_TARGET_$(echo ${{ matrix.target }} | tr 'a-z-' 'A-Z_')_RUSTFLAGS"='-C strip=debuginfo'
          cargo zigbuild --release --target ${{ matrix.target }} --workspace --locked

      - name: Move the artefacts to the expected place
        run: |
          mkdir -p target_releases/
          mv target/${{ matrix.target }}/release/martin target_releases/
          mv target/${{ matrix.target }}/release/martin-cp target_releases/
          mv target/${{ matrix.target }}/release/mbtiles target_releases/
      - name: Save build artifacts to build-${{ matrix.target }}
        uses: actions/upload-artifact@v4
        with:
          name: build-${{ matrix.target }}
          path: target_releases/
  docker-build-test:
    name: Build and test docker images
    runs-on: ubuntu-latest
    needs: [ musl-build, lint-debug-test ]
    permissions:
      id-token: write
      attestations: write
      packages: write
      contents: read
    env:
      # PG_* variables are used by psql
      PGDATABASE: test
      PGHOST: localhost
      PGUSER: postgres
      PGPASSWORD: postgres
      # TODO:  aarch64-unknown-linux-gnu
    services:
      postgres:
        image: postgis/postgis:16-3.5
        ports:
          - 5432/tcp
        options: >-
          -e POSTGRES_DB=test
          -e POSTGRES_USER=postgres
          -e POSTGRES_PASSWORD=postgres
          -e PGDATABASE=test
          -e PGUSER=postgres
          -e PGPASSWORD=postgres
          --health-cmd pg_isready
          --health-interval 10s
          --health-timeout 5s
          --health-retries 5
          --entrypoint sh
          postgis/postgis:16-3.5
          -c "exec docker-entrypoint.sh postgres -c ssl=on -c ssl_cert_file=/etc/ssl/certs/ssl-cert-snakeoil.pem -c ssl_key_file=/etc/ssl/private/ssl-cert-snakeoil.key"

    steps:
      - name: Checkout sources
        uses: actions/checkout@v4
        with:
          set-safe-directory: false
      - name: Init database
        run: tests/fixtures/initdb.sh
        env:
          PGPORT: ${{ job.services.postgres.ports[5432] }}

      # we want to test our docker images before we push them to the registry
      # this is done by
      # - building multi-arch images
      # - executing the test script against each arch via docker
      # - pushing them to the registry
      #
      # We need the containerd image store, as otherwise multi-arch cannot be loaded => https://github.com/docker/buildx/blob/master/docs/reference/buildx_build.md#docker
      # > The default image store in Docker Engine doesn't support loading multi-platform images.
      # > You can enable the containerd image store, or push multi-platform images is to directly push to a registry
      - name: Set up Docker
        uses: docker/setup-docker-action@v4
        with:
          daemon-config: |
            {
              "features": {
                "containerd-snapshotter": true
              }
            }
      - name: Set up QEMU
        uses: docker/setup-qemu-action@v3
        # https://github.com/docker/setup-qemu-action
        with:
          platforms: linux/amd64,linux/arm64
      - name: Set up gdal-bin and sqlite3-tools
        run: sudo apt-get update && sudo apt-get install -y gdal-bin sqlite3-tools
      - name: Set up Docker Buildx
        uses: docker/setup-buildx-action@v3
        # https://github.com/docker/setup-buildx-action
        with:
          install: true
          platforms: linux/amd64,linux/arm64
      - name: Download build artifact build-aarch64-unknown-linux-musl
        uses: actions/download-artifact@v4
        with:
          name: build-aarch64-unknown-linux-musl
          path: target_releases/linux/arm64/
      - name: Mark target_releases/linux/arm64/* as executable
        run: chmod +x target_releases/linux/arm64/*
      - name: Download build artifact build-x86_64-unknown-linux-musl
        uses: actions/download-artifact@v4
        with:
          name: build-x86_64-unknown-linux-musl
          path: target_releases/linux/amd64/
      - name: Mark target_releases/linux/amd64/* as executable
        run: chmod +x target_releases/linux/amd64/*
      - name: Start NGINX
        uses: nyurik/action-setup-nginx@v1.1
        id: nginx
        with: { port: '5412', output-unix-paths: 'yes' }
      - name: Copy static files
        run: cp -r tests/fixtures/pmtiles2/* ${{ steps.nginx.outputs.html-dir }}
      - name: Docker meta
        id: docker_meta
        uses: docker/metadata-action@v5
        # https://github.com/docker/metadata-action
        with:
          images: ghcr.io/${{ github.repository }}
          labels: |
            org.opencontainers.image.created={{commit_date 'YYYY-MM-DDTHH:mm:ss.SSS[Z]'}}
            org.opencontainers.image.authors=Yuri Astrakhan, Stepan Kuzmin and MapLibre contributors
            org.opencontainers.image.url=https://github.com/${{ github.repository }}
            org.opencontainers.image.documentation=https://maplibre.org/martin/
            org.opencontainers.image.source=${{ github.event.repository.html_url }}
            org.opencontainers.image.revision=${{ github.sha }}
            org.opencontainers.image.vendor=maplibre
            org.opencontainers.image.licenses=Apache-2.0 OR MIT
            org.opencontainers.image.description=Blazing fast and lightweight tile server with PostGIS, MBTiles, and PMTiles support
            org.opencontainers.image.title=${{ github.event.repository.name }}
            org.opencontainers.image.source=https://github.com/maplibre/martin
          annotations: |
            org.opencontainers.image.created={{commit_date 'YYYY-MM-DDTHH:mm:ss.SSS[Z]'}}
            org.opencontainers.image.authors=Yuri Astrakhan, Stepan Kuzmin and MapLibre contributors
            org.opencontainers.image.url=https://github.com/${{ github.repository }}
            org.opencontainers.image.documentation=https://maplibre.org/martin/
            org.opencontainers.image.source=${{ github.event.repository.html_url }}
            org.opencontainers.image.revision=${{ github.sha }}
            org.opencontainers.image.vendor=maplibre
            org.opencontainers.image.licenses=Apache-2.0 OR MIT
            org.opencontainers.image.description=Blazing fast and lightweight tile server with PostGIS, MBTiles, and PMTiles support
            org.opencontainers.image.title=${{ github.event.repository.name }}
            org.opencontainers.image.source=https://github.com/maplibre/martin
        env:
          DOCKER_METADATA_ANNOTATIONS_LEVELS: manifest,index
      - name: Build linux/arm64,linux/amd64 Docker image
        uses: docker/build-push-action@v6
        # https://github.com/docker/build-push-action
        with:
          provenance: mode=max
          sbom: true
          context: .
          file: .github/files/multi-platform.Dockerfile
          push: false
          load: true
          tags: ${{ github.repository }}:linux
          annotations: ${{ steps.docker_meta.outputs.annotations }}
          labels: ${{ steps.docker_meta.outputs.labels }}
          platforms: linux/arm64,linux/amd64

      - name: Test linux/arm64 Docker image
        run: |
          PLATFORM=linux/arm64
          TAG=${{ github.repository }}:linux
          export MARTIN_BUILD_ALL=-
          export MARTIN_BIN="docker run --rm --net host --platform $PLATFORM -e DATABASE_URL -e AWS_REGION=eu-central-1 -e AWS_SKIP_CREDENTIALS=1 -v $PWD/tests:/tests $TAG"
          export MARTIN_CP_BIN="docker run --rm --net host --platform $PLATFORM -e DATABASE_URL -e AWS_REGION=eu-central-1 -e AWS_SKIP_CREDENTIALS=1 -v $PWD/tests:/tests --entrypoint /usr/local/bin/martin-cp $TAG"
          export MBTILES_BIN="docker run --rm --net host --platform $PLATFORM -e DATABASE_URL -e AWS_REGION=eu-central-1 -e AWS_SKIP_CREDENTIALS=1 -v $PWD/tests:/tests --entrypoint /usr/local/bin/mbtiles $TAG"
          tests/test.sh
        env:
          DATABASE_URL: postgres://${{ env.PGUSER }}:${{ env.PGUSER }}@${{ env.PGHOST }}:${{ job.services.postgres.ports[5432] }}/${{ env.PGDATABASE }}?sslmode=require

      - name: Test linux/amd64 Docker image
        run: |
          PLATFORM=linux/amd64
          TAG=${{ github.repository }}:linux
          export MARTIN_BUILD_ALL=-
          export MARTIN_BIN="docker run --rm --net host --platform $PLATFORM -e DATABASE_URL -e AWS_REGION=eu-central-1 -e AWS_SKIP_CREDENTIALS=1 -v $PWD/tests:/tests $TAG"
          export MARTIN_CP_BIN="docker run --rm --net host --platform $PLATFORM -e DATABASE_URL -e AWS_REGION=eu-central-1 -e AWS_SKIP_CREDENTIALS=1 -v $PWD/tests:/tests --entrypoint /usr/local/bin/martin-cp $TAG"
          export MBTILES_BIN="docker run --rm --net host --platform $PLATFORM -e DATABASE_URL -e AWS_REGION=eu-central-1 -e AWS_SKIP_CREDENTIALS=1 -v $PWD/tests:/tests --entrypoint /usr/local/bin/mbtiles $TAG"
          tests/test.sh
        env:
          DATABASE_URL: postgres://${{ env.PGUSER }}:${{ env.PGUSER }}@${{ env.PGHOST }}:${{ job.services.postgres.ports[5432] }}/${{ env.PGDATABASE }}?sslmode=require

      - name: Save test output (on error)
        if: failure()
        uses: actions/upload-artifact@v4
        with:
          name: failed-test-output-docker
          path: |
            tests/output/*
            target/test_logs/*
          retention-days: 5

      - name: Login to GitHub Docker registry
        if: github.event_name != 'pull_request'
        uses: docker/login-action@v3
        # https://github.com/docker/login-action
        with:
          registry: ghcr.io
          username: ${{ github.actor }}
          password: ${{ secrets.GITHUB_TOKEN }}

      - name: Push the Docker image
        id: docker_push
        if: github.event_name != 'pull_request'
        uses: docker/build-push-action@v6
        with:
          provenance: mode=max
          sbom: true
          context: .
          file: .github/files/multi-platform.Dockerfile
          push: true
          load: false
          tags: ${{ steps.docker_meta.outputs.tags }}
          annotations: ${{ steps.docker_meta.outputs.annotations }}
          labels: ${{ steps.docker_meta.outputs.labels }}
          platforms: linux/amd64,linux/arm64
      - name: Attest
        if: github.event_name != 'pull_request'
        uses: actions/attest-build-provenance@v2
        id: attest
        with:
          subject-name: ghcr.io/${{ github.repository }}
          subject-digest: ${{ steps.docker_push.outputs.digest }}
          push-to-registry: true

  build:
    name: Build ${{ matrix.target }}
    runs-on: ${{ matrix.os }}
    strategy:
      fail-fast: true
      matrix:
        include:
          - target: aarch64-apple-darwin
            os: macos-latest  # M-series CPU
          - target: debian-x86_64
            os: ubuntu-22.04 # downgraded to have lower libc support. Debian-12 (stable at the time of writing) does not support the same version ubuntu does.
            # TODO: update to ubuntu-latest again once debian 13 launches
          - target: x86_64-apple-darwin
            os: macos-13  # x64 CPU
          - target: x86_64-pc-windows-msvc
            os: windows-latest
            ext: '.exe'
          - target: x86_64-unknown-linux-gnu
            os: ubuntu-latest
    steps:
      - name: Checkout sources
        uses: actions/checkout@v4
      - name: Rust Versions
        run: rustc --version && cargo --version
      - uses: Swatinem/rust-cache@v2
        with:
          key: ${{ matrix.os }}
        if: github.event_name != 'release' && github.event_name != 'workflow_dispatch'
      - name: Install NASM for rustls/aws-lc-rs on Windows
        if: runner.os == 'Windows'
        uses: ilammy/setup-nasm@v1
      - name: Build (.deb)
        if: matrix.target == 'debian-x86_64'
        run: |
          set -x
          sudo apt-get install -y dpkg dpkg-dev liblzma-dev
          cargo install cargo-deb --locked
          cargo deb -v -p martin --output target/debian/debian-x86_64.deb
          mkdir -p target_releases
          mv target/debian/debian-x86_64.deb target_releases/
      - name: Build
        if: matrix.target != 'debian-x86_64'
        run: |
          set -x
          rustup target add "${{ matrix.target }}"
          export RUSTFLAGS='-C strip=debuginfo'
          cargo build --release --target ${{ matrix.target }} --package mbtiles --locked
          cargo build --release --target ${{ matrix.target }} --package martin --locked
          mkdir -p target_releases
          mv target/${{ matrix.target }}/release/martin${{ matrix.ext }} target_releases/
          mv target/${{ matrix.target }}/release/martin-cp${{ matrix.ext }} target_releases/
          mv target/${{ matrix.target }}/release/mbtiles${{ matrix.ext }} target_releases/
      - name: Save build artifacts to build-${{ matrix.target }}
        uses: actions/upload-artifact@v4
        with:
          name: build-${{ matrix.target }}
          path: target_releases/*

  test-aws-lambda:
    name: Test AWS Lambda
    runs-on: ubuntu-latest
    needs: [ musl-build ]
    steps:
      - name: Checkout sources
        uses: actions/checkout@v4
      - name: Download build artifact build-x86_64-unknown-linux-musl
        uses: actions/download-artifact@v4
        with:
          name: build-x86_64-unknown-linux-musl
          path: target/
      - run: tests/test-aws-lambda.sh
        env:
          MARTIN_BIN: target/martin


  test-multi-os:
    name: Test on ${{ matrix.os }}
    runs-on: ${{ matrix.os }}
    needs: [ build ]
    env:
      # PG_* variables are used by psql
      PGDATABASE: test
      PGHOST: localhost
      PGUSER: postgres
      PGPASSWORD: postgres
      PGPORT: 34837
      # AWS variables for S3 access
      AWS_REGION: eu-central-1
      AWS_SKIP_CREDENTIALS: 1
    strategy:
      fail-fast: true
      matrix:
        include:
          # temporary disabled due to an issue with homebrew which is difficult to debug
          # - target: x86_64-apple-darwin
          #   os: macos-13
          - target: x86_64-pc-windows-msvc
            os: windows-latest
            ext: '.exe'
          - target: x86_64-unknown-linux-gnu
            os: ubuntu-latest
    steps:
      - name: Install and run Postgis (Windows)
        if: matrix.os == 'windows-latest'
        uses: nyurik/action-setup-postgis@v2.2
        id: pg
        with: { username: 'postgres', password: 'postgres', database: 'test',postgres-version: 16, port: 34837, postgis_version: 3.5.2}
      - name: Install and run Postgis (Ubuntu)
        if: matrix.os == 'ubuntu-latest'
        run: |
          docker run -d \
          -p 34837:5432 \
          -e POSTGRES_DB=test \
          -e POSTGRES_USER=postgres \
          -e POSTGRES_PASSWORD=postgres \
          -e PGDATABASE=test \
          -e PGUSER=postgres \
          -e PGPASSWORD=postgres \
          --health-cmd="pg_isready" \
          --health-interval=10s \
          --health-timeout=5s \
          --health-retries=5 \
          postgis/postgis:16-3.5 \
          postgres \
          -c ssl=on \
          -c ssl_cert_file=/etc/ssl/certs/ssl-cert-snakeoil.pem  \
          -c ssl_key_file=/etc/ssl/private/ssl-cert-snakeoil.key
      - name: Start NGINX
        uses: nyurik/action-setup-nginx@v1.1
        id: nginx
        with: { port: '5412', output-unix-paths: 'yes' }
      - name: Checkout sources
        uses: actions/checkout@v4
      - name: Init database
        env:
          PGPORT: ${{ env.PGPORT }}
        run: |
          if [ "$RUNNER_OS" == "Linux" ]; then
            export DATABASE_URL="postgres://${{ env.PGUSER }}:${{ env.PGUSER }}@${{ env.PGHOST }}:${{ env.PGPORT }}/${{ env.PGDATABASE }}?sslmode=require"
          else
            export PGSERVICE="${{ steps.pg.outputs.service-name }}"
          fi
          tests/fixtures/initdb.sh
      - name: Copy static files
        run: cp -r tests/fixtures/pmtiles2/* ${{ steps.nginx.outputs.html-dir }}
      - name: Download build artifact build-${{ matrix.target }}
        uses: actions/download-artifact@v4
        with:
          name: build-${{ matrix.target }}
          path: target/
      - name: Set up gdal-bin and sqlite3-tools
        if: matrix.os == 'ubuntu-latest'
        run: sudo apt-get update && sudo apt-get install -y gdal-bin sqlite3-tools
      - name: Integration Tests
        run: |
          export MARTIN_BUILD_ALL=-
          export AWS_REGION=eu-central-1
          export AWS_SKIP_CREDENTIALS=1
          export MARTIN_BIN=target/martin${{ matrix.ext }}
          export MARTIN_CP_BIN=target/martin-cp${{ matrix.ext }}
          export MBTILES_BIN=target/mbtiles${{ matrix.ext }}
          if [[ "${{ runner.os }}" != "Windows" ]]; then
            chmod +x "$MARTIN_BIN" "$MARTIN_CP_BIN" "$MBTILES_BIN"
          fi
          if [ "$RUNNER_OS" == "Linux" ]; then
            export DATABASE_URL="postgres://${{ env.PGUSER }}:${{ env.PGUSER }}@${{ env.PGHOST }}:${{ env.PGPORT }}/${{ env.PGDATABASE }}?sslmode=require"
          else
            export DATABASE_URL="${{ steps.pg.outputs.connection-uri }}"
          fi
          tests/test.sh
      - name: Compare test output results (Linux)
        if: matrix.target == 'x86_64-unknown-linux-gnu'
        run: diff --brief --recursive --new-file --exclude='*.pbf' tests/output tests/expected
      - name: Download Debian package (Linux)
        if: matrix.target == 'x86_64-unknown-linux-gnu'
        uses: actions/download-artifact@v4
        with:
          name: build-debian-x86_64
          path: target/
      - name: Tests Debian package (Linux)
        if: matrix.target == 'x86_64-unknown-linux-gnu'
        run: |
          sudo dpkg -i target/debian-x86_64.deb
          export MARTIN_BUILD_ALL=-
          export AWS_REGION=eu-central-1
          export AWS_SKIP_CREDENTIALS=1
          export MARTIN_BIN=/usr/bin/martin${{ matrix.ext }}
          export MARTIN_CP_BIN=/usr/bin/martin-cp${{ matrix.ext }}
          export MBTILES_BIN=/usr/bin/mbtiles${{ matrix.ext }}
          tests/test.sh
        env:
          DATABASE_URL: postgres://${{ env.PGUSER }}:${{ env.PGUSER }}@${{ env.PGHOST }}:${{ env.PGPORT }}/${{ env.PGDATABASE }}?sslmode=require
      - name: Save test output (on error)
        if: failure()
        uses: actions/upload-artifact@v4
        with:
          name: failed-test-output-${{ runner.os }}
          path: |
            tests/output/*
            target/test_logs/*
          retention-days: 5

  test-with-svc:
    name: Test postgis:${{ matrix.img_ver }} sslmode=${{ matrix.sslmode }}
    runs-on: ubuntu-latest
    needs: [ build ]
    strategy:
      fail-fast: true
      matrix:
        include:
          # These must match the versions of postgres used in the docker-compose.yml
          - img_ver: 11-3.0-alpine
            args: postgres
            sslmode: disable
          - img_ver: 16-3.5-alpine
            args: postgres
            sslmode: disable
          # alpine images don't support SSL, so for this we use the debian images
          - img_ver: 16-3.5
            args: postgres -c ssl=on -c ssl_cert_file=/etc/ssl/certs/ssl-cert-snakeoil.pem -c ssl_key_file=/etc/ssl/private/ssl-cert-snakeoil.key
            sslmode: require
          #
          # FIXME!
          # DISABLED because Rustls fails to validate name (CN?) with the NotValidForName error
          #- img_ver: 15-3.3
          #  args: postgres -c ssl=on -c ssl_cert_file=/etc/ssl/certs/ssl-cert-snakeoil.pem -c ssl_key_file=/etc/ssl/private/ssl-cert-snakeoil.key
          #  sslmode: verify-ca
          #- img_ver: 15-3.3
          #  args: postgres -c ssl=on -c ssl_cert_file=/etc/ssl/certs/ssl-cert-snakeoil.pem -c ssl_key_file=/etc/ssl/private/ssl-cert-snakeoil.key
          #  sslmode: verify-full
    env:
      PGDATABASE: test
      PGHOST: localhost
      PGUSER: postgres
      PGPASSWORD: postgres
    services:
      postgres:
        image: postgis/postgis:${{ matrix.img_ver }}
        ports:
          - 5432/tcp
        options: >-
          -e POSTGRES_DB=test
          -e POSTGRES_USER=postgres
          -e POSTGRES_PASSWORD=postgres
          -e PGDATABASE=test
          -e PGUSER=postgres
          -e PGPASSWORD=postgres
          --health-cmd pg_isready
          --health-interval 10s
          --health-timeout 5s
          --health-retries 5
          --entrypoint sh
          postgis/postgis:${{ matrix.img_ver }}
          -c "exec docker-entrypoint.sh ${{ matrix.args }}"
    steps:
      - name: Checkout sources
        uses: actions/checkout@v4
      - uses: Swatinem/rust-cache@v2
        if: github.event_name != 'release' && github.event_name != 'workflow_dispatch'
      - name: Run NGINX
        uses: nyurik/action-setup-nginx@v1.1
        id: nginx
        with: { port: '5412', output-unix-paths: 'yes' }
      - name: Copy static files
        run: cp -r tests/fixtures/pmtiles2/* ${{ steps.nginx.outputs.html-dir }}
      - name: Init database
        run: tests/fixtures/initdb.sh
        env:
          PGPORT: ${{ job.services.postgres.ports[5432] }}
      - name: Get DB SSL cert (sslmode=verify-*)
        if: matrix.sslmode == 'verify-ca' || matrix.sslmode == 'verify-full'
        run: |
          set -x
          mkdir -p target/certs
          docker cp ${{ job.services.postgres.id }}:/etc/ssl/certs/ssl-cert-snakeoil.pem target/certs/server.crt
          docker cp ${{ job.services.postgres.id }}:/etc/ssl/private/ssl-cert-snakeoil.key target/certs/server.key
      - name: Download build artifact build-x86_64-unknown-linux-gnu
        uses: actions/download-artifact@v4
        with:
          name: build-x86_64-unknown-linux-gnu
          path: target_releases/
      - name: Set up gdal-bin and sqlite3-tools
        run: sudo apt update && sudo apt-get install -y gdal-bin sqlite3-tools
      - name: Integration Tests
        run: |
          if [[ "${{ matrix.sslmode }}" == "verify-ca" || "${{ matrix.sslmode }}" == "verify-full" ]]; then
            export PGSSLROOTCERT=target/certs/server.crt
          fi
          export MARTIN_BUILD_ALL=-
          export AWS_REGION=eu-central-1
          export AWS_SKIP_CREDENTIALS=1
          export MARTIN_BIN=target_releases/martin
          export MARTIN_CP_BIN=target_releases/martin-cp
          export MBTILES_BIN=target_releases/mbtiles
          chmod +x "$MARTIN_BIN" "$MARTIN_CP_BIN" "$MBTILES_BIN"
          tests/test.sh
          rm -rf target_releases
        env:
          DATABASE_URL: postgres://${{ env.PGUSER }}:${{ env.PGUSER }}@${{ env.PGHOST }}:${{ job.services.postgres.ports[5432] }}/${{ env.PGDATABASE }}?sslmode=${{ matrix.sslmode }}
      - name: Download Debian package
        uses: actions/download-artifact@v4
        with:
          name: build-debian-x86_64
          path: target_releases/
      - name: Tests Debian package
        run: |
          sudo dpkg -i target_releases/debian-x86_64.deb
          if [[ "${{ matrix.sslmode }}" == "verify-ca" || "${{ matrix.sslmode }}" == "verify-full" ]]; then
            export PGSSLROOTCERT=target/certs/server.crt
          fi
          export MARTIN_BUILD_ALL=-
          export AWS_REGION=eu-central-1
          export AWS_SKIP_CREDENTIALS=1
          export MARTIN_BIN=/usr/bin/martin
          export MARTIN_CP_BIN=/usr/bin/martin-cp
          export MBTILES_BIN=/usr/bin/mbtiles
          tests/test.sh
          sudo dpkg -P martin
          rm -rf target_releases
        env:
          DATABASE_URL: postgres://${{ env.PGUSER }}:${{ env.PGUSER }}@${{ env.PGHOST }}:${{ job.services.postgres.ports[5432] }}/${{ env.PGDATABASE }}?sslmode=${{ matrix.sslmode }}
      - name: Unit Tests
        if: matrix.sslmode != 'verify-ca' && matrix.sslmode != 'verify-full'
        run: |
          echo "Running unit tests, connecting to DATABASE_URL=$DATABASE_URL"
          echo "Same but as base64 to prevent GitHub obfuscation (this is not a secret):"
          echo "$DATABASE_URL" | base64
          set -x
          cargo test --package martin
          cargo clean
        env:
          DATABASE_URL: postgres://${{ env.PGUSER }}:${{ env.PGUSER }}@${{ env.PGHOST }}:${{ job.services.postgres.ports[5432] }}/${{ env.PGDATABASE }}?sslmode=${{ matrix.sslmode }}
          AWS_SKIP_CREDENTIALS: 1
          AWS_REGION: eu-central-1
      - name: Save test output (on error)
        if: failure()
        uses: actions/upload-artifact@v4
        with:
          name: test-output
          path: |
            tests/output/*
            target/test_logs/*
          retention-days: 5

  package:
    name: Package
    runs-on: ubuntu-latest
<<<<<<< HEAD
    needs: [ lint-debug-test, frontend-tests, docker-build-test, test-multi-os, test-with-svc ]
=======
    needs: [ lint-debug-test, test-multi-os, test-with-svc, test-aws-lambda ]
>>>>>>> ae21b4df
    steps:
      - name: Checkout sources
        uses: actions/checkout@v4
      - name: Download build artifact build-aarch64-apple-darwin
        uses: actions/download-artifact@v4
        with:
          name: build-aarch64-apple-darwin
          path: target/aarch64-apple-darwin
      - name: Download build artifact build-x86_64-apple-darwin
        uses: actions/download-artifact@v4
        with:
          name: build-x86_64-apple-darwin
          path: target/x86_64-apple-darwin
      - name: Download build artifact build-x86_64-unknown-linux-gnu
        uses: actions/download-artifact@v4
        with:
          name: build-x86_64-unknown-linux-gnu
          path: target/x86_64-unknown-linux-gnu
      - name: Download build artifact build-aarch64-unknown-linux-musl
        uses: actions/download-artifact@v4
        with:
          name: build-aarch64-unknown-linux-musl
          path: target/aarch64-unknown-linux-musl
      - name: Download build artifact build-x86_64-unknown-linux-musl
        uses: actions/download-artifact@v4
        with:
          name: build-x86_64-unknown-linux-musl
          path: target/x86_64-unknown-linux-musl
      - name: Download build artifact build-x86_64-pc-windows-msvc
        uses: actions/download-artifact@v4
        with:
          name: build-x86_64-pc-windows-msvc
          path: target/x86_64-pc-windows-msvc
      - name: Download build artifact build-debian-x86_64
        uses: actions/download-artifact@v4
        with:
          name: build-debian-x86_64
          path: target/debian-x86_64

      - name: Package
        run: |
          set -x

          cd target
          mkdir files

          for target in aarch64-apple-darwin x86_64-apple-darwin x86_64-unknown-linux-gnu aarch64-unknown-linux-musl x86_64-unknown-linux-musl;
          do
            cd "$target"
            chmod +x martin martin-cp mbtiles
            tar czvf ../files/martin-${target}.tar.gz martin martin-cp mbtiles
            cd ..
          done

          #
          # Special case for Windows
          #
          cd x86_64-pc-windows-msvc
          7z a ../files/martin-x86_64-pc-windows-msvc.zip martin.exe martin-cp.exe mbtiles.exe
          cd ..

          #
          # Special case for Debian .deb package
          #
          cd debian-x86_64
          mv debian-x86_64.deb ../files/martin-Debian-x86_64.deb
          cd ..

      - name: Create Homebrew config
        run: |
          set -x

          # Extract Github release version only without the "v" prefix
          MARTIN_VERSION=$(echo "${{ github.ref }}" | sed -e 's/refs\/tags\/v//')

          mkdir -p target/homebrew
          cd target

          cat << EOF > homebrew_config.yaml
          version: "$MARTIN_VERSION"
          macos_arm_sha256: "$(shasum -a 256 files/martin-aarch64-apple-darwin.tar.gz | cut -d' ' -f1)"
          macos_intel_sha256: "$(shasum -a 256 files/martin-x86_64-apple-darwin.tar.gz | cut -d' ' -f1)"
          linux_arm_sha256: "$(shasum -a 256 files/martin-aarch64-unknown-linux-musl.tar.gz | cut -d' ' -f1)"
          linux_intel_sha256: "$(shasum -a 256 files/martin-x86_64-unknown-linux-musl.tar.gz | cut -d' ' -f1)"
          EOF

      - name: Save Homebrew Config
        uses: actions/upload-artifact@v4
        with:
          name: homebrew-config
          path: target/homebrew_config.yaml

      - name: Publish
        if: startsWith(github.ref, 'refs/tags/')
        uses: softprops/action-gh-release@v2
        with:
          files: 'target/files/*'
          generate_release_notes: true
        env:
          GITHUB_TOKEN: ${{ secrets.GITHUB_TOKEN }}

        # Create a personal access token
        #     Gen:  https://github.com/settings/personal-access-tokens/new
        #           Can also use "regenerate token" button in the expired token screen
        #     Set:  https://github.com/maplibre/martin/settings/secrets/actions/GH_HOMEBREW_MARTIN_TOKEN
        #     Docs: https://docs.github.com/en/authentication/keeping-your-account-and-data-secure/managing-your-personal-access-tokens#creating-a-fine-grained-personal-access-token
        #   Name: anything descriptive
        #   One year long (sadly that's max)
        #   Repository owner and repo: maplibre/homebrew-martin
        #   Access Contents: Read and write
        #   Access Metadata: Read-only
        #   Access Pull requests: Read and write
      - name: Checkout maplibre/homebrew-martin
        if: startsWith(github.ref, 'refs/tags/')
        uses: actions/checkout@v4
        with:
          repository: maplibre/homebrew-martin
          token: ${{ secrets.GH_HOMEBREW_MARTIN_TOKEN }}  # See instructions above
          path: target/homebrew

      - name: Create Homebrew formula
        uses: cuchi/jinja2-action@master
        with:
          template: .github/files/homebrew.martin.rb.j2
          output_file: target/homebrew/martin.rb
          data_file: target/homebrew_config.yaml

      - name: Create a PR for maplibre/homebrew-martin
        if: startsWith(github.ref, 'refs/tags/')
        uses: peter-evans/create-pull-request@v7
        with:
          token: ${{ secrets.GH_HOMEBREW_MARTIN_TOKEN }}  # See instructions above
          commit-message: 'Update to ${{ github.ref }}'
          title: 'Update to ${{ github.ref }}'
          body: 'Update to ${{ github.ref }}'
          branch: 'update-to-${{ github.ref }}'
          branch-suffix: timestamp
          base: 'main'
          labels: 'auto-update'
          assignees: 'nyurik'
          draft: false
          delete-branch: true
          path: target/homebrew

  # This final step is needed to mark the whole workflow as successful
  # Don't change its name - it is used by the merge protection rules
  done:
    name: CI Finished
    runs-on: ubuntu-latest
    needs: [ package, docker-build-test ]
    steps:
      - name: Finished
        run: echo "CI finished successfully"<|MERGE_RESOLUTION|>--- conflicted
+++ resolved
@@ -14,21 +14,6 @@
     shell: bash
 
 jobs:
-  frontend-tests:
-    name: Test the frontend
-    runs-on: ubuntu-latest
-    defaults:
-      run:
-        working-directory: martin/martin-ui
-    steps:
-      - name: Checkout sources
-        uses: actions/checkout@v4
-      - name: Install dependencies
-        run: npm install
-      - name: Run linting
-        run: npm run lint
-      - name: Run tests
-        run: npm run test
   lint-debug-test:
     name: Lint and Unit test
     runs-on: ubuntu-latest
@@ -68,6 +53,12 @@
         if: github.event_name != 'release' && github.event_name != 'workflow_dispatch'
       - run: just env-info
       - run: just test-fmt
+      - name: Run martin/martin-ui linting
+        run: npx @biomejs/biome ci
+        working-directory: martin/martin-ui
+      - name: Run martin/martin-ui tests
+        run: npm install && npm test
+        working-directory: martin/martin-ui
       - run: just clippy
       - run: just check
       - run: just check-doc
@@ -686,11 +677,7 @@
   package:
     name: Package
     runs-on: ubuntu-latest
-<<<<<<< HEAD
-    needs: [ lint-debug-test, frontend-tests, docker-build-test, test-multi-os, test-with-svc ]
-=======
     needs: [ lint-debug-test, test-multi-os, test-with-svc, test-aws-lambda ]
->>>>>>> ae21b4df
     steps:
       - name: Checkout sources
         uses: actions/checkout@v4
