--- conflicted
+++ resolved
@@ -172,22 +172,19 @@
             org.opencontainers.image.source=https://github.com/maplibre/martin
         env:
           DOCKER_METADATA_ANNOTATIONS_LEVELS: manifest,index
-<<<<<<< HEAD
       - name: Build Docker image
-        id: docker_build
-=======
-      - name: Build linux/arm64 Docker image
->>>>>>> 170c1012
         uses: docker/build-push-action@v6
         with:
           provenance: mode=max
           sbom: true
           context: .
           push: false
+          load: true
           file: Dockerfile
           tags: ${{ steps.docker_meta.outputs.tags }}
           annotations: ${{ steps.docker_meta.outputs.annotations }}
           labels: ${{ steps.docker_meta.outputs.labels }}
+          platforms: linux/amd64,linux/arm64
           cache-from: type=gha
           cache-to: type=gha,mode=min
 
@@ -239,18 +236,13 @@
           username: ${{ github.actor }}
           password: ${{ secrets.GITHUB_TOKEN }}
 
-      - name: Attest
-        if: github.event_name != 'pull_request'
-        uses: actions/attest-build-provenance@v2
-        id: attest
-        with:
-          subject-name: ghcr.io/${{ github.repository }}
-          subject-digest: ${{ steps.push.outputs.digest }}
-          push-to-registry: false # idk what is happening here with invalid image names, needs debugging
       - name: Push the Docker image
+        id: docker_push
         if: github.event_name != 'pull_request'
         uses: docker/build-push-action@v6
         with:
+          provenance: mode=max
+          sbom: true
           context: .
           file: Dockerfile
           push: true
@@ -258,6 +250,16 @@
           annotations: ${{ steps.docker_meta.outputs.annotations }}
           labels: ${{ steps.docker_meta.outputs.labels }}
           platforms: linux/amd64,linux/arm64
+          cache-from: type=gha
+          cache-to: type=gha,mode=min
+      - name: Attest
+        if: github.event_name != 'pull_request'
+        uses: actions/attest-build-provenance@v2
+        id: attest
+        with:
+          subject-name: ghcr.io/${{ github.repository }}
+          subject-digest: ${{ steps.docker_push.outputs.digest }}
+          push-to-registry: true
 
   build:
     name: Build ${{ matrix.target }}
