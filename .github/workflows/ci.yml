--- conflicted
+++ resolved
@@ -88,10 +88,6 @@
       PGHOST: localhost
       PGUSER: postgres
       PGPASSWORD: postgres
-<<<<<<< HEAD
-      TARGETS: 'aarch64-unknown-linux-musl x86_64-unknown-linux-musl'
-=======
->>>>>>> 597dae89
       # TODO:  aarch64-unknown-linux-gnu
     services:
       postgres:
