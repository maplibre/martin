--- conflicted
+++ resolved
@@ -54,20 +54,11 @@
         if: github.event_name != 'release' && github.event_name != 'workflow_dispatch'
       - run: just env-info
       - run: just test-fmt
-<<<<<<< HEAD
-      - name: Run martin/martin-ui linting
-        run: npx @biomejs/biome ci
-        working-directory: martin/martin-ui
-      - name: Run martin/martin-ui tests
-        run: npm install && npm test
-        working-directory: martin/martin-ui
-=======
       - run: npm install
         working-directory: martin/martin-ui
       - run: just biomejs-martin-ui
       - run: just test-frontend
       - run: just type-check
->>>>>>> 9fae8f77
       - run: just clippy
       - run: just check
       - run: just check-doc
