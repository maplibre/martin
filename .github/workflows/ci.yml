name: CI

on:
  push:
    branches: [ main ]
  pull_request:
    branches: [ main ]
  release:
    types: [ published ]
  workflow_dispatch:

defaults:
  run:
    shell: bash

jobs:
  lint-debug-test:
    name: Lint and Unit test
    runs-on: ubuntu-latest
    env:
      PGDATABASE: test
      PGHOST: localhost
      PGUSER: postgres
      PGPASSWORD: postgres
    services:
      postgres:
        image: postgis/postgis:16-3.5
        ports:
          # will assign a random free host port
          - 5432/tcp
        # Sadly there is currently no way to pass arguments to the service image other than this hack
        # See also https://stackoverflow.com/a/62720566/177275
        options: >-
          -e POSTGRES_DB=test
          -e POSTGRES_USER=postgres
          -e POSTGRES_PASSWORD=postgres
          -e PGDATABASE=test
          -e PGUSER=postgres
          -e PGPASSWORD=postgres
          --health-cmd pg_isready
          --health-interval 10s
          --health-timeout 5s
          --health-retries 5
          --entrypoint sh
          postgis/postgis:16-3.5
          -c "exec docker-entrypoint.sh postgres -c ssl=on -c ssl_cert_file=/etc/ssl/certs/ssl-cert-snakeoil.pem -c ssl_key_file=/etc/ssl/private/ssl-cert-snakeoil.key"
    steps:
      - uses: taiki-e/install-action@v2
        with: { tool: just }
      - name: Checkout sources
        uses: actions/checkout@v4
      - uses: Swatinem/rust-cache@v2
        if: github.event_name != 'release' && github.event_name != 'workflow_dispatch'
      - run: just env-info
      - run: just test-fmt
      - name: Run martin/martin-ui linting
        run: npx @biomejs/biome ci
        working-directory: martin/martin-ui
      - name: Run martin/martin-ui tests
        run: npm install && npm test
        working-directory: martin/martin-ui
      - run: just clippy
      - run: just check
      - run: just check-doc
      - name: Check semver
        uses: obi1kenobi/cargo-semver-checks-action@v2
      - name: Init database
        run: tests/fixtures/initdb.sh
        env:
          PGPORT: ${{ job.services.postgres.ports[5432] }}
      - name: Run cargo test
        run: |
          set -x
          cargo test --package martin-tile-utils
          cargo test --package mbtiles --no-default-features
          cargo test --package mbtiles
          cargo test --package martin
          cargo test --doc
        env:
          DATABASE_URL: postgres://${{ env.PGUSER }}:${{ env.PGUSER }}@${{ env.PGHOST }}:${{ job.services.postgres.ports[5432] }}/${{ env.PGDATABASE }}?sslmode=require
          AWS_SKIP_CREDENTIALS: 1
          AWS_REGION: eu-central-1
  musl-build:
    name: Build ${{ matrix.target }}
    runs-on: ubuntu-latest
    strategy:
      fail-fast: true
      matrix:
        include:
          - target: aarch64-unknown-linux-musl
          - target: x86_64-unknown-linux-musl
    steps:
      - name: Checkout sources
        uses: actions/checkout@v4
        with:
          set-safe-directory: false
      - name: Install zig
        uses: korandoru/setup-zig@v1
        with:
          zig-version: 0.14.0
      - uses: taiki-e/install-action@v2
        with: { tool: cargo-zigbuild }
      - run: rustup target add ${{ matrix.target }}
<<<<<<< HEAD
      - uses: Swatinem/rust-cache@v2
        if: github.event_name != 'release' && github.event_name != 'workflow_dispatch'
      - name: Build ${{ matrix.target }}
        run: |
          export "CARGO_TARGET_$(echo ${{ matrix.target }} | tr 'a-z-' 'A-Z_')_RUSTFLAGS"='-C strip=debuginfo'
          cargo zigbuild --release --target ${{ matrix.target }} --workspace --locked
=======
>>>>>>> 70d3224f
      - uses: Swatinem/rust-cache@v2
        if: github.event_name != 'release' && github.event_name != 'workflow_dispatch'
      - name: Build ${{ matrix.target }}
        run: |
          export "CARGO_TARGET_$(echo ${{ matrix.target }} | tr 'a-z-' 'A-Z_')_RUSTFLAGS"='-C strip=debuginfo'
          cargo zigbuild --release --target ${{ matrix.target }} --workspace --locked

      - name: Move the artefacts to the expected place
        run: |
          mkdir -p target_releases/
          mv target/${{ matrix.target }}/release/martin target_releases/
          mv target/${{ matrix.target }}/release/martin-cp target_releases/
          mv target/${{ matrix.target }}/release/mbtiles target_releases/
      - name: Save build artifacts to build-${{ matrix.target }}
        uses: actions/upload-artifact@v4
        with:
          name: build-${{ matrix.target }}
          path: target_releases/
  docker-build-test:
    name: Build and test docker images
    runs-on: ubuntu-latest
    needs: [ musl-build, lint-debug-test ]
    permissions:
      id-token: write
      attestations: write
      packages: write
      contents: read
    env:
      # PG_* variables are used by psql
      PGDATABASE: test
      PGHOST: localhost
      PGUSER: postgres
      PGPASSWORD: postgres
      # TODO:  aarch64-unknown-linux-gnu
    services:
      postgres:
        image: postgis/postgis:16-3.5
        ports:
          - 5432/tcp
        options: >-
          -e POSTGRES_DB=test
          -e POSTGRES_USER=postgres
          -e POSTGRES_PASSWORD=postgres
          -e PGDATABASE=test
          -e PGUSER=postgres
          -e PGPASSWORD=postgres
          --health-cmd pg_isready
          --health-interval 10s
          --health-timeout 5s
          --health-retries 5
          --entrypoint sh
          postgis/postgis:16-3.5
          -c "exec docker-entrypoint.sh postgres -c ssl=on -c ssl_cert_file=/etc/ssl/certs/ssl-cert-snakeoil.pem -c ssl_key_file=/etc/ssl/private/ssl-cert-snakeoil.key"

    steps:
      - name: Checkout sources
        uses: actions/checkout@v4
        with:
          set-safe-directory: false
      - name: Init database
        run: tests/fixtures/initdb.sh
        env:
          PGPORT: ${{ job.services.postgres.ports[5432] }}

      # we want to test our docker images before we push them to the registry
      # this is done by
      # - building multi-arch images
      # - executing the test script against each arch via docker
      # - pushing them to the registry
      #
      # We need the containerd image store, as otherwise multi-arch cannot be loaded => https://github.com/docker/buildx/blob/master/docs/reference/buildx_build.md#docker
      # > The default image store in Docker Engine doesn't support loading multi-platform images.
      # > You can enable the containerd image store, or push multi-platform images is to directly push to a registry
      - name: Set up Docker
        uses: docker/setup-docker-action@v4
        with:
          daemon-config: |
            {
              "features": {
                "containerd-snapshotter": true
              }
            }
      - name: Set up QEMU
        uses: docker/setup-qemu-action@v3
        # https://github.com/docker/setup-qemu-action
        with:
          platforms: linux/amd64,linux/arm64
      - name: Set up gdal-bin and sqlite3-tools
        run: sudo apt-get update && sudo apt-get install -y gdal-bin sqlite3-tools
      - name: Set up Docker Buildx
        uses: docker/setup-buildx-action@v3
        # https://github.com/docker/setup-buildx-action
        with:
          install: true
          platforms: linux/amd64,linux/arm64
      - name: Download build artifact build-aarch64-unknown-linux-musl
        uses: actions/download-artifact@v4
        with:
          name: build-aarch64-unknown-linux-musl
          path: target_releases/linux/arm64/
      - name: Mark target_releases/linux/arm64/* as executable
        run: chmod +x target_releases/linux/arm64/*
      - name: Download build artifact build-x86_64-unknown-linux-musl
        uses: actions/download-artifact@v4
        with:
          name: build-x86_64-unknown-linux-musl
          path: target_releases/linux/amd64/
      - name: Mark target_releases/linux/amd64/* as executable
        run: chmod +x target_releases/linux/amd64/*
      - name: Start NGINX
        uses: nyurik/action-setup-nginx@v1.1
        id: nginx
        with: { port: '5412', output-unix-paths: 'yes' }
      - name: Copy static files
        run: cp -r tests/fixtures/pmtiles2/* ${{ steps.nginx.outputs.html-dir }}
      - name: Docker meta
        id: docker_meta
        uses: docker/metadata-action@v5
        # https://github.com/docker/metadata-action
        with:
          images: ghcr.io/${{ github.repository }}
          labels: |
            org.opencontainers.image.created={{commit_date 'YYYY-MM-DDTHH:mm:ss.SSS[Z]'}}
            org.opencontainers.image.authors=Yuri Astrakhan, Stepan Kuzmin and MapLibre contributors
            org.opencontainers.image.url=https://github.com/${{ github.repository }}
            org.opencontainers.image.documentation=https://maplibre.org/martin/
            org.opencontainers.image.source=${{ github.event.repository.html_url }}
            org.opencontainers.image.revision=${{ github.sha }}
            org.opencontainers.image.vendor=maplibre
            org.opencontainers.image.licenses=Apache-2.0 OR MIT
            org.opencontainers.image.description=Blazing fast and lightweight tile server with PostGIS, MBTiles, and PMTiles support
            org.opencontainers.image.title=${{ github.event.repository.name }}
            org.opencontainers.image.source=https://github.com/maplibre/martin
          annotations: |
            org.opencontainers.image.created={{commit_date 'YYYY-MM-DDTHH:mm:ss.SSS[Z]'}}
            org.opencontainers.image.authors=Yuri Astrakhan, Stepan Kuzmin and MapLibre contributors
            org.opencontainers.image.url=https://github.com/${{ github.repository }}
            org.opencontainers.image.documentation=https://maplibre.org/martin/
            org.opencontainers.image.source=${{ github.event.repository.html_url }}
            org.opencontainers.image.revision=${{ github.sha }}
            org.opencontainers.image.vendor=maplibre
            org.opencontainers.image.licenses=Apache-2.0 OR MIT
            org.opencontainers.image.description=Blazing fast and lightweight tile server with PostGIS, MBTiles, and PMTiles support
            org.opencontainers.image.title=${{ github.event.repository.name }}
            org.opencontainers.image.source=https://github.com/maplibre/martin
        env:
          DOCKER_METADATA_ANNOTATIONS_LEVELS: manifest,index
      - name: Build linux/arm64,linux/amd64 Docker image
        uses: docker/build-push-action@v6
        # https://github.com/docker/build-push-action
        with:
          provenance: mode=max
          sbom: true
          context: .
          file: .github/files/multi-platform.Dockerfile
          push: false
          load: true
          tags: ${{ github.repository }}:linux
          annotations: ${{ steps.docker_meta.outputs.annotations }}
          labels: ${{ steps.docker_meta.outputs.labels }}
          platforms: linux/arm64,linux/amd64

      - name: Test linux/arm64 Docker image
        run: |
          PLATFORM=linux/arm64
          TAG=${{ github.repository }}:linux
          export MARTIN_BUILD_ALL=-
          export MARTIN_BIN="docker run --rm --net host --platform $PLATFORM -e DATABASE_URL -e AWS_REGION=eu-central-1 -e AWS_SKIP_CREDENTIALS=1 -v $PWD/tests:/tests $TAG"
          export MARTIN_CP_BIN="docker run --rm --net host --platform $PLATFORM -e DATABASE_URL -e AWS_REGION=eu-central-1 -e AWS_SKIP_CREDENTIALS=1 -v $PWD/tests:/tests --entrypoint /usr/local/bin/martin-cp $TAG"
          export MBTILES_BIN="docker run --rm --net host --platform $PLATFORM -e DATABASE_URL -e AWS_REGION=eu-central-1 -e AWS_SKIP_CREDENTIALS=1 -v $PWD/tests:/tests --entrypoint /usr/local/bin/mbtiles $TAG"
          tests/test.sh
        env:
          DATABASE_URL: postgres://${{ env.PGUSER }}:${{ env.PGUSER }}@${{ env.PGHOST }}:${{ job.services.postgres.ports[5432] }}/${{ env.PGDATABASE }}?sslmode=require

      - name: Test linux/amd64 Docker image
        run: |
          PLATFORM=linux/amd64
          TAG=${{ github.repository }}:linux
          export MARTIN_BUILD_ALL=-
          export MARTIN_BIN="docker run --rm --net host --platform $PLATFORM -e DATABASE_URL -e AWS_REGION=eu-central-1 -e AWS_SKIP_CREDENTIALS=1 -v $PWD/tests:/tests $TAG"
          export MARTIN_CP_BIN="docker run --rm --net host --platform $PLATFORM -e DATABASE_URL -e AWS_REGION=eu-central-1 -e AWS_SKIP_CREDENTIALS=1 -v $PWD/tests:/tests --entrypoint /usr/local/bin/martin-cp $TAG"
          export MBTILES_BIN="docker run --rm --net host --platform $PLATFORM -e DATABASE_URL -e AWS_REGION=eu-central-1 -e AWS_SKIP_CREDENTIALS=1 -v $PWD/tests:/tests --entrypoint /usr/local/bin/mbtiles $TAG"
          tests/test.sh
        env:
          DATABASE_URL: postgres://${{ env.PGUSER }}:${{ env.PGUSER }}@${{ env.PGHOST }}:${{ job.services.postgres.ports[5432] }}/${{ env.PGDATABASE }}?sslmode=require

      - name: Save test output (on error)
        if: failure()
        uses: actions/upload-artifact@v4
        with:
          name: failed-test-output-docker
          path: |
            tests/output/*
            target/test_logs/*
          retention-days: 5

      - name: Login to GitHub Docker registry
        if: github.event_name != 'pull_request'
        uses: docker/login-action@v3
        # https://github.com/docker/login-action
        with:
          registry: ghcr.io
          username: ${{ github.actor }}
          password: ${{ secrets.GITHUB_TOKEN }}

      - name: Push the Docker image
        id: docker_push
        if: github.event_name != 'pull_request'
        uses: docker/build-push-action@v6
        with:
          provenance: mode=max
          sbom: true
          context: .
          file: .github/files/multi-platform.Dockerfile
          push: true
          load: false
          tags: ${{ steps.docker_meta.outputs.tags }}
          annotations: ${{ steps.docker_meta.outputs.annotations }}
          labels: ${{ steps.docker_meta.outputs.labels }}
          platforms: linux/amd64,linux/arm64
      - name: Attest
        if: github.event_name != 'pull_request'
        uses: actions/attest-build-provenance@v2
        id: attest
        with:
          subject-name: ghcr.io/${{ github.repository }}
          subject-digest: ${{ steps.docker_push.outputs.digest }}
          push-to-registry: true

  build:
    name: Build ${{ matrix.target }}
    runs-on: ${{ matrix.os }}
    strategy:
      fail-fast: true
      matrix:
        include:
          - target: aarch64-apple-darwin
            os: macos-latest  # M-series CPU
          - target: debian-x86_64
            os: ubuntu-22.04 # downgraded to have lower libc support. Debian-12 (stable at the time of writing) does not support the same version ubuntu does.
            # TODO: update to ubuntu-latest again once debian 13 launches
          - target: x86_64-apple-darwin
            os: macos-13  # x64 CPU
          - target: x86_64-pc-windows-msvc
            os: windows-latest
            ext: '.exe'
          - target: x86_64-unknown-linux-gnu
            os: ubuntu-latest
    steps:
      - name: Checkout sources
        uses: actions/checkout@v4
      - name: Rust Versions
        run: rustc --version && cargo --version
      - uses: Swatinem/rust-cache@v2
        with:
          key: ${{ matrix.os }}
        if: github.event_name != 'release' && github.event_name != 'workflow_dispatch'
      - name: Install NASM for rustls/aws-lc-rs on Windows
        if: runner.os == 'Windows'
        uses: ilammy/setup-nasm@v1
      - name: Build (.deb)
        if: matrix.target == 'debian-x86_64'
        run: |
          set -x
          sudo apt-get install -y dpkg dpkg-dev liblzma-dev
          cargo install cargo-deb --locked
          cargo deb -v -p martin --output target/debian/debian-x86_64.deb
          mkdir -p target_releases
          mv target/debian/debian-x86_64.deb target_releases/
      - name: Build
        if: matrix.target != 'debian-x86_64'
        run: |
          set -x
          rustup target add "${{ matrix.target }}"
          export RUSTFLAGS='-C strip=debuginfo'
          cargo build --release --target ${{ matrix.target }} --package mbtiles --locked
          cargo build --release --target ${{ matrix.target }} --package martin --locked
          mkdir -p target_releases
          mv target/${{ matrix.target }}/release/martin${{ matrix.ext }} target_releases/
          mv target/${{ matrix.target }}/release/martin-cp${{ matrix.ext }} target_releases/
          mv target/${{ matrix.target }}/release/mbtiles${{ matrix.ext }} target_releases/
      - name: Save build artifacts to build-${{ matrix.target }}
        uses: actions/upload-artifact@v4
        with:
          name: build-${{ matrix.target }}
          path: target_releases/*

  test-aws-lambda:
    name: Test AWS Lambda
    runs-on: ubuntu-latest
    needs: [ musl-build ]
    steps:
      - name: Checkout sources
        uses: actions/checkout@v4
      - name: Download build artifact build-x86_64-unknown-linux-musl
        uses: actions/download-artifact@v4
        with:
          name: build-x86_64-unknown-linux-musl
          path: target/
      - run: tests/test-aws-lambda.sh
        env:
          MARTIN_BIN: target/martin


  test-multi-os:
    name: Test on ${{ matrix.os }}
    runs-on: ${{ matrix.os }}
    needs: [ build ]
    env:
      # PG_* variables are used by psql
      PGDATABASE: test
      PGHOST: localhost
      PGUSER: postgres
      PGPASSWORD: postgres
      PGPORT: 34837
      # AWS variables for S3 access
      AWS_REGION: eu-central-1
      AWS_SKIP_CREDENTIALS: 1
    strategy:
      fail-fast: true
      matrix:
        include:
          # temporary disabled due to an issue with homebrew which is difficult to debug
          # - target: x86_64-apple-darwin
          #   os: macos-13
          - target: x86_64-pc-windows-msvc
            os: windows-latest
            ext: '.exe'
          - target: x86_64-unknown-linux-gnu
            os: ubuntu-latest
    steps:
      - name: Install and run Postgis (Windows)
        if: matrix.os == 'windows-latest'
        uses: nyurik/action-setup-postgis@v2.2
        id: pg
        with: { username: 'postgres', password: 'postgres', database: 'test',postgres-version: 16, port: 34837, postgis_version: 3.5.2}
      - name: Install and run Postgis (Ubuntu)
        if: matrix.os == 'ubuntu-latest'
        run: |
          docker run -d \
          -p 34837:5432 \
          -e POSTGRES_DB=test \
          -e POSTGRES_USER=postgres \
          -e POSTGRES_PASSWORD=postgres \
          -e PGDATABASE=test \
          -e PGUSER=postgres \
          -e PGPASSWORD=postgres \
          --health-cmd="pg_isready" \
          --health-interval=10s \
          --health-timeout=5s \
          --health-retries=5 \
          postgis/postgis:16-3.5 \
          postgres \
          -c ssl=on \
          -c ssl_cert_file=/etc/ssl/certs/ssl-cert-snakeoil.pem  \
          -c ssl_key_file=/etc/ssl/private/ssl-cert-snakeoil.key
      - name: Start NGINX
        uses: nyurik/action-setup-nginx@v1.1
        id: nginx
        with: { port: '5412', output-unix-paths: 'yes' }
      - name: Checkout sources
        uses: actions/checkout@v4
      - name: Init database
        env:
          PGPORT: ${{ env.PGPORT }}
        run: |
          if [ "$RUNNER_OS" == "Linux" ]; then
            export DATABASE_URL="postgres://${{ env.PGUSER }}:${{ env.PGUSER }}@${{ env.PGHOST }}:${{ env.PGPORT }}/${{ env.PGDATABASE }}?sslmode=require"
          else
            export PGSERVICE="${{ steps.pg.outputs.service-name }}"
          fi
          tests/fixtures/initdb.sh
      - name: Copy static files
        run: cp -r tests/fixtures/pmtiles2/* ${{ steps.nginx.outputs.html-dir }}
      - name: Download build artifact build-${{ matrix.target }}
        uses: actions/download-artifact@v4
        with:
          name: build-${{ matrix.target }}
          path: target/
      - name: Set up gdal-bin and sqlite3-tools
        if: matrix.os == 'ubuntu-latest'
        run: sudo apt-get update && sudo apt-get install -y gdal-bin sqlite3-tools
      - name: Integration Tests
        run: |
          export MARTIN_BUILD_ALL=-
          export AWS_REGION=eu-central-1
          export AWS_SKIP_CREDENTIALS=1
          export MARTIN_BIN=target/martin${{ matrix.ext }}
          export MARTIN_CP_BIN=target/martin-cp${{ matrix.ext }}
          export MBTILES_BIN=target/mbtiles${{ matrix.ext }}
          if [[ "${{ runner.os }}" != "Windows" ]]; then
            chmod +x "$MARTIN_BIN" "$MARTIN_CP_BIN" "$MBTILES_BIN"
          fi
          if [ "$RUNNER_OS" == "Linux" ]; then
            export DATABASE_URL="postgres://${{ env.PGUSER }}:${{ env.PGUSER }}@${{ env.PGHOST }}:${{ env.PGPORT }}/${{ env.PGDATABASE }}?sslmode=require"
          else
            export DATABASE_URL="${{ steps.pg.outputs.connection-uri }}"
          fi
          tests/test.sh
      - name: Compare test output results (Linux)
        if: matrix.target == 'x86_64-unknown-linux-gnu'
        run: diff --brief --recursive --new-file --exclude='*.pbf' tests/output tests/expected
      - name: Download Debian package (Linux)
        if: matrix.target == 'x86_64-unknown-linux-gnu'
        uses: actions/download-artifact@v4
        with:
          name: build-debian-x86_64
          path: target/
      - name: Tests Debian package (Linux)
        if: matrix.target == 'x86_64-unknown-linux-gnu'
        run: |
          sudo dpkg -i target/debian-x86_64.deb
          export MARTIN_BUILD_ALL=-
          export AWS_REGION=eu-central-1
          export AWS_SKIP_CREDENTIALS=1
          export MARTIN_BIN=/usr/bin/martin${{ matrix.ext }}
          export MARTIN_CP_BIN=/usr/bin/martin-cp${{ matrix.ext }}
          export MBTILES_BIN=/usr/bin/mbtiles${{ matrix.ext }}
          tests/test.sh
        env:
          DATABASE_URL: postgres://${{ env.PGUSER }}:${{ env.PGUSER }}@${{ env.PGHOST }}:${{ env.PGPORT }}/${{ env.PGDATABASE }}?sslmode=require
      - name: Save test output (on error)
        if: failure()
        uses: actions/upload-artifact@v4
        with:
          name: failed-test-output-${{ runner.os }}
          path: |
            tests/output/*
            target/test_logs/*
          retention-days: 5

  test-with-svc:
    name: Test postgis:${{ matrix.img_ver }} sslmode=${{ matrix.sslmode }}
    runs-on: ubuntu-latest
    needs: [ build ]
    strategy:
      fail-fast: true
      matrix:
        include:
          # These must match the versions of postgres used in the docker-compose.yml
          - img_ver: 11-3.0-alpine
            args: postgres
            sslmode: disable
          - img_ver: 16-3.5-alpine
            args: postgres
            sslmode: disable
          # alpine images don't support SSL, so for this we use the debian images
          - img_ver: 16-3.5
            args: postgres -c ssl=on -c ssl_cert_file=/etc/ssl/certs/ssl-cert-snakeoil.pem -c ssl_key_file=/etc/ssl/private/ssl-cert-snakeoil.key
            sslmode: require
          #
          # FIXME!
          # DISABLED because Rustls fails to validate name (CN?) with the NotValidForName error
          #- img_ver: 15-3.3
          #  args: postgres -c ssl=on -c ssl_cert_file=/etc/ssl/certs/ssl-cert-snakeoil.pem -c ssl_key_file=/etc/ssl/private/ssl-cert-snakeoil.key
          #  sslmode: verify-ca
          #- img_ver: 15-3.3
          #  args: postgres -c ssl=on -c ssl_cert_file=/etc/ssl/certs/ssl-cert-snakeoil.pem -c ssl_key_file=/etc/ssl/private/ssl-cert-snakeoil.key
          #  sslmode: verify-full
    env:
      PGDATABASE: test
      PGHOST: localhost
      PGUSER: postgres
      PGPASSWORD: postgres
    services:
      postgres:
        image: postgis/postgis:${{ matrix.img_ver }}
        ports:
          - 5432/tcp
        options: >-
          -e POSTGRES_DB=test
          -e POSTGRES_USER=postgres
          -e POSTGRES_PASSWORD=postgres
          -e PGDATABASE=test
          -e PGUSER=postgres
          -e PGPASSWORD=postgres
          --health-cmd pg_isready
          --health-interval 10s
          --health-timeout 5s
          --health-retries 5
          --entrypoint sh
          postgis/postgis:${{ matrix.img_ver }}
          -c "exec docker-entrypoint.sh ${{ matrix.args }}"
    steps:
      - name: Checkout sources
        uses: actions/checkout@v4
      - uses: Swatinem/rust-cache@v2
        if: github.event_name != 'release' && github.event_name != 'workflow_dispatch'
      - name: Run NGINX
        uses: nyurik/action-setup-nginx@v1.1
        id: nginx
        with: { port: '5412', output-unix-paths: 'yes' }
      - name: Copy static files
        run: cp -r tests/fixtures/pmtiles2/* ${{ steps.nginx.outputs.html-dir }}
      - name: Init database
        run: tests/fixtures/initdb.sh
        env:
          PGPORT: ${{ job.services.postgres.ports[5432] }}
      - name: Get DB SSL cert (sslmode=verify-*)
        if: matrix.sslmode == 'verify-ca' || matrix.sslmode == 'verify-full'
        run: |
          set -x
          mkdir -p target/certs
          docker cp ${{ job.services.postgres.id }}:/etc/ssl/certs/ssl-cert-snakeoil.pem target/certs/server.crt
          docker cp ${{ job.services.postgres.id }}:/etc/ssl/private/ssl-cert-snakeoil.key target/certs/server.key
      - name: Download build artifact build-x86_64-unknown-linux-gnu
        uses: actions/download-artifact@v4
        with:
          name: build-x86_64-unknown-linux-gnu
          path: target_releases/
      - name: Set up gdal-bin and sqlite3-tools
        run: sudo apt update && sudo apt-get install -y gdal-bin sqlite3-tools
      - name: Integration Tests
        run: |
          if [[ "${{ matrix.sslmode }}" == "verify-ca" || "${{ matrix.sslmode }}" == "verify-full" ]]; then
            export PGSSLROOTCERT=target/certs/server.crt
          fi
          export MARTIN_BUILD_ALL=-
          export AWS_REGION=eu-central-1
          export AWS_SKIP_CREDENTIALS=1
          export MARTIN_BIN=target_releases/martin
          export MARTIN_CP_BIN=target_releases/martin-cp
          export MBTILES_BIN=target_releases/mbtiles
          chmod +x "$MARTIN_BIN" "$MARTIN_CP_BIN" "$MBTILES_BIN"
          tests/test.sh
          rm -rf target_releases
        env:
          DATABASE_URL: postgres://${{ env.PGUSER }}:${{ env.PGUSER }}@${{ env.PGHOST }}:${{ job.services.postgres.ports[5432] }}/${{ env.PGDATABASE }}?sslmode=${{ matrix.sslmode }}
      - name: Download Debian package
        uses: actions/download-artifact@v4
        with:
          name: build-debian-x86_64
          path: target_releases/
      - name: Tests Debian package
        run: |
          sudo dpkg -i target_releases/debian-x86_64.deb
          if [[ "${{ matrix.sslmode }}" == "verify-ca" || "${{ matrix.sslmode }}" == "verify-full" ]]; then
            export PGSSLROOTCERT=target/certs/server.crt
          fi
          export MARTIN_BUILD_ALL=-
          export AWS_REGION=eu-central-1
          export AWS_SKIP_CREDENTIALS=1
          export MARTIN_BIN=/usr/bin/martin
          export MARTIN_CP_BIN=/usr/bin/martin-cp
          export MBTILES_BIN=/usr/bin/mbtiles
          tests/test.sh
          sudo dpkg -P martin
          rm -rf target_releases
        env:
          DATABASE_URL: postgres://${{ env.PGUSER }}:${{ env.PGUSER }}@${{ env.PGHOST }}:${{ job.services.postgres.ports[5432] }}/${{ env.PGDATABASE }}?sslmode=${{ matrix.sslmode }}
      - name: Unit Tests
        if: matrix.sslmode != 'verify-ca' && matrix.sslmode != 'verify-full'
        run: |
          echo "Running unit tests, connecting to DATABASE_URL=$DATABASE_URL"
          echo "Same but as base64 to prevent GitHub obfuscation (this is not a secret):"
          echo "$DATABASE_URL" | base64
          set -x
          cargo test --package martin
          cargo clean
        env:
          DATABASE_URL: postgres://${{ env.PGUSER }}:${{ env.PGUSER }}@${{ env.PGHOST }}:${{ job.services.postgres.ports[5432] }}/${{ env.PGDATABASE }}?sslmode=${{ matrix.sslmode }}
          AWS_SKIP_CREDENTIALS: 1
          AWS_REGION: eu-central-1
      - name: Save test output (on error)
        if: failure()
        uses: actions/upload-artifact@v4
        with:
          name: test-output
          path: |
            tests/output/*
            target/test_logs/*
          retention-days: 5

  package:
    name: Package
    runs-on: ubuntu-latest
    needs: [ lint-debug-test, test-multi-os, test-with-svc, test-aws-lambda ]
    steps:
      - name: Checkout sources
        uses: actions/checkout@v4
      - name: Download build artifact build-aarch64-apple-darwin
        uses: actions/download-artifact@v4
        with:
          name: build-aarch64-apple-darwin
          path: target/aarch64-apple-darwin
      - name: Download build artifact build-x86_64-apple-darwin
        uses: actions/download-artifact@v4
        with:
          name: build-x86_64-apple-darwin
          path: target/x86_64-apple-darwin
      - name: Download build artifact build-x86_64-unknown-linux-gnu
        uses: actions/download-artifact@v4
        with:
          name: build-x86_64-unknown-linux-gnu
          path: target/x86_64-unknown-linux-gnu
      - name: Download build artifact build-aarch64-unknown-linux-musl
        uses: actions/download-artifact@v4
        with:
          name: build-aarch64-unknown-linux-musl
          path: target/aarch64-unknown-linux-musl
      - name: Download build artifact build-x86_64-unknown-linux-musl
        uses: actions/download-artifact@v4
        with:
          name: build-x86_64-unknown-linux-musl
          path: target/x86_64-unknown-linux-musl
      - name: Download build artifact build-x86_64-pc-windows-msvc
        uses: actions/download-artifact@v4
        with:
          name: build-x86_64-pc-windows-msvc
          path: target/x86_64-pc-windows-msvc
      - name: Download build artifact build-debian-x86_64
        uses: actions/download-artifact@v4
        with:
          name: build-debian-x86_64
          path: target/debian-x86_64

      - name: Package
        run: |
          set -x

          cd target
          mkdir files

          for target in aarch64-apple-darwin x86_64-apple-darwin x86_64-unknown-linux-gnu aarch64-unknown-linux-musl x86_64-unknown-linux-musl;
          do
            cd "$target"
            chmod +x martin martin-cp mbtiles
            tar czvf ../files/martin-${target}.tar.gz martin martin-cp mbtiles
            cd ..
          done

          #
          # Special case for Windows
          #
          cd x86_64-pc-windows-msvc
          7z a ../files/martin-x86_64-pc-windows-msvc.zip martin.exe martin-cp.exe mbtiles.exe
          cd ..

          #
          # Special case for Debian .deb package
          #
          cd debian-x86_64
          mv debian-x86_64.deb ../files/martin-Debian-x86_64.deb
          cd ..

      - name: Create Homebrew config
        run: |
          set -x

          # Extract Github release version only without the "v" prefix
          MARTIN_VERSION=$(echo "${{ github.ref }}" | sed -e 's/refs\/tags\/v//')

          mkdir -p target/homebrew
          cd target

          cat << EOF > homebrew_config.yaml
          version: "$MARTIN_VERSION"
          macos_arm_sha256: "$(shasum -a 256 files/martin-aarch64-apple-darwin.tar.gz | cut -d' ' -f1)"
          macos_intel_sha256: "$(shasum -a 256 files/martin-x86_64-apple-darwin.tar.gz | cut -d' ' -f1)"
          linux_arm_sha256: "$(shasum -a 256 files/martin-aarch64-unknown-linux-musl.tar.gz | cut -d' ' -f1)"
          linux_intel_sha256: "$(shasum -a 256 files/martin-x86_64-unknown-linux-musl.tar.gz | cut -d' ' -f1)"
          EOF

      - name: Save Homebrew Config
        uses: actions/upload-artifact@v4
        with:
          name: homebrew-config
          path: target/homebrew_config.yaml

      - name: Publish
        if: startsWith(github.ref, 'refs/tags/')
        uses: softprops/action-gh-release@v2
        with:
          files: 'target/files/*'
          generate_release_notes: true
        env:
          GITHUB_TOKEN: ${{ secrets.GITHUB_TOKEN }}

        # Create a personal access token
        #     Gen:  https://github.com/settings/personal-access-tokens/new
        #           Can also use "regenerate token" button in the expired token screen
        #     Set:  https://github.com/maplibre/martin/settings/secrets/actions/GH_HOMEBREW_MARTIN_TOKEN
        #     Docs: https://docs.github.com/en/authentication/keeping-your-account-and-data-secure/managing-your-personal-access-tokens#creating-a-fine-grained-personal-access-token
        #   Name: anything descriptive
        #   One year long (sadly that's max)
        #   Repository owner and repo: maplibre/homebrew-martin
        #   Access Contents: Read and write
        #   Access Metadata: Read-only
        #   Access Pull requests: Read and write
      - name: Checkout maplibre/homebrew-martin
        if: startsWith(github.ref, 'refs/tags/')
        uses: actions/checkout@v4
        with:
          repository: maplibre/homebrew-martin
          token: ${{ secrets.GH_HOMEBREW_MARTIN_TOKEN }}  # See instructions above
          path: target/homebrew

      - name: Create Homebrew formula
        uses: cuchi/jinja2-action@master
        with:
          template: .github/files/homebrew.martin.rb.j2
          output_file: target/homebrew/martin.rb
          data_file: target/homebrew_config.yaml

      - name: Create a PR for maplibre/homebrew-martin
        if: startsWith(github.ref, 'refs/tags/')
        uses: peter-evans/create-pull-request@v7
        with:
          token: ${{ secrets.GH_HOMEBREW_MARTIN_TOKEN }}  # See instructions above
          commit-message: 'Update to ${{ github.ref }}'
          title: 'Update to ${{ github.ref }}'
          body: 'Update to ${{ github.ref }}'
          branch: 'update-to-${{ github.ref }}'
          branch-suffix: timestamp
          base: 'main'
          labels: 'auto-update'
          assignees: 'nyurik'
          draft: false
          delete-branch: true
          path: target/homebrew

  # This final step is needed to mark the whole workflow as successful
  # Don't change its name - it is used by the merge protection rules
  done:
    name: CI Finished
    runs-on: ubuntu-latest
    needs: [ package, docker-build-test ]
    steps:
      - name: Finished
        run: echo "CI finished successfully"<|MERGE_RESOLUTION|>--- conflicted
+++ resolved
@@ -101,15 +101,6 @@
       - uses: taiki-e/install-action@v2
         with: { tool: cargo-zigbuild }
       - run: rustup target add ${{ matrix.target }}
-<<<<<<< HEAD
-      - uses: Swatinem/rust-cache@v2
-        if: github.event_name != 'release' && github.event_name != 'workflow_dispatch'
-      - name: Build ${{ matrix.target }}
-        run: |
-          export "CARGO_TARGET_$(echo ${{ matrix.target }} | tr 'a-z-' 'A-Z_')_RUSTFLAGS"='-C strip=debuginfo'
-          cargo zigbuild --release --target ${{ matrix.target }} --workspace --locked
-=======
->>>>>>> 70d3224f
       - uses: Swatinem/rust-cache@v2
         if: github.event_name != 'release' && github.event_name != 'workflow_dispatch'
       - name: Build ${{ matrix.target }}
