name: CI

on:
  push:
    branches: [ main ]
  pull_request:
    branches: [ main ]
  release:
    types: [ published ]
  workflow_dispatch:

defaults:
  run:
    shell: bash

jobs:
  lint-unit-test-js:
    name: Lint and Unit test the frontend
    permissions:
      contents: read
    runs-on: ubuntu-latest
    steps:
      - name: Checkout sources
        uses: actions/checkout@08c6903cd8c0fde910a37f88322edcfb5dd907a8 # v5.0.0
      - uses: taiki-e/install-action@cc60de1d6831d7e9c4342f618ce7a5d6a9f223a4 # v2.61.6
        with: { tool: 'just' }
      - run: npm install
        working-directory: martin/martin-ui
      - run: just biomejs-martin-ui
      - run: just test-frontend
      - run: just type-check
  unit-test-rust:
    name: Unit test the server
    permissions:
      contents: read
    runs-on: ubuntu-latest
    env:
      PGDATABASE: test
      PGHOST: localhost
      PGUSER: postgres
      PGPASSWORD: postgres
    services:
      postgres:
        image: postgis/postgis:18-3.6
        ports:
          # will assign a random free host port
          - 5432/tcp
        # Sadly there is currently no way to pass arguments to the service image other than this hack
        # See also https://stackoverflow.com/a/62720566/177275
        options: >-
          -e POSTGRES_DB=test
          -e POSTGRES_USER=postgres
          -e POSTGRES_PASSWORD=postgres
          -e PGDATABASE=test
          -e PGUSER=postgres
          -e PGPASSWORD=postgres
          --health-cmd pg_isready
          --health-interval 10s
          --health-timeout 5s
          --health-retries 5
          --entrypoint sh
          postgis/postgis:18-3.6
          -c "exec docker-entrypoint.sh postgres -c ssl=on -c ssl_cert_file=/etc/ssl/certs/ssl-cert-snakeoil.pem -c ssl_key_file=/etc/ssl/private/ssl-cert-snakeoil.key"
    steps:
      - run: rustup update stable && rustup default stable
      - name: Checkout sources
        uses: actions/checkout@08c6903cd8c0fde910a37f88322edcfb5dd907a8 # v5.0.0
        with: { persist-credentials: false }
      - name: Init database
        run: tests/fixtures/initdb.sh
        env:
          PGPORT: ${{ job.services.postgres.ports[5432] }}
      - name: Run cargo test
        run: |
          set -x
          cargo test --package martin-tile-utils
          cargo test --package mbtiles --no-default-features
          cargo test --package mbtiles
          cargo test --package martin
          cargo test --package martin-core
        env:
          DATABASE_URL: postgres://${{ env.PGUSER }}:${{ env.PGUSER }}@${{ env.PGHOST }}:${{ job.services.postgres.ports[5432] }}/${{ env.PGDATABASE }}?sslmode=require
          AWS_SKIP_CREDENTIALS: 1
          AWS_REGION: eu-central-1
      - run: cargo test --doc
  lint-rust:
    name: Lint the Rust code
    permissions:
      contents: read
    runs-on: ubuntu-latest
    steps:
      - run: rustup update stable && rustup default stable
      - run: rustup component add clippy rustfmt
      - name: Checkout sources
        uses: actions/checkout@08c6903cd8c0fde910a37f88322edcfb5dd907a8 # v5.0.0
        with: { persist-credentials: false }
      - uses: taiki-e/install-action@cc60de1d6831d7e9c4342f618ce7a5d6a9f223a4 # v2.61.6
        # TODO: add cargo-sort once https://github.com/taiki-e/install-action/pull/997 is resolved
        with: { tool: 'just,cargo-binstall' }
      - uses: Swatinem/rust-cache@f13886b937689c021905a6b90929199931d60db1 # v2.8.1
        if: github.event_name != 'release' && github.event_name != 'workflow_dispatch'
      - run: just env-info
      - run: just test-fmt
      - run: just clippy
      - run: just check
      - run: just check-doc
  musl-build:
    name: Build ${{ matrix.target }}
    runs-on: ubuntu-latest
    permissions:
      contents: read
    strategy:
      fail-fast: true
      matrix:
        include:
          - target: aarch64-unknown-linux-musl
          - target: x86_64-unknown-linux-musl
    steps:
      - run: rustup update stable && rustup default stable
      - name: Checkout sources
        uses: actions/checkout@08c6903cd8c0fde910a37f88322edcfb5dd907a8 # v5.0.0
        with: { persist-credentials: false }
      - uses: taiki-e/install-action@cc60de1d6831d7e9c4342f618ce7a5d6a9f223a4 # v2.61.6
        with: { tool: cargo-zigbuild }
      - name: Install zig
        uses: mlugg/setup-zig@8d6198c65fb0feaa111df26e6b467fea8345e46f # v2.0.5
        with: { version: '0.15.1' }
      - run: rustup target add ${{ matrix.target }}
      - name: Build ${{ matrix.target }}
        run: |
          export "CARGO_TARGET_$(echo ${{ matrix.target }} | tr 'a-z-' 'A-Z_')_RUSTFLAGS"='-C strip=debuginfo'
          cargo zigbuild --release --target ${{ matrix.target }} --workspace --locked

      - name: Move the artefacts to the expected place
        run: |
          mkdir -p target_releases/
          mv target/${{ matrix.target }}/release/martin target_releases/
          mv target/${{ matrix.target }}/release/martin-cp target_releases/
          mv target/${{ matrix.target }}/release/mbtiles target_releases/
      - name: Save build artifacts to build-${{ matrix.target }}
        uses: actions/upload-artifact@330a01c490aca151604b8cf639adc76d48f6c5d4 # v5.0.0
        with:
          name: build-${{ matrix.target }}
          path: target_releases/
  docker-build-test:
    name: Build and test docker images
    runs-on: ubuntu-latest
    needs: [ musl-build, lint-unit-test-js, unit-test-rust, lint-rust ]
    permissions:
      id-token: write
      attestations: write
      packages: write
      contents: read
    env:
      # PG_* variables are used by psql
      PGDATABASE: test
      PGHOST: localhost
      PGUSER: postgres
      PGPASSWORD: postgres
    services:
      postgres:
        image: postgis/postgis:18-3.6
        ports:
          - 5432/tcp
        options: >-
          -e POSTGRES_DB=test
          -e POSTGRES_USER=postgres
          -e POSTGRES_PASSWORD=postgres
          -e PGDATABASE=test
          -e PGUSER=postgres
          -e PGPASSWORD=postgres
          --health-cmd pg_isready
          --health-interval 10s
          --health-timeout 5s
          --health-retries 5
          --entrypoint sh
          postgis/postgis:18-3.6
          -c "exec docker-entrypoint.sh postgres -c ssl=on -c ssl_cert_file=/etc/ssl/certs/ssl-cert-snakeoil.pem -c ssl_key_file=/etc/ssl/private/ssl-cert-snakeoil.key"

    steps:
      - name: Checkout sources
        uses: actions/checkout@08c6903cd8c0fde910a37f88322edcfb5dd907a8 # v5.0.0
        with: { persist-credentials: false }
      - name: Init database
        run: tests/fixtures/initdb.sh
        env:
          PGPORT: ${{ job.services.postgres.ports[5432] }}

      # we want to test our docker images before we push them to the registry
      # this is done by
      # - building multi-arch images
      # - executing the test script against each arch via docker
      # - pushing them to the registry
      #
      # We need the containerd image store, as otherwise multi-arch cannot be loaded => https://github.com/docker/buildx/blob/master/docs/reference/buildx_build.md#docker
      # > The default image store in Docker Engine doesn't support loading multi-platform images.
      # > You can enable the containerd image store, or push multi-platform images is to directly push to a registry
      - name: Set up Docker
        uses: docker/setup-docker-action@3fb92d6d9c634363128c8cce4bc3b2826526370a # v4.4.0
        with:
          daemon-config: |
            {
              "features": {
                "containerd-snapshotter": true
              }
            }
      - name: Set up QEMU
        uses: docker/setup-qemu-action@29109295f81e9208d7d86ff1c6c12d2833863392 # v3.6.0
        # https://github.com/docker/setup-qemu-action
        with: { platforms: 'linux/amd64,linux/arm64' }
      - name: Set up gdal-bin and sqlite3-tools
        run: sudo apt-get update && sudo apt-get install -y gdal-bin sqlite3-tools
      - name: Set up Docker Buildx
        uses: docker/setup-buildx-action@e468171a9de216ec08956ac3ada2f0791b6bd435 # v3.11.1
        # https://github.com/docker/setup-buildx-action
        with: { install: true, platforms: 'linux/amd64,linux/arm64' }
      - name: Download build artifact build-aarch64-unknown-linux-musl
        uses: actions/download-artifact@018cc2cf5baa6db3ef3c5f8a56943fffe632ef53 # v6.0.0
        with: { name: 'build-aarch64-unknown-linux-musl', path: 'target_releases/linux/arm64/' }
      - name: Mark target_releases/linux/arm64/* as executable
        run: chmod +x target_releases/linux/arm64/*
      - name: Download build artifact build-x86_64-unknown-linux-musl
        uses: actions/download-artifact@018cc2cf5baa6db3ef3c5f8a56943fffe632ef53 # v6.0.0
        with: { name: 'build-x86_64-unknown-linux-musl', path: 'target_releases/linux/amd64/' }
      - name: Mark target_releases/linux/amd64/* as executable
        run: chmod +x target_releases/linux/amd64/*
      - name: Start NGINX
        uses: nyurik/action-setup-nginx@612ee9cb839ad727832cda16359452e7e14dd521 # v1.1
        id: nginx
        with: { port: '5412', output-unix-paths: 'yes' }
      - name: Copy static files
        run: cp -r tests/fixtures/pmtiles2/* ${{ steps.nginx.outputs.html-dir }}
      - name: Docker meta
        id: docker_meta
        uses: docker/metadata-action@c1e51972afc2121e065aed6d45c65596fe445f3f # v5.8.0
        # https://github.com/docker/metadata-action
        with:
          images: ghcr.io/${{ github.repository }}
          tags: |
            # Only tag release images for martin-v* tags, stripping the prefix
            type=ref,event=tag,pattern=martin-v(.*),group=1
            # Tag nightly builds from main as :nightly
            type=raw,value=nightly,enable={{is_default_branch}}
          labels: |
            org.opencontainers.image.created={{commit_date 'YYYY-MM-DDTHH:mm:ss.SSS[Z]'}}
            org.opencontainers.image.authors=Yuri Astrakhan, Stepan Kuzmin and MapLibre contributors
            org.opencontainers.image.url=https://github.com/${{ github.repository }}
            org.opencontainers.image.documentation=https://maplibre.org/martin/
            org.opencontainers.image.source=${{ github.event.repository.html_url }}
            org.opencontainers.image.revision=${{ github.sha }}
            org.opencontainers.image.vendor=maplibre
            org.opencontainers.image.licenses=Apache-2.0 OR MIT
            org.opencontainers.image.description=Blazing fast and lightweight tile server with PostGIS, MBTiles, and PMTiles support
            org.opencontainers.image.title=${{ github.event.repository.name }}
            org.opencontainers.image.source=https://github.com/maplibre/martin
          annotations: |
            org.opencontainers.image.created={{commit_date 'YYYY-MM-DDTHH:mm:ss.SSS[Z]'}}
            org.opencontainers.image.authors=Yuri Astrakhan, Stepan Kuzmin and MapLibre contributors
            org.opencontainers.image.url=https://github.com/${{ github.repository }}
            org.opencontainers.image.documentation=https://maplibre.org/martin/
            org.opencontainers.image.source=${{ github.event.repository.html_url }}
            org.opencontainers.image.revision=${{ github.sha }}
            org.opencontainers.image.vendor=maplibre
            org.opencontainers.image.licenses=Apache-2.0 OR MIT
            org.opencontainers.image.description=Blazing fast and lightweight tile server with PostGIS, MBTiles, and PMTiles support
            org.opencontainers.image.title=${{ github.event.repository.name }}
            org.opencontainers.image.source=https://github.com/maplibre/martin
        env:
          DOCKER_METADATA_ANNOTATIONS_LEVELS: manifest,index
      - name: Build linux/arm64,linux/amd64 Docker image
        uses: docker/build-push-action@263435318d21b8e681c14492fe198d362a7d2c83 # v6.18.0
        # https://github.com/docker/build-push-action
        with:
          provenance: mode=max
          sbom: true
          context: .
          file: .github/files/multi-platform.Dockerfile
          push: false
          load: true
          tags: ${{ github.repository }}:linux
          annotations: ${{ steps.docker_meta.outputs.annotations }}
          labels: ${{ steps.docker_meta.outputs.labels }}
          platforms: linux/arm64,linux/amd64

      - name: Test linux/arm64 Docker image
        run: |
          PLATFORM=linux/arm64
          TAG=${{ github.repository }}:linux
          export MARTIN_BUILD_ALL=-
          export MARTIN_BIN="docker run --rm --net host --platform $PLATFORM -e DATABASE_URL -e AWS_REGION=eu-central-1 -e AWS_SKIP_CREDENTIALS=1 -v $PWD/tests:/tests $TAG"
          export MARTIN_CP_BIN="docker run --rm --net host --platform $PLATFORM -e DATABASE_URL -e AWS_REGION=eu-central-1 -e AWS_SKIP_CREDENTIALS=1 -v $PWD/tests:/tests --entrypoint /usr/local/bin/martin-cp $TAG"
          export MBTILES_BIN="docker run --rm --net host --platform $PLATFORM -e DATABASE_URL -e AWS_REGION=eu-central-1 -e AWS_SKIP_CREDENTIALS=1 -v $PWD/tests:/tests --entrypoint /usr/local/bin/mbtiles $TAG"
          tests/test.sh
        env:
          DATABASE_URL: postgres://${{ env.PGUSER }}:${{ env.PGUSER }}@${{ env.PGHOST }}:${{ job.services.postgres.ports[5432] }}/${{ env.PGDATABASE }}?sslmode=require

      - name: Test linux/amd64 Docker image
        run: |
          PLATFORM=linux/amd64
          TAG=${{ github.repository }}:linux
          export MARTIN_BUILD_ALL=-
          export MARTIN_BIN="docker run --rm --net host --platform $PLATFORM -e DATABASE_URL -e AWS_REGION=eu-central-1 -e AWS_SKIP_CREDENTIALS=1 -v $PWD/tests:/tests $TAG"
          export MARTIN_CP_BIN="docker run --rm --net host --platform $PLATFORM -e DATABASE_URL -e AWS_REGION=eu-central-1 -e AWS_SKIP_CREDENTIALS=1 -v $PWD/tests:/tests --entrypoint /usr/local/bin/martin-cp $TAG"
          export MBTILES_BIN="docker run --rm --net host --platform $PLATFORM -e DATABASE_URL -e AWS_REGION=eu-central-1 -e AWS_SKIP_CREDENTIALS=1 -v $PWD/tests:/tests --entrypoint /usr/local/bin/mbtiles $TAG"
          tests/test.sh
        env:
          DATABASE_URL: postgres://${{ env.PGUSER }}:${{ env.PGUSER }}@${{ env.PGHOST }}:${{ job.services.postgres.ports[5432] }}/${{ env.PGDATABASE }}?sslmode=require

      - name: Save test output (on error)
        if: failure()
        uses: actions/upload-artifact@330a01c490aca151604b8cf639adc76d48f6c5d4 # v5.0.0
        with:
          name: failed-test-output-docker
          path: |
            tests/output/*
            target/test_logs/*
          retention-days: 5

      - name: Login to GitHub Docker registry
        if: github.event_name == 'push' || github.event_name == 'release'
        uses: docker/login-action@5e57cd118135c172c3672efd75eb46360885c0ef # v3.6.0
        # https://github.com/docker/login-action
        with:
          registry: ghcr.io
          username: ${{ github.actor }}
          password: ${{ secrets.GITHUB_TOKEN }}

      - name: Push the Docker image
        id: docker_push
        if: github.event_name == 'push' || github.event_name == 'release'
        uses: docker/build-push-action@263435318d21b8e681c14492fe198d362a7d2c83 # v6.18.0
        with:
          provenance: mode=max
          sbom: true
          context: .
          file: .github/files/multi-platform.Dockerfile
          push: true
          load: false
          tags: ${{ steps.docker_meta.outputs.tags }}
          annotations: ${{ steps.docker_meta.outputs.annotations }}
          labels: ${{ steps.docker_meta.outputs.labels }}
          platforms: linux/amd64,linux/arm64
      - name: Attest
        if: github.event_name == 'push' || github.event_name == 'release'
        uses: actions/attest-build-provenance@977bb373ede98d70efdf65b84cb5f73e068dcc2a # v2
        id: attest
        with:
          subject-name: ghcr.io/${{ github.repository }}
          subject-digest: ${{ steps.docker_push.outputs.digest }}
          push-to-registry: true

  build:
    name: Build ${{ matrix.target }}
    runs-on: ${{ matrix.os }}
    permissions:
      contents: read
    strategy:
      fail-fast: true
      matrix:
        include:
          - target: aarch64-apple-darwin
            os: macos-latest # M-series CPU
          - target: debian-x86_64
            os: ubuntu-22.04 # downgraded to have lower libc support. Debian-12 (stable at the time of writing) does not support the same version ubuntu does.
            # TODO: update to ubuntu-latest again once debian 13 launches
          - target: x86_64-apple-darwin
            os: macos-15-intel # x64 CPU, available until August 2027, see https://github.com/actions/runner-images/issues/13045
          - target: x86_64-pc-windows-msvc
            os: windows-latest
            ext: '.exe'
          - target: x86_64-unknown-linux-gnu
            os: ubuntu-latest
          - target: aarch64-unknown-linux-gnu
            os: ubuntu-24.04-arm
    steps:
      - run: rustup update stable && rustup default stable
      - name: Checkout sources
        uses: actions/checkout@08c6903cd8c0fde910a37f88322edcfb5dd907a8 # v5.0.0
        with: { persist-credentials: false }
      # the macOS x86 runners are 3x slower than all other runners.
      # We need to cache here to not spend 30 minutes on each build.
      # We cannot cache the others as well because we only have 10GB of cache
      - if: matrix.target == 'x86_64-apple-darwin' && github.event_name != 'release' && github.event_name != 'workflow_dispatch'
        uses: Swatinem/rust-cache@f13886b937689c021905a6b90929199931d60db1 # v2.8.1
      - name: Rust Versions
        run: rustc --version && cargo --version
      - name: Install NASM for rustls/aws-lc-rs on Windows
        if: runner.os == 'Windows'
        uses: ilammy/setup-nasm@72793074d3c8cdda771dba85f6deafe00623038b # v1.5.2
      - name: Build (.deb)
        if: matrix.target == 'debian-x86_64'
        run: |
          set -x
          sudo apt-get install -y dpkg dpkg-dev liblzma-dev
          cargo install cargo-deb --locked
          cargo deb -v -p martin --output target/debian/debian-x86_64.deb
          mkdir -p target_releases
          mv target/debian/debian-x86_64.deb target_releases/
      - name: Build
        if: matrix.target != 'debian-x86_64'
        run: |
          set -x
          rustup target add "${{ matrix.target }}"
          export RUSTFLAGS='-C strip=debuginfo'
          cargo build --release --target ${{ matrix.target }} --package mbtiles --locked
          cargo build --release --target ${{ matrix.target }} --package martin --locked
          mkdir -p target_releases
          mv target/${{ matrix.target }}/release/martin${{ matrix.ext }} target_releases/
          mv target/${{ matrix.target }}/release/martin-cp${{ matrix.ext }} target_releases/
          mv target/${{ matrix.target }}/release/mbtiles${{ matrix.ext }} target_releases/

      - name: Save build artifacts to build-${{ matrix.target }}
        uses: actions/upload-artifact@330a01c490aca151604b8cf639adc76d48f6c5d4 # v5.0.0
        with:
          name: build-${{ matrix.target }}
          path: target_releases/*

  test-aws-lambda:
    name: Test AWS Lambda
    runs-on: ubuntu-latest
    permissions:
      contents: read
    needs: [ musl-build ]
    steps:
      - name: Checkout sources
        uses: actions/checkout@08c6903cd8c0fde910a37f88322edcfb5dd907a8 # v5.0.0
        with: { persist-credentials: false }
      - name: Download build artifact build-x86_64-unknown-linux-musl
        uses: actions/download-artifact@018cc2cf5baa6db3ef3c5f8a56943fffe632ef53 # v6.0.0
        with: { name: 'build-x86_64-unknown-linux-musl', path: 'target/' }

      - run: tests/test-aws-lambda.sh
        env:
          MARTIN_BIN: target/martin

  test-multi-os:
    name: Test on ${{ matrix.os }}
    runs-on: ${{ matrix.os }}
    permissions:
      contents: read
    needs: [ build ]
    env:
      # PG_* variables are used by psql
      PGDATABASE: test
      PGHOST: localhost
      PGUSER: postgres
      PGPASSWORD: postgres
      PGPORT: 34837
      # AWS variables for S3 access
      AWS_REGION: eu-central-1
      AWS_SKIP_CREDENTIALS: 1
    strategy:
      fail-fast: true
      matrix:
        include:
          # temporary disabled due to an issue with homebrew which is difficult to debug
          # - target: x86_64-apple-darwin
          #   os: macos-13
          - target: x86_64-pc-windows-msvc
            os: windows-latest
            ext: '.exe'
          - target: x86_64-unknown-linux-gnu
            os: ubuntu-latest
    steps:
      - name: Checkout sources
        uses: actions/checkout@08c6903cd8c0fde910a37f88322edcfb5dd907a8 # v5.0.0
        with: { persist-credentials: false }
      - name: Set up gdal-bin and sqlite3-tools
        if: matrix.os == 'ubuntu-latest'
        run: sudo apt-get update && sudo apt-get install -y gdal-bin sqlite3-tools
      - name: Install sqlite3 and sqldiff on Windows
        if: matrix.os == 'windows-latest'
        run: choco install sqlite --yes
        shell: powershell
      - name: Install and run Postgis (Windows)
        if: matrix.os == 'windows-latest'
        uses: nyurik/action-setup-postgis@5183a5e26ade31809faed263cd4d638e144fe186 # v2.2
        id: pg
        with: { username: 'postgres', password: 'postgres', database: 'test', postgres-version: 16, port: 34837, postgis_version: 3.5.2 }
      - name: Install and run Postgis (Macos)
        if: matrix.os == 'macos-13'
        uses: nyurik/action-setup-postgis@5183a5e26ade31809faed263cd4d638e144fe186 # v2.2
        with: { username: 'postgres', password: 'postgres', database: 'test', postgres-version: 16, port: 34837, postgis_version: 3.5.2 }
      - name: Install and run Postgis (Ubuntu)
        if: matrix.os == 'ubuntu-latest'
        run: |
          docker run -d \
          -p 34837:5432 \
          -e POSTGRES_DB=test \
          -e POSTGRES_USER=postgres \
          -e POSTGRES_PASSWORD=postgres \
          -e PGDATABASE=test \
          -e PGUSER=postgres \
          -e PGPASSWORD=postgres \
          --health-cmd="pg_isready" \
          --health-interval=10s \
          --health-timeout=5s \
          --health-retries=5 \
          postgis/postgis:18-3.6 \
          postgres \
          -c ssl=on \
          -c ssl_cert_file=/etc/ssl/certs/ssl-cert-snakeoil.pem  \
          -c ssl_key_file=/etc/ssl/private/ssl-cert-snakeoil.key
      - name: Start NGINX
        uses: nyurik/action-setup-nginx@612ee9cb839ad727832cda16359452e7e14dd521 # v1.1
        id: nginx
        with: { port: '5412', output-unix-paths: 'yes' }
      - name: Init database
        env:
          PGPORT: ${{ env.PGPORT }}
        run: |
          if [ "$RUNNER_OS" == "Linux" ]; then
            export DATABASE_URL="postgres://${{ env.PGUSER }}:${{ env.PGUSER }}@${{ env.PGHOST }}:${{ env.PGPORT }}/${{ env.PGDATABASE }}?sslmode=require"
          else
            export PGSERVICE="${{ steps.pg.outputs.service-name }}"
          fi
          tests/fixtures/initdb.sh
      - name: Copy static files
        run: cp -r tests/fixtures/pmtiles2/* ${{ steps.nginx.outputs.html-dir }}
      - name: Download build artifact build-${{ matrix.target }}
        uses: actions/download-artifact@018cc2cf5baa6db3ef3c5f8a56943fffe632ef53 # v6.0.0
        with:
          name: build-${{ matrix.target }}
          path: target/

      - name: Integration Tests
        run: |
          export MARTIN_BUILD_ALL=-
          export AWS_REGION=eu-central-1
          export AWS_SKIP_CREDENTIALS=1
          export MARTIN_BIN=target/martin${{ matrix.ext }}
          export MARTIN_CP_BIN=target/martin-cp${{ matrix.ext }}
          export MBTILES_BIN=target/mbtiles${{ matrix.ext }}
          if [[ "${{ runner.os }}" != "Windows" ]]; then
            chmod +x "$MARTIN_BIN" "$MARTIN_CP_BIN" "$MBTILES_BIN"
          fi
          if [ "$RUNNER_OS" == "Linux" ]; then
            export DATABASE_URL="postgres://${{ env.PGUSER }}:${{ env.PGUSER }}@${{ env.PGHOST }}:${{ env.PGPORT }}/${{ env.PGDATABASE }}?sslmode=require"
          else
            export DATABASE_URL="${{ steps.pg.outputs.connection-uri }}"
          fi
          tests/test.sh
      - name: Compare test output results (Linux)
        if: matrix.target == 'x86_64-unknown-linux-gnu'
        run: |
          if ! diff --brief --recursive --new-file --exclude='*.pbf' tests/output tests/expected; then
            echo "** Expected output does not match actual output"
            echo "** If this is expected, run 'just bless' to update expected output"
            echo ""
            echo "::group::Resulting diff (max 100 lines)"
            diff --recursive --new-file --exclude='*.pbf' tests/output tests/expected | head -n 100 | cat --show-nonprinting
            echo "::endgroup::"
            exit 1
          else
              echo "** Expected output matches actual output"
          fi
      - name: Download Debian package (Linux)
        if: matrix.target == 'x86_64-unknown-linux-gnu'
        uses: actions/download-artifact@018cc2cf5baa6db3ef3c5f8a56943fffe632ef53 # v6.0.0
        with: { name: 'build-debian-x86_64', path: 'target/' }
      - name: Tests Debian package (Linux)
        if: matrix.target == 'x86_64-unknown-linux-gnu'
        run: |
          sudo dpkg -i target/debian-x86_64.deb
          export MARTIN_BUILD_ALL=-
          export AWS_REGION=eu-central-1
          export AWS_SKIP_CREDENTIALS=1
          export MARTIN_BIN=/usr/bin/martin${{ matrix.ext }}
          export MARTIN_CP_BIN=/usr/bin/martin-cp${{ matrix.ext }}
          export MBTILES_BIN=/usr/bin/mbtiles${{ matrix.ext }}
          tests/test.sh
        env:
          DATABASE_URL: postgres://${{ env.PGUSER }}:${{ env.PGUSER }}@${{ env.PGHOST }}:${{ env.PGPORT }}/${{ env.PGDATABASE }}?sslmode=require
      - name: Save test output (on error)
        if: failure()
        uses: actions/upload-artifact@330a01c490aca151604b8cf639adc76d48f6c5d4 # v5.0.0
        with:
          name: failed-test-output-${{ runner.os }}
          path: |
            tests/output/*
            target/test_logs/*
          retention-days: 5

  test-with-svc:
    name: Test postgis:${{ matrix.img_ver }} sslmode=${{ matrix.sslmode }}
    runs-on: ubuntu-latest
    permissions:
      contents: read
    needs: [ build ]
    strategy:
      fail-fast: true
      matrix:
        include:
          # These must match the versions of postgres used in the docker-compose.yml
          - img_ver: 11-3.0-alpine
            args: postgres
            sslmode: disable
          - img_ver: 18-3.6-alpine
            args: postgres
            sslmode: disable
          # alpine images don't support SSL, so for this we use the debian images
          - img_ver: 18-3.6
            args: postgres -c ssl=on -c ssl_cert_file=/etc/ssl/certs/ssl-cert-snakeoil.pem -c ssl_key_file=/etc/ssl/private/ssl-cert-snakeoil.key
            sslmode: require
          #
          # FIXME!
          # DISABLED because Rustls fails to validate name (CN?) with the NotValidForName error
          #- img_ver: 15-3.3
          #  args: postgres -c ssl=on -c ssl_cert_file=/etc/ssl/certs/ssl-cert-snakeoil.pem -c ssl_key_file=/etc/ssl/private/ssl-cert-snakeoil.key
          #  sslmode: verify-ca
          #- img_ver: 15-3.3
          #  args: postgres -c ssl=on -c ssl_cert_file=/etc/ssl/certs/ssl-cert-snakeoil.pem -c ssl_key_file=/etc/ssl/private/ssl-cert-snakeoil.key
          #  sslmode: verify-full
    env:
      PGDATABASE: test
      PGHOST: localhost
      PGUSER: postgres
      PGPASSWORD: postgres
    services:
      postgres:
        image: postgis/postgis:${{ matrix.img_ver }}
        ports:
          - 5432/tcp
        options: >-
          -e POSTGRES_DB=test
          -e POSTGRES_USER=postgres
          -e POSTGRES_PASSWORD=postgres
          -e PGDATABASE=test
          -e PGUSER=postgres
          -e PGPASSWORD=postgres
          --health-cmd pg_isready
          --health-interval 10s
          --health-timeout 5s
          --health-retries 5
          --entrypoint sh
          postgis/postgis:${{ matrix.img_ver }}
          -c "exec docker-entrypoint.sh ${{ matrix.args }}"
    steps:
      - run: rustup update stable && rustup default stable
      - name: Checkout sources
        uses: actions/checkout@08c6903cd8c0fde910a37f88322edcfb5dd907a8 # v5.0.0
        with: { persist-credentials: false }
      # cache for the unit-test to be run against postgres to be acceptably slow
      - uses: Swatinem/rust-cache@f13886b937689c021905a6b90929199931d60db1 # v2.8.1
        if: github.event_name != 'release' && github.event_name != 'workflow_dispatch'
      - name: Run NGINX
        uses: nyurik/action-setup-nginx@612ee9cb839ad727832cda16359452e7e14dd521 # v1.1
        id: nginx
        with: { port: '5412', output-unix-paths: 'yes' }
      - name: Copy static files
        run: cp -r tests/fixtures/pmtiles2/* ${{ steps.nginx.outputs.html-dir }}
      - name: Init database
        run: tests/fixtures/initdb.sh
        env:
          PGPORT: ${{ job.services.postgres.ports[5432] }}
      - name: Get DB SSL cert (sslmode=verify-*)
        if: matrix.sslmode == 'verify-ca' || matrix.sslmode == 'verify-full'
        run: |
          set -x
          mkdir -p target/certs
          docker cp ${{ job.services.postgres.id }}:/etc/ssl/certs/ssl-cert-snakeoil.pem target/certs/server.crt
          docker cp ${{ job.services.postgres.id }}:/etc/ssl/private/ssl-cert-snakeoil.key target/certs/server.key
      - name: Download build artifact build-x86_64-unknown-linux-gnu
        uses: actions/download-artifact@018cc2cf5baa6db3ef3c5f8a56943fffe632ef53 # v6.0.0
        with: { name: 'build-x86_64-unknown-linux-gnu', path: 'target_releases/' }
      - name: Set up gdal-bin and sqlite3-tools
        run: sudo apt update && sudo apt-get install -y gdal-bin sqlite3-tools
      - name: Integration Tests
        run: |
          if [[ "${{ matrix.sslmode }}" == "verify-ca" || "${{ matrix.sslmode }}" == "verify-full" ]]; then
            export PGSSLROOTCERT=target/certs/server.crt
          fi
          export MARTIN_BUILD_ALL=-
          export AWS_REGION=eu-central-1
          export AWS_SKIP_CREDENTIALS=1
          export MARTIN_BIN=target_releases/martin
          export MARTIN_CP_BIN=target_releases/martin-cp
          export MBTILES_BIN=target_releases/mbtiles
          chmod +x "$MARTIN_BIN" "$MARTIN_CP_BIN" "$MBTILES_BIN"
          tests/test.sh
          rm -rf target_releases
        env:
          DATABASE_URL: postgres://${{ env.PGUSER }}:${{ env.PGUSER }}@${{ env.PGHOST }}:${{ job.services.postgres.ports[5432] }}/${{ env.PGDATABASE }}?sslmode=${{ matrix.sslmode }}
      - name: Download Debian package
        uses: actions/download-artifact@018cc2cf5baa6db3ef3c5f8a56943fffe632ef53 # v6.0.0
        with: { name: 'build-debian-x86_64', path: 'target_releases/' }
      - name: Tests Debian package
        run: |
          sudo dpkg -i target_releases/debian-x86_64.deb
          if [[ "${{ matrix.sslmode }}" == "verify-ca" || "${{ matrix.sslmode }}" == "verify-full" ]]; then
            export PGSSLROOTCERT=target/certs/server.crt
          fi
          export MARTIN_BUILD_ALL=-
          export AWS_REGION=eu-central-1
          export AWS_SKIP_CREDENTIALS=1
          export MARTIN_BIN=/usr/bin/martin
          export MARTIN_CP_BIN=/usr/bin/martin-cp
          export MBTILES_BIN=/usr/bin/mbtiles
          tests/test.sh
          sudo dpkg -P martin
          rm -rf target_releases
        env:
          DATABASE_URL: postgres://${{ env.PGUSER }}:${{ env.PGUSER }}@${{ env.PGHOST }}:${{ job.services.postgres.ports[5432] }}/${{ env.PGDATABASE }}?sslmode=${{ matrix.sslmode }}
      - name: Unit Tests
        if: matrix.sslmode != 'verify-ca' && matrix.sslmode != 'verify-full'
        run: |
          echo "Running unit tests, connecting to DATABASE_URL=$DATABASE_URL"
          echo "Same but as base64 to prevent GitHub obfuscation (this is not a secret):"
          echo "$DATABASE_URL" | base64
          set -x
          cargo test --package martin
          cargo clean
        env:
          DATABASE_URL: postgres://${{ env.PGUSER }}:${{ env.PGUSER }}@${{ env.PGHOST }}:${{ job.services.postgres.ports[5432] }}/${{ env.PGDATABASE }}?sslmode=${{ matrix.sslmode }}
          AWS_SKIP_CREDENTIALS: 1
          AWS_REGION: eu-central-1
      - name: Save test output (on error)
        if: failure()
        uses: actions/upload-artifact@330a01c490aca151604b8cf639adc76d48f6c5d4 # v5.0.0
        with:
          name: test-output
          path: |
            tests/output/*
            target/test_logs/*
          retention-days: 5

  test-publish:
    name: Test publishing via cargo-publish
    permissions:
      contents: read
    runs-on: ubuntu-latest
    steps:
      - run: rustup update stable && rustup default stable
      - name: Checkout sources
        uses: actions/checkout@08c6903cd8c0fde910a37f88322edcfb5dd907a8 # v5.0.0
        with: { persist-credentials: false }
      - name: Test packaging
        run: cargo publish --workspace --dry-run

  package:
    name: Package
    runs-on: ubuntu-latest
    permissions:
      # for writing attestations
      id-token: write
      attestations: write
      # for writing release artifacts
      contents: write
    needs: [ lint-unit-test-js, unit-test-rust, lint-rust, test-multi-os, test-with-svc, test-aws-lambda, test-publish ]
    steps:
      - name: Checkout sources
        uses: actions/checkout@08c6903cd8c0fde910a37f88322edcfb5dd907a8 # v5.0.0
        with: { persist-credentials: false }
      - name: Download build artifact build-aarch64-apple-darwin
        uses: actions/download-artifact@018cc2cf5baa6db3ef3c5f8a56943fffe632ef53 # v6.0.0
        with: { name: 'build-aarch64-apple-darwin', path: 'target/aarch64-apple-darwin' }
      - name: Download build artifact build-x86_64-apple-darwin
        uses: actions/download-artifact@018cc2cf5baa6db3ef3c5f8a56943fffe632ef53 # v6.0.0
        with: { name: 'build-x86_64-apple-darwin', path: 'target/x86_64-apple-darwin' }
      - name: Download build artifact build-aarch64-unknown-linux-gnu
        uses: actions/download-artifact@018cc2cf5baa6db3ef3c5f8a56943fffe632ef53 # v6.0.0
        with: { name: 'build-aarch64-unknown-linux-gnu', path: 'target/aarch64-unknown-linux-gnu' }
      - name: Download build artifact build-x86_64-unknown-linux-gnu
        uses: actions/download-artifact@018cc2cf5baa6db3ef3c5f8a56943fffe632ef53 # v6.0.0
        with: { name: 'build-x86_64-unknown-linux-gnu', path: 'target/x86_64-unknown-linux-gnu' }
      - name: Download build artifact build-aarch64-unknown-linux-musl
        uses: actions/download-artifact@018cc2cf5baa6db3ef3c5f8a56943fffe632ef53 # v6.0.0
        with: { name: 'build-aarch64-unknown-linux-musl', path: 'target/aarch64-unknown-linux-musl' }
      - name: Download build artifact build-x86_64-unknown-linux-musl
        uses: actions/download-artifact@018cc2cf5baa6db3ef3c5f8a56943fffe632ef53 # v6.0.0
        with: { name: 'build-x86_64-unknown-linux-musl', path: 'target/x86_64-unknown-linux-musl' }
      - name: Download build artifact build-x86_64-pc-windows-msvc
        uses: actions/download-artifact@018cc2cf5baa6db3ef3c5f8a56943fffe632ef53 # v6.0.0
        with: { name: 'build-x86_64-pc-windows-msvc', path: 'target/x86_64-pc-windows-msvc' }
      - name: Download build artifact build-debian-x86_64
        uses: actions/download-artifact@018cc2cf5baa6db3ef3c5f8a56943fffe632ef53 # v6.0.0
        with: { name: 'build-debian-x86_64', path: 'target/debian-x86_64' }

      - name: Package
        run: |
          set -x

          cd target
          mkdir files

          for target in aarch64-apple-darwin x86_64-apple-darwin aarch64-unknown-linux-gnu x86_64-unknown-linux-gnu aarch64-unknown-linux-musl x86_64-unknown-linux-musl;
          do
            cd "$target"
            chmod +x martin martin-cp mbtiles
            tar czvf ../files/martin-${target}.tar.gz martin martin-cp mbtiles
            cd ..
          done

          #
          # Special case for Windows
          #
          cd x86_64-pc-windows-msvc
          7z a ../files/martin-x86_64-pc-windows-msvc.zip martin.exe martin-cp.exe mbtiles.exe
          cd ..

          #
          # Special case for Debian .deb package
          #
          cd debian-x86_64
          mv debian-x86_64.deb ../files/martin-Debian-x86_64.deb
          cd ..

      - name: Create Homebrew config
        run: |
          set -x

          # Extract Github release version only without the "martin-v" prefix from release tag names (martin-vX.Y.Z)
          # On non-release events, this still generates a config with not-a-release as the version to test the release process
          MARTIN_VERSION=$(echo "${{ github.event.release.tag_name || 'not-a-release' }}" | sed -e 's/martin-v//')

          mkdir -p target/homebrew
          cd target

          cat << EOF > homebrew_config.yaml
          version: "$MARTIN_VERSION"
          macos_arm_sha256: "$(shasum -a 256 files/martin-aarch64-apple-darwin.tar.gz | cut -d' ' -f1)"
          macos_intel_sha256: "$(shasum -a 256 files/martin-x86_64-apple-darwin.tar.gz | cut -d' ' -f1)"
          linux_arm_sha256: "$(shasum -a 256 files/martin-aarch64-unknown-linux-musl.tar.gz | cut -d' ' -f1)"
          linux_intel_sha256: "$(shasum -a 256 files/martin-x86_64-unknown-linux-musl.tar.gz | cut -d' ' -f1)"
          EOF

      - name: Save Homebrew Config
        uses: actions/upload-artifact@330a01c490aca151604b8cf639adc76d48f6c5d4 # v5.0.0
        with: { name: 'homebrew-config', path: 'target/homebrew_config.yaml' }

      - name: Generate SLSA build provenance attestation
        if: github.event_name == 'release'
        uses: actions/attest-build-provenance@977bb373ede98d70efdf65b84cb5f73e068dcc2a # v3.0.0
        with: { subject-path: 'target/files/*' }
<<<<<<< HEAD
      - name: Publish with artifacts
        if: ${{ github.event_name == 'release' && startsWith(github.event.release.tag_name, 'martin-v') }}
        uses: softprops/action-gh-release@6cbd405e2c4e67a21c47fa9e383d020e4e28b836 # v2.3.3
=======
      - name: Publish
        if: github.event_name == 'release'
        uses: softprops/action-gh-release@6da8fa9354ddfdc4aeace5fc48d7f679b5214090 # v2.4.1
>>>>>>> f87ac4fd
        with:
          files: 'target/files/*'
          generate_release_notes: false
          draft: false
          make_latest: true
          fail_on_unmatched_files: true
        env:
          GITHUB_TOKEN: ${{ secrets.GITHUB_TOKEN }}
      - name: Publish without artifacts
        if: ${{ github.event_name == 'release' && !startsWith(github.event.release.tag_name, 'martin-v') }}
        uses: softprops/action-gh-release@6cbd405e2c4e67a21c47fa9e383d020e4e28b836 # v2.3.3
        with:
          generate_release_notes: false
          draft: false
          make_latest: false
        env:
          GITHUB_TOKEN: ${{ secrets.GITHUB_TOKEN }}

        # Create a personal access token
        #     Gen:  https://github.com/settings/personal-access-tokens/new
        #           Can also use "regenerate token" button in the expired token screen
        #     Set:  https://github.com/maplibre/martin/settings/secrets/actions/GH_HOMEBREW_MARTIN_TOKEN
        #     Docs: https://docs.github.com/en/authentication/keeping-your-account-and-data-secure/managing-your-personal-access-tokens#creating-a-fine-grained-personal-access-token
        #   Name: anything descriptive
        #   One year long (sadly that's max)
        #   Repository owner and repo: maplibre/homebrew-martin
        #   Access Contents: Read and write
        #   Access Metadata: Read-only
        #   Access Pull requests: Read and write
      - name: Checkout maplibre/homebrew-martin
        if: github.event_name == 'release'
        uses: actions/checkout@08c6903cd8c0fde910a37f88322edcfb5dd907a8 # v5.0.0
        with:
          repository: maplibre/homebrew-martin
          token: ${{ secrets.GH_HOMEBREW_MARTIN_TOKEN }} # See instructions above
          path: target/homebrew
          persist-credentials: false

      - name: Create Homebrew formula
        uses: cuchi/jinja2-action@8bd801365a8d36a0b20f45ee969161685de7785a # master
        with:
          template: .github/files/homebrew.martin.rb.j2
          output_file: target/homebrew/martin.rb
          data_file: target/homebrew_config.yaml

      - name: Create a PR for maplibre/homebrew-martin
        if: github.event_name == 'release' && startsWith(github.event.release.tag_name, 'martin-v')
        uses: peter-evans/create-pull-request@271a8d0340265f705b14b6d32b9829c1cb33d45e # v7.0.8
        with:
          token: ${{ secrets.GH_HOMEBREW_MARTIN_TOKEN }} # See instructions above
          commit-message: 'Update to ${{ github.event.release.tag_name }}'
          title: 'Update to ${{ github.event.release.tag_name }}'
          body: 'Update to ${{ github.event.release.tag_name }}'
          branch: 'update-to-${{ github.event.release.tag_name }}'
          branch-suffix: timestamp
          base: 'main'
          labels: 'auto-update'
          assignees: 'nyurik'
          draft: false
          delete-branch: true
          path: target/homebrew

  # This final step is needed to mark the whole workflow as successful
  # Don't change its name - it is used by the merge protection rules
  done:
    name: CI Finished
    runs-on: ubuntu-latest
    needs: [ package, docker-build-test ]
    if: always()
    permissions: {}
    steps:
      - name: Result of the needed steps
        run: echo "${{ toJSON(needs) }}"
      - if: ${{ contains(needs.*.result, 'failure') || contains(needs.*.result, 'cancelled') || contains(needs.*.result, 'skipped') }}
        name: CI Result
        run: exit 1

  # Release unpublished packages or create a PR with changes
  release-plz:
    needs: [ done ]
    if: |
      always()
      && needs.done.result == 'success'
      && github.event_name == 'push'
      && github.ref == 'refs/heads/main'
      && github.repository_owner == 'maplibre'
    runs-on: ubuntu-latest
    permissions:
      contents: read
      id-token: write
    concurrency:
      group: release-plz-${{ github.ref }}
      cancel-in-progress: false
    steps:
      - run: rustup update stable && rustup default stable
      - uses: actions/checkout@08c6903cd8c0fde910a37f88322edcfb5dd907a8 # v5.0.0
        with: { fetch-depth: 0, persist-credentials: false }
      - name: Publish to crates.io if crate's version is newer
        uses: release-plz/action@d529f731ae3e89610ada96eda34e5c6ba3b12214 # v0.5.118
        id: release
        with: { command: release }
        env:
          GITHUB_TOKEN: ${{ secrets.RELEASE_PLZ_TOKEN }}
      - if: ${{ steps.release.outputs.releases_created == 'false' }}
        name: If version is the same, create a PR proposing new version and changelog for the next release
        uses: release-plz/action@d529f731ae3e89610ada96eda34e5c6ba3b12214 # v0.5.118
        with: { command: release-pr }
        env:
          GITHUB_TOKEN: ${{ secrets.RELEASE_PLZ_TOKEN }}<|MERGE_RESOLUTION|>--- conflicted
+++ resolved
@@ -832,15 +832,9 @@
         if: github.event_name == 'release'
         uses: actions/attest-build-provenance@977bb373ede98d70efdf65b84cb5f73e068dcc2a # v3.0.0
         with: { subject-path: 'target/files/*' }
-<<<<<<< HEAD
       - name: Publish with artifacts
         if: ${{ github.event_name == 'release' && startsWith(github.event.release.tag_name, 'martin-v') }}
-        uses: softprops/action-gh-release@6cbd405e2c4e67a21c47fa9e383d020e4e28b836 # v2.3.3
-=======
-      - name: Publish
-        if: github.event_name == 'release'
         uses: softprops/action-gh-release@6da8fa9354ddfdc4aeace5fc48d7f679b5214090 # v2.4.1
->>>>>>> f87ac4fd
         with:
           files: 'target/files/*'
           generate_release_notes: false
@@ -851,7 +845,7 @@
           GITHUB_TOKEN: ${{ secrets.GITHUB_TOKEN }}
       - name: Publish without artifacts
         if: ${{ github.event_name == 'release' && !startsWith(github.event.release.tag_name, 'martin-v') }}
-        uses: softprops/action-gh-release@6cbd405e2c4e67a21c47fa9e383d020e4e28b836 # v2.3.3
+        uses: softprops/action-gh-release@6da8fa9354ddfdc4aeace5fc48d7f679b5214090 # v2.4.1
         with:
           generate_release_notes: false
           draft: false
