--- conflicted
+++ resolved
@@ -18,12 +18,7 @@
 
     steps:
       - name: Checkout sources
-<<<<<<< HEAD
         uses: actions/checkout@08c6903cd8c0fde910a37f88322edcfb5dd907a8 # v5.0.0
-      - uses: taiki-e/install-action@1dd4d60a583436c5738af3d204f159f44d92f704 # v2.61.0
-=======
-        uses: actions/checkout@08c6903cd8c0fde910a37f88322edcfb5dd907a8 # v5
-      - uses: taiki-e/install-action@02a70f78546855f81cbc7be43a54a4965d769f54 # v2
->>>>>>> 4df6ced7
+      - uses: taiki-e/install-action@01548646b508174da6dd38eafe7a5909d7cfe11d # v2.61.2
         with: { tool: just }
       - run: cd demo && just build