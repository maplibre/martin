--- conflicted
+++ resolved
@@ -20,6 +20,8 @@
     runs-on: ubuntu-latest
     env:
       CARGO_TERM_COLOR: always
+      AWS_NO_CREDENTIALS: 1
+      AWS_REGION: eu-central-1
     steps:
       - name: Set up system dependencies
         run: sudo apt-get install -y gdal-bin sqlite3-tools postgresql-client
@@ -30,15 +32,7 @@
       - uses: taiki-e/install-action@v2
         with: { tool: 'just,cargo-llvm-cov' }
       - name: Generate code coverage
-<<<<<<< HEAD
-        run: cargo llvm-cov --all-features --workspace --codecov --output-path codecov.info
-        env:
-          DATABASE_URL: postgres://${{ env.PGUSER }}@${{ env.PGHOST }}:${{ job.services.postgres.ports[5432] }}/${{ env.PGDATABASE }}
-          AWS_NO_CREDENTIALS: 1
-          AWS_REGION: eu-central-1
-=======
         run: just coverage --codecov --output-path target/codecov.info
->>>>>>> 528994fc
       - name: Upload coverage to Codecov
         uses: codecov/codecov-action@v5
         with:
