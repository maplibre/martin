name: Security audit

on:
  schedule:
    - cron: "0 0 * * *"
  pull_request:
    branches: [ main ]

jobs:
  audit:
    runs-on: ubuntu-latest
    permissions:
      contents: read
      issues: write
      checks: write
    steps:
      - uses: actions/checkout@08c6903cd8c0fde910a37f88322edcfb5dd907a8 # v5.0.0
      - uses: rustsec/audit-check@69366f33c96575abad1ee0dba8212993eecbe998 # v2.0.0
        with:
          token: ${{ secrets.GITHUB_TOKEN }}
<<<<<<< HEAD
          ignore: RUSTSEC-2023-0071,RUSTSEC-2025-0111
          # RUSTSEC-2023-0071 = Marvin Attack: potential key recovery through timing sidechannels => not used explitably
          # RUSTSEC-2025-0111 = tokio-tar parses PAX extended headers incorrectly, allows file smuggling => only used in testcontainer-rs, so not explitably
=======
          ignore: RUSTSEC-2023-0071
          # RUSTSEC-2023-0071 = Marvin Attack: potential key recovery through timing sidechannels => not used exploitably
>>>>>>> ab47fa94
  codeql:
    name: CodeQL (${{ matrix.language }})
    runs-on: ubuntu-latest
    permissions:
      # required for all workflows
      security-events: write

      # required to fetch internal or private CodeQL packs
      packages: read

      # only required for workflows in private repositories
      actions: read
      contents: read

    strategy:
      fail-fast: false
      matrix:
        include:
        - language: actions
        - language: javascript-typescript
        - language: rust
    steps:
    - name: Checkout repository
      uses: actions/checkout@08c6903cd8c0fde910a37f88322edcfb5dd907a8 # v5.0.0
    - name: Initialize CodeQL
      uses: github/codeql-action/init@3599b3baa15b485a2e49ef411a7a4bb2452e7f93 # v3.30.5
      with:
        languages: ${{ matrix.language }}
        build-mode: none
    - name: Perform CodeQL Analysis
      uses: github/codeql-action/analyze@3599b3baa15b485a2e49ef411a7a4bb2452e7f93 # v3.30.5
      with:
        category: "/language:${{matrix.language}}"<|MERGE_RESOLUTION|>--- conflicted
+++ resolved
@@ -18,14 +18,9 @@
       - uses: rustsec/audit-check@69366f33c96575abad1ee0dba8212993eecbe998 # v2.0.0
         with:
           token: ${{ secrets.GITHUB_TOKEN }}
-<<<<<<< HEAD
           ignore: RUSTSEC-2023-0071,RUSTSEC-2025-0111
-          # RUSTSEC-2023-0071 = Marvin Attack: potential key recovery through timing sidechannels => not used explitably
+          # RUSTSEC-2023-0071 = Marvin Attack: potential key recovery through timing sidechannels => not used exploitably
           # RUSTSEC-2025-0111 = tokio-tar parses PAX extended headers incorrectly, allows file smuggling => only used in testcontainer-rs, so not explitably
-=======
-          ignore: RUSTSEC-2023-0071
-          # RUSTSEC-2023-0071 = Marvin Attack: potential key recovery through timing sidechannels => not used exploitably
->>>>>>> ab47fa94
   codeql:
     name: CodeQL (${{ matrix.language }})
     runs-on: ubuntu-latest
