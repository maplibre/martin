{
  "compilerOptions": {
    "allowJs": true,

    "allowSyntheticDefaultImports": true,
    "esModuleInterop": true,
    "isolatedModules": true,
    "jsx": "react-jsx",
    "jsxImportSource": "react",
    "module": "ESNext",
<<<<<<< HEAD
    "moduleResolution": "node",
=======
    "moduleResolution": "bundler",
>>>>>>> 2132a80f
    "noEmit": true,
    "noImplicitAny": false,
    "strict": true,
    "strictNullChecks": false,
    "target": "ESNext",
    "types": ["vite/client"]
  }
}<|MERGE_RESOLUTION|>--- conflicted
+++ resolved
@@ -8,11 +8,7 @@
     "jsx": "react-jsx",
     "jsxImportSource": "react",
     "module": "ESNext",
-<<<<<<< HEAD
-    "moduleResolution": "node",
-=======
     "moduleResolution": "bundler",
->>>>>>> 2132a80f
     "noEmit": true,
     "noImplicitAny": false,
     "strict": true,
