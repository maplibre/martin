<<<<<<< HEAD
import { Parallax } from "react-scroll-parallax";

import martinFeatures from "../../config/features";

import Container from "./Container";
import Description from "./Description";
import Feature from "./Feature";
import tiles from "./martin_mobile.png";
import Title from "./Title";
=======
import { Parallax } from 'react-scroll-parallax';

import martinFeatures from '../../config/features';

import Container from './Container';
import Description from './Description';
import Feature from './Feature';
import tiles from './martin_mobile.png';
import Title from './Title';
>>>>>>> 70d3224f

const Features = () => (
  <Container>
    {martinFeatures.map((feature) => (
      <Feature key={feature.id}>
        <Parallax
          translateX={[0, 20]}
          translateY={[50, -50]}
          // slowerScrollRate
        >
          <Title>{feature.title}</Title>
        </Parallax>
        <Parallax
          translateX={[10, 0]}
          translateY={[50, -40]}
          // slowerScrollRate
        >
          <Description>{feature.description}</Description>
        </Parallax>
      </Feature>
    ))}
    <Feature>
      <Title>
        <img alt="tiles" src={tiles} />
      </Title>
      <Parallax
        translateX={[10, 0]}
        translateY={[50, -40]}
        // slowerScrollRate
      >
        <Description>Start building with Martin!</Description>
      </Parallax>
    </Feature>
  </Container>
);

export default Features;<|MERGE_RESOLUTION|>--- conflicted
+++ resolved
@@ -1,14 +1,3 @@
-<<<<<<< HEAD
-import { Parallax } from "react-scroll-parallax";
-
-import martinFeatures from "../../config/features";
-
-import Container from "./Container";
-import Description from "./Description";
-import Feature from "./Feature";
-import tiles from "./martin_mobile.png";
-import Title from "./Title";
-=======
 import { Parallax } from 'react-scroll-parallax';
 
 import martinFeatures from '../../config/features';
@@ -18,7 +7,6 @@
 import Feature from './Feature';
 import tiles from './martin_mobile.png';
 import Title from './Title';
->>>>>>> 70d3224f
 
 const Features = () => (
   <Container>
