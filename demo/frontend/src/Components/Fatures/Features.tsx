--- conflicted
+++ resolved
@@ -1,7 +1,3 @@
-<<<<<<< HEAD
-import React from "react";
-=======
->>>>>>> 2132a80f
 import { Parallax } from "react-scroll-parallax";
 
 import martinFeatures from "../../config/features";
