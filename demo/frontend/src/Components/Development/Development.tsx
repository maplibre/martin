<<<<<<< HEAD
import React from "react";
=======
>>>>>>> 2132a80f
import GitHubButton from "../GitHubButton";
import DocsButton from "../GitHubButton/DocsButton";
import Container from "./Container";
import Title from "./Title";

const Development = () => (
  <Container>
    <Title>Start building with Martin!</Title>
    <GitHubButton /> <DocsButton />
  </Container>
);

export default Development;<|MERGE_RESOLUTION|>--- conflicted
+++ resolved
@@ -1,7 +1,3 @@
-<<<<<<< HEAD
-import React from "react";
-=======
->>>>>>> 2132a80f
 import GitHubButton from "../GitHubButton";
 import DocsButton from "../GitHubButton/DocsButton";
 import Container from "./Container";
