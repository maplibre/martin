--- conflicted
+++ resolved
@@ -1,18 +1,9 @@
-<<<<<<< HEAD
-import { Parallax } from "react-scroll-parallax";
-import GitHubButton from "../GitHubButton";
-import DocsButton from "../GitHubButton/DocsButton";
-import Container from "./Container";
-import Description from "./Description";
-import Title from "./Title";
-=======
 import { Parallax } from 'react-scroll-parallax';
 import GitHubButton from '../GitHubButton';
 import DocsButton from '../GitHubButton/DocsButton';
 import Container from './Container';
 import Description from './Description';
 import Title from './Title';
->>>>>>> 70d3224f
 
 const Intro = () => (
   <Container>
