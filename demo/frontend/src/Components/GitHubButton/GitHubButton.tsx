<<<<<<< HEAD
import React from "react";
=======
>>>>>>> 2132a80f
import Container from "./Container";
import octocat from "./octocat.svg";

const GitHubButton = () => (
  <Container href="https://github.com/maplibre/martin" target="_blank">
    <span>View on GitHub</span>
    <img alt="octocat" src={octocat} />
  </Container>
);

export default GitHubButton;<|MERGE_RESOLUTION|>--- conflicted
+++ resolved
@@ -1,7 +1,3 @@
-<<<<<<< HEAD
-import React from "react";
-=======
->>>>>>> 2132a80f
 import Container from "./Container";
 import octocat from "./octocat.svg";
 
