<<<<<<< HEAD
import React from "react";
import Container from "./Container";
import octocat from "./octocat.svg";
=======
import Container from "./Container";
>>>>>>> 2132a80f

const DocsButton = () => (
  <Container href="https://maplibre.org/martin" target="_blank">
    <span>Documentation</span>
  </Container>
);

export default DocsButton;<|MERGE_RESOLUTION|>--- conflicted
+++ resolved
@@ -1,10 +1,4 @@
-<<<<<<< HEAD
-import React from "react";
 import Container from "./Container";
-import octocat from "./octocat.svg";
-=======
-import Container from "./Container";
->>>>>>> 2132a80f
 
 const DocsButton = () => (
   <Container href="https://maplibre.org/martin" target="_blank">
