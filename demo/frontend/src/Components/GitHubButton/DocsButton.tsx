<<<<<<< HEAD
import Container from "./Container";
=======
import Container from './Container';
>>>>>>> 70d3224f

const DocsButton = () => (
  <Container href="https://maplibre.org/martin" target="_blank">
    <span>Documentation</span>
  </Container>
);

export default DocsButton;<|MERGE_RESOLUTION|>--- conflicted
+++ resolved
@@ -1,8 +1,4 @@
-<<<<<<< HEAD
-import Container from "./Container";
-=======
 import Container from './Container';
->>>>>>> 70d3224f
 
 const DocsButton = () => (
   <Container href="https://maplibre.org/martin" target="_blank">
