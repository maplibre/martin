--- conflicted
+++ resolved
@@ -1,12 +1,3 @@
-<<<<<<< HEAD
-import React from "react";
-import { createRoot } from "react-dom/client";
-import App from "./Components/App";
-
-const container = document.getElementById("root")!;
-const root = createRoot(container);
-root.render(<App />);
-=======
 import { createRoot } from "react-dom/client";
 import App from "./Components/App";
 
@@ -15,5 +6,4 @@
   throw new Error("Root element not found");
 }
 
-createRoot(rootElement).render(<App />);
->>>>>>> 2132a80f
+createRoot(rootElement).render(<App />);