--- conflicted
+++ resolved
@@ -1,18 +1,9 @@
-<<<<<<< HEAD
-import { createRoot } from "react-dom/client";
-import App from "./Components/App";
-
-const rootElement = document.getElementById("root");
-if (!rootElement) {
-  throw new Error("Root element not found");
-=======
 import { createRoot } from 'react-dom/client';
 import App from './Components/App';
 
 const rootElement = document.getElementById('root');
 if (!rootElement) {
   throw new Error('Root element not found');
->>>>>>> 70d3224f
 }
 
 createRoot(rootElement).render(<App />);