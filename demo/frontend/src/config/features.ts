--- conflicted
+++ resolved
@@ -1,22 +1,5 @@
 export default [
   {
-<<<<<<< HEAD
-    description: "Martin creates MVT vector tiles from any PostGIS table or view",
-    id: 1,
-    title: "Turning Data into Vector Tiles",
-  },
-  {
-    description:
-      "Martin is the only vector tile server capable of creating tiles using database functions directly",
-    id: 2,
-    title: "Generating Tiles with Functions",
-  },
-  {
-    description:
-      "Martin is ideal for large datasets as it allows passing parameters from a URL into a user function to filter features and aggregate attribute values",
-    id: 3,
-    title: "Filtering and Aggregating Data on the Fly",
-=======
     description: 'Martin creates MVT vector tiles from any PostGIS table or view',
     id: 1,
     title: 'Turning Data into Vector Tiles',
@@ -32,6 +15,5 @@
       'Martin is ideal for large datasets as it allows passing parameters from a URL into a user function to filter features and aggregate attribute values',
     id: 3,
     title: 'Filtering and Aggregating Data on the Fly',
->>>>>>> 70d3224f
   },
 ];