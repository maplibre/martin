<<<<<<< HEAD
import react from "@vitejs/plugin-react";
import { defineConfig } from "vite";
import mkcert from "vite-plugin-mkcert";
import viteTsConfigPaths from "vite-tsconfig-paths";

export default defineConfig({
  build: {
    target: "esnext",
=======
import react from '@vitejs/plugin-react';
import { defineConfig } from 'vite';
import mkcert from 'vite-plugin-mkcert';
import viteTsConfigPaths from 'vite-tsconfig-paths';

export default defineConfig({
  build: {
    target: 'esnext',
>>>>>>> 70d3224f
  },
  plugins: [
    react(),
    viteTsConfigPaths({
      root: "./",
    }),
    mkcert(),
  ],
  server: { host: true, port: 8080 },
});<|MERGE_RESOLUTION|>--- conflicted
+++ resolved
@@ -1,13 +1,3 @@
-<<<<<<< HEAD
-import react from "@vitejs/plugin-react";
-import { defineConfig } from "vite";
-import mkcert from "vite-plugin-mkcert";
-import viteTsConfigPaths from "vite-tsconfig-paths";
-
-export default defineConfig({
-  build: {
-    target: "esnext",
-=======
 import react from '@vitejs/plugin-react';
 import { defineConfig } from 'vite';
 import mkcert from 'vite-plugin-mkcert';
@@ -16,12 +6,11 @@
 export default defineConfig({
   build: {
     target: 'esnext',
->>>>>>> 70d3224f
   },
   plugins: [
     react(),
     viteTsConfigPaths({
-      root: "./",
+      root: './',
     }),
     mkcert(),
   ],
