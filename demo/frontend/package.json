{
  "browserslist": [
    ">0.2%",
    "not dead",
    "not ie <= 11",
    "not op_mini all"
  ],
  "dependencies": {
    "date-fns": "^2.30.0",
    "debounce": "1.2.1",
    "maplibre-gl": "^3.5.2",
    "normalize.css": "8.0.1",
<<<<<<< HEAD
    "react": "19.1.1",
    "react-day-picker": "^8.9.1",
    "react-dom": "19.1.1",
=======
    "react": "18.2.0",
    "react-day-picker": "^9.8.1",
    "react-dom": "18.2.0",
>>>>>>> df4ded1e
    "react-map-gl": "^7.1.6",
    "react-scroll-parallax": "3.4.5",
    "styled-components": "6.1.19"
  },
  "devDependencies": {
    "@biomejs/biome": "^2.1.3",
<<<<<<< HEAD
    "@types/node": "^24.2.0",
    "@types/react": "^19.1.9",
    "@types/react-dom": "^19.1.7",
    "@vitejs/plugin-react": "^4.7.0",
=======
    "@types/debounce": "^1.2.4",
    "@types/node": "^20.9.0",
    "@types/react": "^18.2.37",
    "@types/react-dom": "^18.2.15",
    "@vitejs/plugin-react": "^4.6.0",
>>>>>>> df4ded1e
    "typescript": "^5.9.2",
    "vite": "^7.0.6",
    "vite-plugin-mkcert": "^1.17.8",
    "vite-tsconfig-paths": "^5.0.0"
  },
  "name": "martin-landing",
  "packageManager": "yarn@1.22.22+sha512.a6b2f7906b721bba3d67d4aff083df04dad64c399707841b7acf00f6b133b7ac24255f2652fa22ae3534329dc6180534e98d17432037ff6fd140556e2bb3137e",
  "private": true,
  "proxy": "https://maplibre.org",
  "scripts": {
    "build": "tsc && vite build",
    "dev": "vite --port 8080 --host",
    "format": "biome check --write",
    "lint": "biome lint --write",
    "preview": "vite preview --port 8080 --host",
    "type-check": "tsc --noEmit"
  },
  "version": "0.1.0"
}<|MERGE_RESOLUTION|>--- conflicted
+++ resolved
@@ -10,33 +10,20 @@
     "debounce": "1.2.1",
     "maplibre-gl": "^3.5.2",
     "normalize.css": "8.0.1",
-<<<<<<< HEAD
     "react": "19.1.1",
-    "react-day-picker": "^8.9.1",
+    "react-day-picker": "^9.8.1",
     "react-dom": "19.1.1",
-=======
-    "react": "18.2.0",
-    "react-day-picker": "^9.8.1",
-    "react-dom": "18.2.0",
->>>>>>> df4ded1e
     "react-map-gl": "^7.1.6",
     "react-scroll-parallax": "3.4.5",
     "styled-components": "6.1.19"
   },
   "devDependencies": {
     "@biomejs/biome": "^2.1.3",
-<<<<<<< HEAD
+    "@types/debounce": "^1.2.4",
     "@types/node": "^24.2.0",
     "@types/react": "^19.1.9",
     "@types/react-dom": "^19.1.7",
     "@vitejs/plugin-react": "^4.7.0",
-=======
-    "@types/debounce": "^1.2.4",
-    "@types/node": "^20.9.0",
-    "@types/react": "^18.2.37",
-    "@types/react-dom": "^18.2.15",
-    "@vitejs/plugin-react": "^4.6.0",
->>>>>>> df4ded1e
     "typescript": "^5.9.2",
     "vite": "^7.0.6",
     "vite-plugin-mkcert": "^1.17.8",
