{
  "browserslist": [
    ">0.2%",
    "not dead",
    "not ie <= 11",
    "not op_mini all"
  ],
  "dependencies": {
    "date-fns": "^2.30.0",
    "debounce": "1.2.1",
    "maplibre-gl": "^3.5.2",
    "normalize.css": "8.0.1",
    "react": "18.2.0",
    "react-day-picker": "^8.9.1",
    "react-dom": "18.2.0",
    "react-map-gl": "^7.1.6",
    "react-scroll-parallax": "3.4.3",
    "styled-components": "6.1.1"
  },
  "devDependencies": {
<<<<<<< HEAD
    "@biomejs/biome": "2.1.1",
    "@types/node": "^20.9.0",
    "@types/react": "^18.2.37",
    "@types/react-dom": "^18.2.15",
    "@vitejs/plugin-react": "^4.1.1",
    "typescript": "^5.2.2",
    "vite": "^4.5.14",
    "vite-plugin-mkcert": "^1.16.0",
    "vite-tsconfig-paths": "^4.2.1"
  },
  "eslintConfig": {
    "extends": "react-app"
  },
  "name": "martin-landing",
=======
    "@biomejs/biome": "^2.1.1",
    "@types/node": "^20.9.0",
    "@types/react": "^18.2.37",
    "@types/react-dom": "^18.2.15",
    "@vitejs/plugin-react": "^4.6.0",
    "typescript": "^5.8.3",
    "vite": "^7.0.0",
    "vite-plugin-mkcert": "^1.17.8",
    "vite-tsconfig-paths": "^5.0.0"
  },
  "name": "martin-landing",
  "packageManager": "yarn@1.22.22+sha512.a6b2f7906b721bba3d67d4aff083df04dad64c399707841b7acf00f6b133b7ac24255f2652fa22ae3534329dc6180534e98d17432037ff6fd140556e2bb3137e",
>>>>>>> 2132a80f
  "private": true,
  "proxy": "https://maplibre.org",
  "scripts": {
    "build": "tsc && vite build",
    "dev": "vite --port 8080 --host",
    "format": "biome check --write",
    "lint": "biome lint --write",
    "preview": "vite preview --port 8080 --host",
    "type-check": "tsc --noEmit"
  },
  "version": "0.1.0"
}<|MERGE_RESOLUTION|>--- conflicted
+++ resolved
@@ -18,22 +18,6 @@
     "styled-components": "6.1.1"
   },
   "devDependencies": {
-<<<<<<< HEAD
-    "@biomejs/biome": "2.1.1",
-    "@types/node": "^20.9.0",
-    "@types/react": "^18.2.37",
-    "@types/react-dom": "^18.2.15",
-    "@vitejs/plugin-react": "^4.1.1",
-    "typescript": "^5.2.2",
-    "vite": "^4.5.14",
-    "vite-plugin-mkcert": "^1.16.0",
-    "vite-tsconfig-paths": "^4.2.1"
-  },
-  "eslintConfig": {
-    "extends": "react-app"
-  },
-  "name": "martin-landing",
-=======
     "@biomejs/biome": "^2.1.1",
     "@types/node": "^20.9.0",
     "@types/react": "^18.2.37",
@@ -46,7 +30,6 @@
   },
   "name": "martin-landing",
   "packageManager": "yarn@1.22.22+sha512.a6b2f7906b721bba3d67d4aff083df04dad64c399707841b7acf00f6b133b7ac24255f2652fa22ae3534329dc6180534e98d17432037ff6fd140556e2bb3137e",
->>>>>>> 2132a80f
   "private": true,
   "proxy": "https://maplibre.org",
   "scripts": {
