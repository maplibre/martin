{
  "browserslist": [
    ">0.2%",
    "not dead",
    "not ie <= 11",
    "not op_mini all"
  ],
  "dependencies": {
    "date-fns": "^4.1.0",
    "debounce": "3.0.0",
    "maplibre-gl": "^5.14.0",
    "normalize.css": "8.0.1",
    "react": "19.2.1",
    "react-day-picker": "^9.12.0",
    "react-dom": "19.2.1",
    "react-map-gl": "^8.1.0",
    "react-scroll-parallax": "3.5.0",
    "styled-components": "6.1.19"
  },
  "devDependencies": {
<<<<<<< HEAD
    "@biomejs/biome": "2.3.8",
=======
    "@biomejs/biome": "^2.3.8",
>>>>>>> 5e99ad23
    "@types/debounce": "^1.2.4",
    "@types/node": "^24.10.1",
    "@types/react": "^19.2.7",
    "@types/react-dom": "^19.2.3",
    "@vitejs/plugin-react": "^5.1.1",
    "typescript": "^5.9.3",
    "vite": "^7.2.6",
    "vite-plugin-mkcert": "^1.17.9",
    "vite-tsconfig-paths": "^5.0.0"
  },
  "name": "martin-landing",
  "packageManager": "yarn@1.22.22+sha512.a6b2f7906b721bba3d67d4aff083df04dad64c399707841b7acf00f6b133b7ac24255f2652fa22ae3534329dc6180534e98d17432037ff6fd140556e2bb3137e",
  "private": true,
  "proxy": "https://maplibre.org",
  "scripts": {
    "build": "tsc && vite build",
    "dev": "vite --port 8080 --host",
    "format": "biome check --write",
    "lint": "biome lint --write",
    "preview": "vite preview --port 8080 --host",
    "type-check": "tsc --noEmit"
  },
  "version": "0.1.0"
}<|MERGE_RESOLUTION|>--- conflicted
+++ resolved
@@ -18,11 +18,7 @@
     "styled-components": "6.1.19"
   },
   "devDependencies": {
-<<<<<<< HEAD
     "@biomejs/biome": "2.3.8",
-=======
-    "@biomejs/biome": "^2.3.8",
->>>>>>> 5e99ad23
     "@types/debounce": "^1.2.4",
     "@types/node": "^24.10.1",
     "@types/react": "^19.2.7",
