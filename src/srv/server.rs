use crate::pg::utils::parse_x_rewrite_url;
<<<<<<< HEAD
use crate::source::{Source, Xyz};
use crate::srv::config::{SrvConfig, KEEP_ALIVE_DEFAULT, LISTEN_ADDRESSES_DEFAULT};
=======
use crate::source::{Source, UrlQuery, Xyz};
use crate::srv::config::SrvConfig;
>>>>>>> ab2a2f9e
use actix_cors::Cors;
use actix_web::dev::Server;
use actix_web::http::header::CACHE_CONTROL;
use actix_web::http::Uri;
use actix_web::middleware::TrailingSlash;
use actix_web::web::{Data, Path, Query};
use actix_web::{
    error, middleware, route, web, App, Error, HttpRequest, HttpResponse, HttpServer, Responder,
    Result,
};
use futures::future::try_join_all;
use itertools::Itertools;
use log::{debug, error};
use martin_tile_utils::DataFormat;
use serde::{Deserialize, Serialize};
use std::cmp::Ordering;
use std::collections::HashMap;
use std::time::Duration;
use tilejson::{TileJSON, VectorLayer};

/// List of keywords that cannot be used as source IDs. Some of these are reserved for future use.
/// Reserved keywords must never end in a "dot number" (e.g. ".1")
pub const RESERVED_KEYWORDS: &[&str] = &[
    "catalog", "config", "health", "help", "index", "manifest", "refresh", "reload", "status",
];

pub type Sources = HashMap<String, Box<dyn Source>>;

pub struct AppState {
    pub sources: Sources,
}

impl AppState {
    pub fn get_source(&self, id: &str) -> Result<&dyn Source> {
        Ok(self
            .sources
            .get(id)
            .ok_or_else(|| error::ErrorNotFound(format!("Source {id} does not exist")))?
            .as_ref())
    }

    fn get_sources(
        &self,
        source_ids: &str,
        zoom: Option<i32>,
    ) -> Result<(Vec<&dyn Source>, bool, DataFormat)> {
        // TODO?: optimize by pre-allocating max allowed layer count on stack
        let mut sources = Vec::new();
        let mut format: Option<DataFormat> = None;
        let mut use_url_query = false;
        for id in source_ids.split(',') {
            let src = self.get_source(id)?;
            let src_fmt = src.get_format();
            use_url_query |= src.support_url_query();

            // make sure all sources have the same format
            match format {
                Some(fmt) if fmt == src_fmt => {}
                Some(fmt) => Err(error::ErrorNotFound(format!(
                    "Cannot merge sources with {fmt:?} with {src_fmt:?}"
                )))?,
                None => format = Some(src_fmt),
            }

            // TODO: Use chained-if-let once available
            if match zoom {
                Some(zoom) if check_zoom(src, id, zoom) => true,
                None => true,
                _ => false,
            } {
                sources.push(src);
            }
        }
        let format = format.unwrap_or(DataFormat::Unknown);
        Ok((sources, use_url_query, format))
    }
}

#[derive(Deserialize)]
struct TileJsonRequest {
    source_ids: String,
}

#[derive(Deserialize)]
struct TileRequest {
    source_ids: String,
    z: i32,
    x: i32,
    y: i32,
}

#[derive(Debug, Serialize, Deserialize, PartialEq, Eq)]
pub struct IndexEntry {
    pub id: String,
    #[serde(skip_serializing_if = "Option::is_none")]
    pub name: Option<String>,
    #[serde(skip_serializing_if = "Option::is_none")]
    pub description: Option<String>,
    #[serde(skip_serializing_if = "Option::is_none")]
    pub attribution: Option<String>,
    #[serde(skip_serializing_if = "Option::is_none")]
    pub vector_layer: Option<Vec<VectorLayer>>,
}

impl PartialOrd<Self> for IndexEntry {
    fn partial_cmp(&self, other: &Self) -> Option<Ordering> {
        Some(self.cmp(other))
    }
}

impl Ord for IndexEntry {
    fn cmp(&self, other: &Self) -> Ordering {
        (&self.id, &self.name).cmp(&(&other.id, &other.name))
    }
}

fn map_internal_error<T: std::fmt::Display>(e: T) -> Error {
    error!("{e}");
    error::ErrorInternalServerError(e.to_string())
}

/// Root path will eventually have a web front. For now, just a stub.
#[route("/", method = "GET", method = "HEAD")]
async fn get_index() -> &'static str {
    "Martin server is running. Eventually this will be a nice web front."
}

/// Return 200 OK if healthy. Used for readiness and liveness probes.
#[route("/health", method = "GET", method = "HEAD")]
async fn get_health() -> impl Responder {
    HttpResponse::Ok()
        .insert_header((CACHE_CONTROL, "no-cache"))
        .message_body("OK")
}

#[route("/catalog", method = "GET", method = "HEAD")]
async fn get_catalog(state: Data<AppState>) -> impl Responder {
    let info: Vec<_> = state
        .sources
        .iter()
        .map(|(id, src)| {
            let tilejson = src.get_tilejson();
            IndexEntry {
                id: id.clone(),
                name: tilejson.name,
                description: tilejson.description,
                attribution: tilejson.attribution,
                vector_layer: tilejson.vector_layers,
            }
        })
        .sorted()
        .collect();
    HttpResponse::Ok().json(info)
}

#[route("/{source_ids}", method = "GET", method = "HEAD")]
async fn git_source_info(
    req: HttpRequest,
    path: Path<TileJsonRequest>,
    state: Data<AppState>,
) -> Result<HttpResponse> {
    let sources = state.get_sources(&path.source_ids, None)?.0;

    let tiles_path = req
        .headers()
        .get("x-rewrite-url")
        .and_then(parse_x_rewrite_url)
        .unwrap_or_else(|| req.path().to_owned());

    let info = req.connection_info();
    let tiles_url = get_tiles_url(info.scheme(), info.host(), req.query_string(), tiles_path)?;

    Ok(HttpResponse::Ok().json(merge_tilejson(sources, tiles_url)))
}

fn get_tiles_url(
    scheme: &str,
    host: &str,
    query_string: &str,
    tiles_path: String,
) -> Result<String> {
    let path_and_query = if query_string.is_empty() {
        format!("{tiles_path}/{{z}}/{{x}}/{{y}}")
    } else {
        format!("{tiles_path}/{{z}}/{{x}}/{{y}}?{query_string}")
    };

    Uri::builder()
        .scheme(scheme)
        .authority(host)
        .path_and_query(path_and_query)
        .build()
        .map(|tiles_url| tiles_url.to_string())
        .map_err(|e| error::ErrorBadRequest(format!("Can't build tiles URL: {e}")))
}

fn merge_tilejson(sources: Vec<&dyn Source>, tiles_url: String) -> TileJSON {
    let mut tilejson = sources
        .into_iter()
        .map(|s| s.get_tilejson())
        .reduce(|mut accum, tj| {
            if let Some(minzoom) = tj.minzoom {
                if let Some(a) = accum.minzoom {
                    if a > minzoom {
                        accum.minzoom = tj.minzoom;
                    }
                } else {
                    accum.minzoom = tj.minzoom;
                }
            }
            if let Some(maxzoom) = tj.maxzoom {
                if let Some(a) = accum.maxzoom {
                    if a < maxzoom {
                        accum.maxzoom = tj.maxzoom;
                    }
                } else {
                    accum.maxzoom = tj.maxzoom;
                }
            }
            if let Some(bounds) = tj.bounds {
                if let Some(a) = accum.bounds {
                    accum.bounds = Some(a + bounds);
                } else {
                    accum.bounds = tj.bounds;
                }
            }

            accum
        })
        .expect("nonempty sources iter");

    tilejson.tiles.push(tiles_url);
    tilejson
}

#[route("/{source_ids}/{z}/{x}/{y}", method = "GET", method = "HEAD")]
async fn get_tile(
    req: HttpRequest,
    path: Path<TileRequest>,
    state: Data<AppState>,
) -> Result<HttpResponse> {
    let xyz = Xyz {
        z: path.z,
        x: path.x,
        y: path.y,
    };

    // Optimization for a single-source request.
    let (tile, format) = if path.source_ids.contains(',') {
        let (sources, use_url_query, format) = state.get_sources(&path.source_ids, Some(path.z))?;
        if sources.is_empty() {
            Err(error::ErrorNotFound("No valid sources found"))?
        }
        let query = if use_url_query {
            Some(Query::<UrlQuery>::from_query(req.query_string())?.into_inner())
        } else {
            None
        };
        let tile = try_join_all(sources.into_iter().map(|s| s.get_tile(&xyz, &query)))
            .await
            .map_err(map_internal_error)?
            .concat();
        (tile, format)
    } else {
        let id = &path.source_ids;
        let zoom = xyz.z;
        let src = state.get_source(id)?;
        if !check_zoom(src, id, zoom) {
            Err(error::ErrorNotFound(format!(
                "Zoom {zoom} is not valid for source {id}",
            )))?
        }
        let query = if src.support_url_query() {
            Some(Query::<UrlQuery>::from_query(req.query_string())?.into_inner())
        } else {
            None
        };
        let tile = src
            .get_tile(&xyz, &query)
            .await
            .map_err(map_internal_error)?;
        (tile, src.get_format())
    };

    let content = format.content_type();
    match tile.len() {
        0 => Ok(HttpResponse::NoContent().content_type(content).finish()),
        _ => Ok(HttpResponse::Ok().content_type(content).body(tile)),
    }
}

pub fn router(cfg: &mut web::ServiceConfig) {
    cfg.service(get_health)
        .service(get_index)
        .service(get_catalog)
        .service(git_source_info)
        .service(get_tile);
}

pub fn new(config: SrvConfig, sources: Sources) -> (Server, String) {
    let keep_alive = Duration::from_secs(config.keep_alive.unwrap_or(KEEP_ALIVE_DEFAULT));
    let worker_processes = config.worker_processes.unwrap_or_else(num_cpus::get);
    let listen_addresses = config
        .listen_addresses
        .unwrap_or_else(|| LISTEN_ADDRESSES_DEFAULT.to_owned());

    let server = HttpServer::new(move || {
        let state = AppState {
            sources: sources.clone(),
        };

        let cors_middleware = Cors::default()
            .allow_any_origin()
            .allowed_methods(vec!["GET"]);

        App::new()
            .app_data(Data::new(state))
            .wrap(cors_middleware)
            .wrap(middleware::NormalizePath::new(TrailingSlash::MergeOnly))
            .wrap(middleware::Logger::default())
            .wrap(middleware::Compress::default())
            .configure(router)
    })
    .bind(listen_addresses.clone())
    .unwrap_or_else(|_| panic!("Can't bind to {listen_addresses}"))
    .keep_alive(keep_alive)
    .shutdown_timeout(0)
    .workers(worker_processes)
<<<<<<< HEAD
    .run();

    (server, listen_addresses)
=======
    .run()
}

pub fn check_zoom(src: &dyn Source, id: &str, zoom: i32) -> bool {
    let is_valid = src.is_valid_zoom(zoom);
    if !is_valid {
        debug!("Zoom {zoom} is not valid for source {id}");
    }
    is_valid
>>>>>>> ab2a2f9e
}<|MERGE_RESOLUTION|>--- conflicted
+++ resolved
@@ -1,11 +1,6 @@
 use crate::pg::utils::parse_x_rewrite_url;
-<<<<<<< HEAD
-use crate::source::{Source, Xyz};
+use crate::source::{Source, UrlQuery, Xyz};
 use crate::srv::config::{SrvConfig, KEEP_ALIVE_DEFAULT, LISTEN_ADDRESSES_DEFAULT};
-=======
-use crate::source::{Source, UrlQuery, Xyz};
-use crate::srv::config::SrvConfig;
->>>>>>> ab2a2f9e
 use actix_cors::Cors;
 use actix_web::dev::Server;
 use actix_web::http::header::CACHE_CONTROL;
@@ -334,12 +329,9 @@
     .keep_alive(keep_alive)
     .shutdown_timeout(0)
     .workers(worker_processes)
-<<<<<<< HEAD
     .run();
 
     (server, listen_addresses)
-=======
-    .run()
 }
 
 pub fn check_zoom(src: &dyn Source, id: &str, zoom: i32) -> bool {
@@ -348,5 +340,4 @@
         debug!("Zoom {zoom} is not valid for source {id}");
     }
     is_valid
->>>>>>> ab2a2f9e
 }