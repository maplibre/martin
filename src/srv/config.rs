--- conflicted
+++ resolved
@@ -18,16 +18,6 @@
 
 #[derive(Clone, Debug, Serialize, Deserialize, PartialEq, Default)]
 pub struct SrvConfig {
-<<<<<<< HEAD
-    pub keep_alive: usize,
-    pub listen_addresses: String,
-    pub worker_processes: usize,
-}
-
-#[derive(Debug, Serialize, Deserialize, PartialEq, Default)]
-pub struct SrvConfigBuilder {
-=======
->>>>>>> 9a5361e8
     #[serde(skip_serializing_if = "Option::is_none")]
     pub keep_alive: Option<u64>,
     #[serde(skip_serializing_if = "Option::is_none")]
