use std::{env, io};

use actix_web::dev::Server;
use docopt::Docopt;
use log::{error, info, warn};
use martin::config::{read_config, Config, ConfigBuilder};
use martin::db::{check_postgis_version, get_connection, setup_connection_pool, Pool};
use martin::function_source::get_function_sources;
use martin::table_source::get_table_sources;
use martin::{prettify_error, server};
use serde::Deserialize;

const VERSION: &str = env!("CARGO_PKG_VERSION");
const REQUIRED_POSTGIS_VERSION: &str = ">= 2.4.0";

pub const USAGE: &str = "
Martin - PostGIS Mapbox Vector Tiles server.

Usage:
  martin [options] [<connection>]
  martin -h | --help
  martin -v | --version

Options:
  -h --help                         Show this screen.
  -v --version                      Show version.
  --config=<path>                   Path to config file.
  --keep-alive=<n>                  Connection keep alive timeout [default: 75].
  --listen-addresses=<n>            The socket address to bind [default: 0.0.0.0:3000].
  --default-srid=<n>                If a spatial table has SRID 0, then this default SRID will be used as a fallback.
  --pool-size=<n>                   Maximum connections pool size [default: 20].
  --workers=<n>                     Number of web server workers.
  --ca-root-file=<path>             Loads trusted root certificates from a file. The file should contain a sequence of PEM-formatted CA certificates.
  --danger-accept-invalid-certs     Trust invalid certificates. This introduces significant vulnerabilities, and should only be used as a last resort.
  --watch                           [IGNORED] This flag is no longer supported, and will be ignored.
";

#[derive(Debug, Deserialize)]
pub struct Args {
    pub arg_connection: Option<String>,
    pub flag_config: Option<String>,
    pub flag_help: bool,
    pub flag_keep_alive: Option<usize>,
    pub flag_listen_addresses: Option<String>,
    pub flag_pool_size: Option<u32>,
    pub flag_watch: bool,
    pub flag_version: bool,
    pub flag_workers: Option<usize>,
    pub flag_default_srid: Option<i32>,
    pub flag_ca_root_file: Option<String>,
    pub flag_danger_accept_invalid_certs: bool,
}

pub async fn generate_config(args: Args, pool: &Pool) -> io::Result<Config> {
    let connection_string = args.arg_connection.clone().ok_or_else(|| {
        io::Error::new(
            io::ErrorKind::Other,
            "Database connection string is not set",
        )
    })?;

    let mut connection = get_connection(pool).await?;
    let table_sources = get_table_sources(&mut connection, &args.flag_default_srid).await?;
    let function_sources = get_function_sources(&mut connection).await?;

    let config = ConfigBuilder {
        connection_string,
        keep_alive: args.flag_keep_alive,
        listen_addresses: args.flag_listen_addresses,
        default_srid: args.flag_default_srid,
        pool_size: args.flag_pool_size,
        worker_processes: args.flag_workers,
        table_sources: Some(table_sources),
        function_sources: Some(function_sources),
        ca_root_file: None,
        danger_accept_invalid_certs: Some(args.flag_danger_accept_invalid_certs),
    };

    let config = config.finalize();
    Ok(config)
}

async fn setup_from_config(file_name: String) -> io::Result<(Config, Pool)> {
    let config = read_config(&file_name).map_err(|e| prettify_error!(e, "Can't read config"))?;

    let pool = setup_connection_pool(
        &config.connection_string,
        &config.ca_root_file,
        Some(config.pool_size),
        config.danger_accept_invalid_certs,
    )
    .await
    .map_err(|e| prettify_error!(e, "Can't setup connection pool"))?;

    if let Some(table_sources) = &config.table_sources {
        for table_source in table_sources.values() {
            info!(
                r#"Found "{}" table source with "{}" column ({}, SRID={})"#,
                table_source.id,
                table_source.geometry_column,
                table_source
                    .geometry_type
                    .as_ref()
                    .unwrap_or(&"null".to_string()),
                table_source.srid
            );
        }
    }

    if let Some(function_sources) = &config.function_sources {
        for function_source in function_sources.values() {
            info!("Found {} function source", function_source.id);
        }
    }

    info!("Connected to {}", config.connection_string);

    Ok((config, pool))
}

async fn setup_from_args(args: Args) -> io::Result<(Config, Pool)> {
    let connection_string = args.arg_connection.clone().ok_or_else(|| {
        io::Error::new(
            io::ErrorKind::Other,
            "Database connection string is not set",
        )
    })?;

    info!("Connecting to database");
    let pool = setup_connection_pool(
        &connection_string,
        &args.flag_ca_root_file,
        args.flag_pool_size,
        args.flag_danger_accept_invalid_certs,
    )
    .await
    .map_err(|e| prettify_error!(e, "Can't setup connection pool"))?;

    info!("Scanning database");
    let config = generate_config(args, &pool)
        .await
        .map_err(|e| prettify_error!(e, "Can't generate config"))?;

    Ok((config, pool))
}

fn parse_env(args: Args) -> Args {
    let arg_connection = args.arg_connection.or_else(|| {
        env::var_os("DATABASE_URL").and_then(|connection| connection.into_string().ok())
    });

    let flag_default_srid = args.flag_default_srid.or_else(|| {
        env::var_os("DEFAULT_SRID").and_then(|srid| {
            srid.into_string()
                .ok()
                .and_then(|srid| srid.parse::<i32>().ok())
        })
    });

    let flag_ca_root_file = args.flag_ca_root_file.or_else(|| {
        env::var_os("CA_ROOT_FILE").and_then(|connection| connection.into_string().ok())
    });

    let flag_danger_accept_invalid_certs = args.flag_danger_accept_invalid_certs
        || env::var_os("DANGER_ACCEPT_INVALID_CERTS").is_some();

    if args.flag_watch {
        warn!("The --watch flag is no longer supported, and will be ignored");
    }
    if env::var_os("WATCH_MODE").is_some() {
        warn!("The WATCH_MODE environment variable is no longer supported, and will be ignored");
    }

    Args {
        arg_connection,
        flag_default_srid,
        flag_ca_root_file,
        flag_danger_accept_invalid_certs,
        ..args
    }
}

async fn start(args: Args) -> io::Result<Server> {
    info!("Starting martin v{VERSION}");

    let (config, pool) = match args.flag_config {
        Some(config_file_name) => {
            info!("Using {config_file_name}");
            setup_from_config(config_file_name).await?
        }
        None => {
            info!("Config is not set");
            setup_from_args(args).await?
        }
    };

    let matches = check_postgis_version(REQUIRED_POSTGIS_VERSION, &pool)
        .await
        .map_err(|e| prettify_error!(e, "Can't check PostGIS version"))?;

    if !matches {
        std::process::exit(-1);
    }

    let listen_addresses = config.listen_addresses.clone();
    let server = server::new(pool, config);
    info!("Martin has been started on {listen_addresses}.");

    Ok(server)
}

#[actix_web::main]
async fn main() -> io::Result<()> {
    let env = env_logger::Env::default().filter_or(env_logger::DEFAULT_FILTER_ENV, "martin=info");
    env_logger::Builder::from_env(env).init();

    let args = Docopt::new(USAGE)
        .and_then(|d| d.help(false).deserialize::<Args>())
        .map_err(|e| prettify_error!(e, "Can't parse CLI arguments"))?;

    let args = parse_env(args);

    if args.flag_help {
        println!("{USAGE}");
        std::process::exit(0);
    }

    if args.flag_version {
        println!("v{VERSION}");
        std::process::exit(0);
    }

    if args.flag_danger_accept_invalid_certs {
        warn!("Danger accept invalid certs enabled. You should think very carefully before using this option. If invalid certificates are trusted, any certificate for any site will be trusted for use. This includes expired certificates. This introduces significant vulnerabilities, and should only be used as a last resort.");
    }

<<<<<<< HEAD
    if args.flag_watch {
        info!("Watch mode enabled");
    }

    match start(args).await {
        Ok(server) => server.await,
=======
    let server = match start(args) {
        Ok(server) => server,
>>>>>>> 7a14d6a3
        Err(error) => {
            error!("{error}");
            std::process::exit(-1);
        }
    }
}<|MERGE_RESOLUTION|>--- conflicted
+++ resolved
@@ -234,17 +234,8 @@
         warn!("Danger accept invalid certs enabled. You should think very carefully before using this option. If invalid certificates are trusted, any certificate for any site will be trusted for use. This includes expired certificates. This introduces significant vulnerabilities, and should only be used as a last resort.");
     }
 
-<<<<<<< HEAD
-    if args.flag_watch {
-        info!("Watch mode enabled");
-    }
-
     match start(args).await {
         Ok(server) => server.await,
-=======
-    let server = match start(args) {
-        Ok(server) => server,
->>>>>>> 7a14d6a3
         Err(error) => {
             error!("{error}");
             std::process::exit(-1);
