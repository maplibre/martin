--- conflicted
+++ resolved
@@ -5,11 +5,7 @@
 use std::path::PathBuf;
 
 use log::{error, info, warn};
-<<<<<<< HEAD
-use serde::{Deserialize, Serialize};
-=======
 use serde::{Deserialize, Serialize, Serializer};
->>>>>>> 26b11a9e
 use tilejson::{Bounds, TileJSON, VectorLayer};
 
 use crate::pg::PgError;
@@ -142,8 +138,6 @@
     // TODO: consider removing - this is not needed per TileJSON spec
     tilejson.set_missing_defaults();
     tilejson
-<<<<<<< HEAD
-=======
 }
 
 /// Sort an optional hashmap by key, case-insensitive first, then case-sensitive
@@ -165,5 +159,4 @@
                 .collect::<BTreeMap<_, _>>()
         })
         .serialize(serializer)
->>>>>>> 26b11a9e
 }