use crate::io_error;
use crate::pg::config::PgConfig;
<<<<<<< HEAD
use crate::pmtiles::config::{PmtConfig, PmtConfigBuilderEnum};
use crate::source::IdResolver;
use crate::srv::config::{SrvConfig, SrvConfigBuilder};
use crate::srv::server::Sources;
use futures::future::{try_join, try_join_all};
=======
use crate::source::IdResolver;
use crate::srv::config::SrvConfig;
use crate::srv::server::Sources;
use futures::future::try_join_all;
>>>>>>> 9a5361e8
use log::warn;
use serde::{Deserialize, Serialize};
use serde_yaml::Value;
use std::collections::HashMap;
use std::fs::File;
use std::io::prelude::*;
<<<<<<< HEAD
use std::{io, mem};

#[derive(Debug, Clone, PartialEq, Serialize, Deserialize)]
#[serde(untagged)]
pub enum OneOrMany<T: Clone> {
    One(T),
    Many(Vec<T>),
}

impl<S: Clone> OneOrMany<S> {
    pub fn map<T: Clone, E, F>(self, mut f: F) -> Result<OneOrMany<T>, E>
    where
        F: FnMut(S) -> Result<T, E>,
    {
        Ok(match self {
            Self::One(v) => OneOrMany::One(f(v)?),
            Self::Many(v) => OneOrMany::Many(v.into_iter().map(f).collect::<Result<_, _>>()?),
        })
    }

    pub fn generalize(self) -> Vec<S> {
        match self {
            Self::One(v) => vec![v],
            Self::Many(v) => v,
        }
    }

    pub fn merge(&mut self, other: Self) {
        // There is no allocation with Vec::new()
        *self = match (mem::replace(self, Self::Many(Vec::new())), other) {
            (Self::One(a), Self::One(b)) => Self::Many(vec![a, b]),
            (Self::One(a), Self::Many(mut b)) => {
                b.insert(0, a);
                Self::Many(b)
            }
            (Self::Many(mut a), Self::One(b)) => {
                a.push(b);
                Self::Many(a)
            }
            (Self::Many(mut a), Self::Many(b)) => {
                a.extend(b);
                Self::Many(a)
            }
        };
    }
}
=======
use std::path::Path;
use std::{io, mem};
>>>>>>> 9a5361e8

#[derive(Debug, Clone, PartialEq, Serialize, Deserialize)]
#[serde(untagged)]
pub enum OneOrMany<T: Clone> {
    One(T),
    Many(Vec<T>),
}

impl<S: Clone> OneOrMany<S> {
    pub fn map<T: Clone, E, F>(self, mut f: F) -> Result<OneOrMany<T>, E>
    where
        F: FnMut(S) -> Result<T, E>,
    {
        Ok(match self {
            Self::One(v) => OneOrMany::One(f(v)?),
            Self::Many(v) => OneOrMany::Many(v.into_iter().map(f).collect::<Result<_, _>>()?),
        })
    }

    pub fn generalize(self) -> Vec<S> {
        match self {
            Self::One(v) => vec![v],
            Self::Many(v) => v,
        }
    }

    pub fn merge(&mut self, other: Self) {
        // There is no allocation with Vec::new()
        *self = match (mem::replace(self, Self::Many(Vec::new())), other) {
            (Self::One(a), Self::One(b)) => Self::Many(vec![a, b]),
            (Self::One(a), Self::Many(mut b)) => {
                b.insert(0, a);
                Self::Many(b)
            }
            (Self::Many(mut a), Self::One(b)) => {
                a.push(b);
                Self::Many(a)
            }
            (Self::Many(mut a), Self::Many(b)) => {
                a.extend(b);
                Self::Many(a)
            }
        };
    }
}

#[derive(Clone, Debug, Default, PartialEq, Serialize)]
pub struct Config {
    #[serde(flatten)]
    pub srv: SrvConfig,
    #[serde(skip_serializing_if = "Option::is_none")]
    pub postgres: Option<Vec<PgConfig>>,
<<<<<<< HEAD
    #[serde(skip_serializing_if = "Option::is_none")]
    pub pmtiles: Option<PmtConfig>,
=======
>>>>>>> 9a5361e8
}

impl Config {
    pub async fn resolve(&mut self, idr: IdResolver) -> io::Result<Sources> {
<<<<<<< HEAD
        let (pg, pmtiles) = try_join(
            try_join_all(
                self.postgres
                    .iter_mut()
                    .flatten()
                    .map(|s| s.resolve(idr.clone())),
            ),
            try_join_all(self.pmtiles.iter_mut().map(|s| s.resolve(idr.clone()))),
        )
        .await?;

        Ok(pg.into_iter().map(|s| s.0).chain(pmtiles.into_iter()).fold(
            HashMap::new(),
            |mut acc, hashmap| {
                acc.extend(hashmap);
                acc
            },
        ))
=======
        let pg = try_join_all(
            self.postgres
                .iter_mut()
                .flatten()
                .map(|s| s.resolve(idr.clone())),
        )
        .await?;

        Ok(pg
            .into_iter()
            .map(|s| s.0)
            .fold(HashMap::new(), |mut acc, hashmap| {
                acc.extend(hashmap);
                acc
            }))
>>>>>>> 9a5361e8
    }
}

#[derive(Debug, PartialEq, Deserialize)]
pub struct ConfigBuilder {
    #[serde(flatten)]
<<<<<<< HEAD
    pub srv: SrvConfigBuilder,

    pub postgres: Option<OneOrMany<PgConfig>>,

    pub pmtiles: Option<PmtConfigBuilderEnum>,

=======
    pub srv: SrvConfig,

    pub postgres: Option<OneOrMany<PgConfig>>,

>>>>>>> 9a5361e8
    #[serde(flatten)]
    pub unrecognized: HashMap<String, Value>,
}

/// Update empty option in place with a non-empty value from the second option.
pub fn set_option<T>(first: &mut Option<T>, second: Option<T>) {
    if first.is_none() && second.is_some() {
        *first = second;
    }
}

/// Merge two options
#[must_use]
pub fn merge_option<T>(
    first: Option<T>,
    second: Option<T>,
    merge: impl FnOnce(T, T) -> T,
) -> Option<T> {
    match (first, second) {
        (Some(first), Some(second)) => Some(merge(first, second)),
        (None, Some(second)) => Some(second),
        (first, None) => first,
    }
}

impl ConfigBuilder {
    pub fn merge(&mut self, other: Self) {
        self.unrecognized.extend(other.unrecognized);
        self.srv.merge(other.srv);
        if let Some(other) = other.postgres {
            match &mut self.postgres {
                Some(first) => {
                    first.merge(other);
                }
                None => self.postgres = Some(other),
            }
        }
<<<<<<< HEAD
        if let Some(other) = other.pmtiles {
            match &mut self.pmtiles {
                Some(first) => first.merge(other),
                None => self.pmtiles = Some::<PmtConfigBuilderEnum>(other),
            }
        }
=======
>>>>>>> 9a5361e8
    }

    /// Apply defaults to the config, and validate if there is a connection string
    pub fn finalize(self) -> io::Result<Config> {
        report_unrecognized_config("", &self.unrecognized);
        Ok(Config {
<<<<<<< HEAD
            srv: self.srv.finalize()?,
=======
            srv: self.srv,
>>>>>>> 9a5361e8
            postgres: self
                .postgres
                .map(|pg| {
                    pg.generalize()
                        .into_iter()
                        .map(PgConfig::finalize)
                        .collect::<Result<_, _>>()
                })
                .transpose()?,
<<<<<<< HEAD
            pmtiles: self
                .pmtiles
                .map(PmtConfigBuilderEnum::finalize)
                .transpose()?,
=======
>>>>>>> 9a5361e8
        })
    }
}

pub fn report_unrecognized_config(prefix: &str, unrecognized: &HashMap<String, Value>) {
    for key in unrecognized.keys() {
        warn!("Unrecognized config key: {prefix}{key}");
    }
}

/// Read config from a file
pub fn read_config(file_name: &Path) -> io::Result<ConfigBuilder> {
    let mut file = File::open(file_name)
        .map_err(|e| io_error!(e, "Unable to open config file '{}'", file_name.display()))?;
    let mut contents = String::new();
    file.read_to_string(&mut contents)
        .map_err(|e| io_error!(e, "Unable to read config file '{}'", file_name.display()))?;
    serde_yaml::from_str(contents.as_str())
        .map_err(|e| io_error!(e, "Error parsing config file '{}'", file_name.display()))
}

#[cfg(test)]
mod tests {
    use super::*;
    use crate::pg::utils::tests::{assert_config, some_str};
    use indoc::indoc;

    #[test]
    fn parse_config() {
<<<<<<< HEAD
        let yaml = indoc! {"
---
keep_alive: 75
listen_addresses: '0.0.0.0:3000'
worker_processes: 8

postgres:
  connection_string: 'postgres://postgres@localhost:5432/db'
  danger_accept_invalid_certs: false
  default_srid: 4326
  pool_size: 20

  tables:
    table_source:
      schema: public
      table: table_source
      srid: 4326
      geometry_column: geom
      id_column: ~
      minzoom: 0
      maxzoom: 30
      bounds: [-180.0, -90.0, 180.0, 90.0]
      extent: 4096
      buffer: 64
      clip_geom: true
      geometry_type: GEOMETRY
      properties:
        gid: int4

  functions:
    function_zxy_query:
      schema: public
      function: function_zxy_query
      minzoom: 0
      maxzoom: 30
      bounds: [-180.0, -90.0, 180.0, 90.0]
"};

        let config: ConfigBuilder = serde_yaml::from_str(yaml).expect("parse yaml");
        let config = config.finalize().expect("finalize");
        let expected = Config {
            srv: SrvConfig {
                keep_alive: 75,
                listen_addresses: "0.0.0.0:3000".to_string(),
                worker_processes: 8,
            },
            postgres: Some(vec![PgConfig {
                connection_string: Some("postgres://postgres@localhost:5432/db".to_string()),
                #[cfg(feature = "ssl")]
                ca_root_file: None,
                #[cfg(feature = "ssl")]
                danger_accept_invalid_certs: false,
                default_srid: Some(4326),
                pool_size: Some(20),
                tables: Some(HashMap::from([(
                    "table_source".to_string(),
                    TableInfo {
                        schema: "public".to_string(),
                        table: "table_source".to_string(),
                        srid: 4326,
                        geometry_column: "geom".to_string(),
                        minzoom: Some(0),
                        maxzoom: Some(30),
                        bounds: Some([-180, -90, 180, 90].into()),
                        extent: Some(4096),
                        buffer: Some(64),
                        clip_geom: Some(true),
                        geometry_type: Some("GEOMETRY".to_string()),
                        properties: HashMap::from([("gid".to_string(), "int4".to_string())]),
                        ..Default::default()
                    },
                )])),
                functions: Some(HashMap::from([(
                    "function_zxy_query".to_string(),
                    FunctionInfo::new_extended(
                        "public".to_string(),
                        "function_zxy_query".to_string(),
                        0,
                        30,
                        Bounds::MAX,
                    ),
                )])),
                ..Default::default()
            }]),
            pmtiles: None,
        };
        assert_eq!(config, expected);
=======
        assert_config(
            indoc! {"
            ---
            keep_alive: 75
            listen_addresses: '0.0.0.0:3000'
            worker_processes: 8
        "},
            Config {
                srv: SrvConfig {
                    keep_alive: Some(75),
                    listen_addresses: some_str("0.0.0.0:3000"),
                    worker_processes: Some(8),
                },
                ..Default::default()
            },
        );
>>>>>>> 9a5361e8
    }
}<|MERGE_RESOLUTION|>--- conflicted
+++ resolved
@@ -1,24 +1,17 @@
 use crate::io_error;
 use crate::pg::config::PgConfig;
-<<<<<<< HEAD
 use crate::pmtiles::config::{PmtConfig, PmtConfigBuilderEnum};
-use crate::source::IdResolver;
-use crate::srv::config::{SrvConfig, SrvConfigBuilder};
-use crate::srv::server::Sources;
-use futures::future::{try_join, try_join_all};
-=======
 use crate::source::IdResolver;
 use crate::srv::config::SrvConfig;
 use crate::srv::server::Sources;
-use futures::future::try_join_all;
->>>>>>> 9a5361e8
+use futures::future::{try_join, try_join_all};
 use log::warn;
 use serde::{Deserialize, Serialize};
 use serde_yaml::Value;
 use std::collections::HashMap;
 use std::fs::File;
 use std::io::prelude::*;
-<<<<<<< HEAD
+use std::path::Path;
 use std::{io, mem};
 
 #[derive(Debug, Clone, PartialEq, Serialize, Deserialize)]
@@ -65,55 +58,6 @@
         };
     }
 }
-=======
-use std::path::Path;
-use std::{io, mem};
->>>>>>> 9a5361e8
-
-#[derive(Debug, Clone, PartialEq, Serialize, Deserialize)]
-#[serde(untagged)]
-pub enum OneOrMany<T: Clone> {
-    One(T),
-    Many(Vec<T>),
-}
-
-impl<S: Clone> OneOrMany<S> {
-    pub fn map<T: Clone, E, F>(self, mut f: F) -> Result<OneOrMany<T>, E>
-    where
-        F: FnMut(S) -> Result<T, E>,
-    {
-        Ok(match self {
-            Self::One(v) => OneOrMany::One(f(v)?),
-            Self::Many(v) => OneOrMany::Many(v.into_iter().map(f).collect::<Result<_, _>>()?),
-        })
-    }
-
-    pub fn generalize(self) -> Vec<S> {
-        match self {
-            Self::One(v) => vec![v],
-            Self::Many(v) => v,
-        }
-    }
-
-    pub fn merge(&mut self, other: Self) {
-        // There is no allocation with Vec::new()
-        *self = match (mem::replace(self, Self::Many(Vec::new())), other) {
-            (Self::One(a), Self::One(b)) => Self::Many(vec![a, b]),
-            (Self::One(a), Self::Many(mut b)) => {
-                b.insert(0, a);
-                Self::Many(b)
-            }
-            (Self::Many(mut a), Self::One(b)) => {
-                a.push(b);
-                Self::Many(a)
-            }
-            (Self::Many(mut a), Self::Many(b)) => {
-                a.extend(b);
-                Self::Many(a)
-            }
-        };
-    }
-}
 
 #[derive(Clone, Debug, Default, PartialEq, Serialize)]
 pub struct Config {
@@ -121,16 +65,12 @@
     pub srv: SrvConfig,
     #[serde(skip_serializing_if = "Option::is_none")]
     pub postgres: Option<Vec<PgConfig>>,
-<<<<<<< HEAD
     #[serde(skip_serializing_if = "Option::is_none")]
     pub pmtiles: Option<PmtConfig>,
-=======
->>>>>>> 9a5361e8
 }
 
 impl Config {
     pub async fn resolve(&mut self, idr: IdResolver) -> io::Result<Sources> {
-<<<<<<< HEAD
         let (pg, pmtiles) = try_join(
             try_join_all(
                 self.postgres
@@ -149,42 +89,18 @@
                 acc
             },
         ))
-=======
-        let pg = try_join_all(
-            self.postgres
-                .iter_mut()
-                .flatten()
-                .map(|s| s.resolve(idr.clone())),
-        )
-        .await?;
-
-        Ok(pg
-            .into_iter()
-            .map(|s| s.0)
-            .fold(HashMap::new(), |mut acc, hashmap| {
-                acc.extend(hashmap);
-                acc
-            }))
->>>>>>> 9a5361e8
     }
 }
 
 #[derive(Debug, PartialEq, Deserialize)]
 pub struct ConfigBuilder {
     #[serde(flatten)]
-<<<<<<< HEAD
-    pub srv: SrvConfigBuilder,
+    pub srv: SrvConfig,
 
     pub postgres: Option<OneOrMany<PgConfig>>,
 
     pub pmtiles: Option<PmtConfigBuilderEnum>,
 
-=======
-    pub srv: SrvConfig,
-
-    pub postgres: Option<OneOrMany<PgConfig>>,
-
->>>>>>> 9a5361e8
     #[serde(flatten)]
     pub unrecognized: HashMap<String, Value>,
 }
@@ -222,26 +138,19 @@
                 None => self.postgres = Some(other),
             }
         }
-<<<<<<< HEAD
         if let Some(other) = other.pmtiles {
             match &mut self.pmtiles {
                 Some(first) => first.merge(other),
                 None => self.pmtiles = Some::<PmtConfigBuilderEnum>(other),
             }
         }
-=======
->>>>>>> 9a5361e8
     }
 
     /// Apply defaults to the config, and validate if there is a connection string
     pub fn finalize(self) -> io::Result<Config> {
         report_unrecognized_config("", &self.unrecognized);
         Ok(Config {
-<<<<<<< HEAD
-            srv: self.srv.finalize()?,
-=======
             srv: self.srv,
->>>>>>> 9a5361e8
             postgres: self
                 .postgres
                 .map(|pg| {
@@ -251,13 +160,10 @@
                         .collect::<Result<_, _>>()
                 })
                 .transpose()?,
-<<<<<<< HEAD
             pmtiles: self
                 .pmtiles
                 .map(PmtConfigBuilderEnum::finalize)
                 .transpose()?,
-=======
->>>>>>> 9a5361e8
         })
     }
 }
@@ -287,95 +193,6 @@
 
     #[test]
     fn parse_config() {
-<<<<<<< HEAD
-        let yaml = indoc! {"
----
-keep_alive: 75
-listen_addresses: '0.0.0.0:3000'
-worker_processes: 8
-
-postgres:
-  connection_string: 'postgres://postgres@localhost:5432/db'
-  danger_accept_invalid_certs: false
-  default_srid: 4326
-  pool_size: 20
-
-  tables:
-    table_source:
-      schema: public
-      table: table_source
-      srid: 4326
-      geometry_column: geom
-      id_column: ~
-      minzoom: 0
-      maxzoom: 30
-      bounds: [-180.0, -90.0, 180.0, 90.0]
-      extent: 4096
-      buffer: 64
-      clip_geom: true
-      geometry_type: GEOMETRY
-      properties:
-        gid: int4
-
-  functions:
-    function_zxy_query:
-      schema: public
-      function: function_zxy_query
-      minzoom: 0
-      maxzoom: 30
-      bounds: [-180.0, -90.0, 180.0, 90.0]
-"};
-
-        let config: ConfigBuilder = serde_yaml::from_str(yaml).expect("parse yaml");
-        let config = config.finalize().expect("finalize");
-        let expected = Config {
-            srv: SrvConfig {
-                keep_alive: 75,
-                listen_addresses: "0.0.0.0:3000".to_string(),
-                worker_processes: 8,
-            },
-            postgres: Some(vec![PgConfig {
-                connection_string: Some("postgres://postgres@localhost:5432/db".to_string()),
-                #[cfg(feature = "ssl")]
-                ca_root_file: None,
-                #[cfg(feature = "ssl")]
-                danger_accept_invalid_certs: false,
-                default_srid: Some(4326),
-                pool_size: Some(20),
-                tables: Some(HashMap::from([(
-                    "table_source".to_string(),
-                    TableInfo {
-                        schema: "public".to_string(),
-                        table: "table_source".to_string(),
-                        srid: 4326,
-                        geometry_column: "geom".to_string(),
-                        minzoom: Some(0),
-                        maxzoom: Some(30),
-                        bounds: Some([-180, -90, 180, 90].into()),
-                        extent: Some(4096),
-                        buffer: Some(64),
-                        clip_geom: Some(true),
-                        geometry_type: Some("GEOMETRY".to_string()),
-                        properties: HashMap::from([("gid".to_string(), "int4".to_string())]),
-                        ..Default::default()
-                    },
-                )])),
-                functions: Some(HashMap::from([(
-                    "function_zxy_query".to_string(),
-                    FunctionInfo::new_extended(
-                        "public".to_string(),
-                        "function_zxy_query".to_string(),
-                        0,
-                        30,
-                        Bounds::MAX,
-                    ),
-                )])),
-                ..Default::default()
-            }]),
-            pmtiles: None,
-        };
-        assert_eq!(config, expected);
-=======
         assert_config(
             indoc! {"
             ---
@@ -392,6 +209,5 @@
                 ..Default::default()
             },
         );
->>>>>>> 9a5361e8
     }
 }