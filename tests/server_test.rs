--- conflicted
+++ resolved
@@ -16,13 +16,8 @@
 async fn test_get_table_sources_ok() {
     init();
 
-<<<<<<< HEAD
-    let state = dev::mock_state(Some(dev::mock_default_table_sources()), None, None, false).await;
-    let app = test::init_service(App::new().app_data(Data::new(state)).configure(router)).await;
-=======
-    let state = dev::mock_state(Some(dev::mock_default_table_sources()), None, None);
-    let mut app = test::init_service(App::new().data(state).configure(router)).await;
->>>>>>> 7a14d6a3
+    let state = dev::mock_state(Some(dev::mock_default_table_sources()), None, None).await;
+    let app = test::init_service(App::new().app_data(Data::new(state)).configure(router)).await;
 
     let req = test::TestRequest::get().uri("/index.json").to_request();
     let response = test::call_service(&app, req).await;
@@ -37,13 +32,8 @@
 async fn test_get_table_sources_watch_mode_ok() {
     init();
 
-<<<<<<< HEAD
-    let state = dev::mock_state(Some(dev::mock_default_table_sources()), None, None, true).await;
-    let app = test::init_service(App::new().app_data(Data::new(state)).configure(router)).await;
-=======
-    let state = dev::mock_state(Some(dev::mock_default_table_sources()), None, None);
-    let mut app = test::init_service(App::new().data(state).configure(router)).await;
->>>>>>> 7a14d6a3
+    let state = dev::mock_state(Some(dev::mock_default_table_sources()), None, None).await;
+    let app = test::init_service(App::new().app_data(Data::new(state)).configure(router)).await;
 
     let req = test::TestRequest::get().uri("/index.json").to_request();
     let response = test::call_service(&app, req).await;
@@ -79,15 +69,9 @@
         Some(dev::mock_table_sources(vec![table_source])),
         None,
         None,
-<<<<<<< HEAD
-        false,
     )
     .await;
     let app = test::init_service(App::new().app_data(Data::new(state)).configure(router)).await;
-=======
-    );
-    let mut app = test::init_service(App::new().data(state).configure(router)).await;
->>>>>>> 7a14d6a3
 
     let req = test::TestRequest::get()
         .uri("/public.non_existant.json")
@@ -120,13 +104,8 @@
 async fn test_get_table_source_tile_ok() {
     init();
 
-<<<<<<< HEAD
-    let state = dev::mock_state(Some(dev::mock_default_table_sources()), None, None, false).await;
-    let app = test::init_service(App::new().app_data(Data::new(state)).configure(router)).await;
-=======
-    let state = dev::mock_state(Some(dev::mock_default_table_sources()), None, None);
-    let mut app = test::init_service(App::new().data(state).configure(router)).await;
->>>>>>> 7a14d6a3
+    let state = dev::mock_state(Some(dev::mock_default_table_sources()), None, None).await;
+    let app = test::init_service(App::new().app_data(Data::new(state)).configure(router)).await;
 
     let req = test::TestRequest::get()
         .uri("/public.non_existant/0/0/0.pbf")
@@ -147,13 +126,8 @@
 async fn test_get_table_source_multiple_geom_tile_ok() {
     init();
 
-<<<<<<< HEAD
-    let state = dev::mock_state(Some(dev::mock_default_table_sources()), None, None, false).await;
-    let app = test::init_service(App::new().app_data(Data::new(state)).configure(router)).await;
-=======
-    let state = dev::mock_state(Some(dev::mock_default_table_sources()), None, None);
-    let mut app = test::init_service(App::new().data(state).configure(router)).await;
->>>>>>> 7a14d6a3
+    let state = dev::mock_state(Some(dev::mock_default_table_sources()), None, None).await;
+    let app = test::init_service(App::new().app_data(Data::new(state)).configure(router)).await;
 
     let req = test::TestRequest::get()
         .uri("/public.table_source_multiple_geom.geom1/0/0/0.pbf")
@@ -251,13 +225,8 @@
         ])),
         None,
         None,
-<<<<<<< HEAD
-        false,
     )
     .await;
-=======
-    );
->>>>>>> 7a14d6a3
 
     let app = test::init_service(App::new().app_data(Data::new(state)).configure(router)).await;
 
@@ -362,13 +331,8 @@
 async fn test_get_composite_source_ok() {
     init();
 
-<<<<<<< HEAD
-    let state = dev::mock_state(Some(dev::mock_default_table_sources()), None, None, false).await;
-    let app = test::init_service(App::new().app_data(Data::new(state)).configure(router)).await;
-=======
-    let state = dev::mock_state(Some(dev::mock_default_table_sources()), None, None);
-    let mut app = test::init_service(App::new().data(state).configure(router)).await;
->>>>>>> 7a14d6a3
+    let state = dev::mock_state(Some(dev::mock_default_table_sources()), None, None).await;
+    let app = test::init_service(App::new().app_data(Data::new(state)).configure(router)).await;
 
     let req = test::TestRequest::get()
         .uri("/public.non_existant1,public.non_existant2.json")
@@ -389,13 +353,8 @@
 async fn test_get_composite_source_tile_ok() {
     init();
 
-<<<<<<< HEAD
-    let state = dev::mock_state(Some(dev::mock_default_table_sources()), None, None, false).await;
-    let app = test::init_service(App::new().app_data(Data::new(state)).configure(router)).await;
-=======
-    let state = dev::mock_state(Some(dev::mock_default_table_sources()), None, None);
-    let mut app = test::init_service(App::new().data(state).configure(router)).await;
->>>>>>> 7a14d6a3
+    let state = dev::mock_state(Some(dev::mock_default_table_sources()), None, None).await;
+    let app = test::init_service(App::new().app_data(Data::new(state)).configure(router)).await;
 
     let req = test::TestRequest::get()
         .uri("/public.non_existant1,public.non_existant2/0/0/0.pbf")
@@ -457,15 +416,9 @@
         ])),
         None,
         None,
-<<<<<<< HEAD
-        false,
     )
     .await;
     let app = test::init_service(App::new().app_data(Data::new(state)).configure(router)).await;
-=======
-    );
-    let mut app = test::init_service(App::new().data(state).configure(router)).await;
->>>>>>> 7a14d6a3
 
     // zoom = 0 (nothing)
     let req = test::TestRequest::get()
@@ -528,19 +481,8 @@
 async fn test_get_function_sources_ok() {
     init();
 
-<<<<<<< HEAD
-    let state = dev::mock_state(
-        None,
-        Some(dev::mock_default_function_sources()),
-        None,
-        false,
-    )
-    .await;
-    let app = test::init_service(App::new().app_data(Data::new(state)).configure(router)).await;
-=======
-    let state = dev::mock_state(None, Some(dev::mock_default_function_sources()), None);
-    let mut app = test::init_service(App::new().data(state).configure(router)).await;
->>>>>>> 7a14d6a3
+    let state = dev::mock_state(None, Some(dev::mock_default_function_sources()), None).await;
+    let app = test::init_service(App::new().app_data(Data::new(state)).configure(router)).await;
 
     let req = test::TestRequest::get().uri("/rpc/index.json").to_request();
     let response = test::call_service(&app, req).await;
@@ -555,13 +497,8 @@
 async fn test_get_function_sources_watch_mode_ok() {
     init();
 
-<<<<<<< HEAD
-    let state = dev::mock_state(None, Some(dev::mock_default_function_sources()), None, true).await;
-    let app = test::init_service(App::new().app_data(Data::new(state)).configure(router)).await;
-=======
-    let state = dev::mock_state(None, Some(dev::mock_default_function_sources()), None);
-    let mut app = test::init_service(App::new().data(state).configure(router)).await;
->>>>>>> 7a14d6a3
+    let state = dev::mock_state(None, Some(dev::mock_default_function_sources()), None).await;
+    let app = test::init_service(App::new().app_data(Data::new(state)).configure(router)).await;
 
     let req = test::TestRequest::get().uri("/rpc/index.json").to_request();
     let response = test::call_service(&app, req).await;
@@ -576,19 +513,8 @@
 async fn test_get_function_source_ok() {
     init();
 
-<<<<<<< HEAD
-    let state = dev::mock_state(
-        None,
-        Some(dev::mock_default_function_sources()),
-        None,
-        false,
-    )
-    .await;
-    let app = test::init_service(App::new().app_data(Data::new(state)).configure(router)).await;
-=======
-    let state = dev::mock_state(None, Some(dev::mock_default_function_sources()), None);
-    let mut app = test::init_service(App::new().data(state).configure(router)).await;
->>>>>>> 7a14d6a3
+    let state = dev::mock_state(None, Some(dev::mock_default_function_sources()), None).await;
+    let app = test::init_service(App::new().app_data(Data::new(state)).configure(router)).await;
 
     let req = test::TestRequest::get()
         .uri("/rpc/public.non_existant.json")
@@ -624,19 +550,8 @@
 async fn test_get_function_source_tile_ok() {
     init();
 
-<<<<<<< HEAD
-    let state = dev::mock_state(
-        None,
-        Some(dev::mock_default_function_sources()),
-        None,
-        false,
-    )
-    .await;
-    let app = test::init_service(App::new().app_data(Data::new(state)).configure(router)).await;
-=======
-    let state = dev::mock_state(None, Some(dev::mock_default_function_sources()), None);
-    let mut app = test::init_service(App::new().data(state).configure(router)).await;
->>>>>>> 7a14d6a3
+    let state = dev::mock_state(None, Some(dev::mock_default_function_sources()), None).await;
+    let app = test::init_service(App::new().app_data(Data::new(state)).configure(router)).await;
 
     let req = test::TestRequest::get()
         .uri("/rpc/public.function_source/0/0/0.pbf")
@@ -675,13 +590,8 @@
             function_source2,
         ])),
         None,
-<<<<<<< HEAD
-        false,
     )
     .await;
-=======
-    );
->>>>>>> 7a14d6a3
 
     let app = test::init_service(App::new().app_data(Data::new(state)).configure(router)).await;
 
@@ -754,19 +664,8 @@
 async fn test_get_function_source_query_params_ok() {
     init();
 
-<<<<<<< HEAD
-    let state = dev::mock_state(
-        None,
-        Some(dev::mock_default_function_sources()),
-        None,
-        false,
-    )
-    .await;
-    let app = test::init_service(App::new().app_data(Data::new(state)).configure(router)).await;
-=======
-    let state = dev::mock_state(None, Some(dev::mock_default_function_sources()), None);
-    let mut app = test::init_service(App::new().data(state).configure(router)).await;
->>>>>>> 7a14d6a3
+    let state = dev::mock_state(None, Some(dev::mock_default_function_sources()), None).await;
+    let app = test::init_service(App::new().app_data(Data::new(state)).configure(router)).await;
 
     let req = test::TestRequest::get()
         .uri("/rpc/public.function_source_query_params/0/0/0.pbf")
@@ -788,19 +687,8 @@
 async fn test_get_health_returns_ok() {
     init();
 
-<<<<<<< HEAD
-    let state = dev::mock_state(
-        None,
-        Some(dev::mock_default_function_sources()),
-        None,
-        false,
-    )
-    .await;
-    let app = test::init_service(App::new().app_data(Data::new(state)).configure(router)).await;
-=======
-    let state = dev::mock_state(None, Some(dev::mock_default_function_sources()), None);
-    let mut app = test::init_service(App::new().data(state).configure(router)).await;
->>>>>>> 7a14d6a3
+    let state = dev::mock_state(None, Some(dev::mock_default_function_sources()), None).await;
+    let app = test::init_service(App::new().app_data(Data::new(state)).configure(router)).await;
 
     let req = test::TestRequest::get().uri("/healthz").to_request();
     let response = test::call_service(&app, req).await;
