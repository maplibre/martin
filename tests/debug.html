--- conflicted
+++ resolved
@@ -42,11 +42,7 @@
         center: [0, 0],
       });
 
-<<<<<<< HEAD
       const sourceId = 'public.points1';
-=======
-      const sourceId = 'public.table_source';
->>>>>>> e953aa35
 
       map.on('load', function () {
         map.addLayer({
