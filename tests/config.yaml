---
# Connection keep alive timeout [default: 75]
keep_alive: 75

# The socket address to bind [default: 0.0.0.0:3000]
listen_addresses: '0.0.0.0:3000'

# Number of web server workers
worker_processes: 8

# Amount of memory (in MB) to use for caching tiles [default: 512, 0 to disable]
cache_size_mb: 8

# Database configuration. This can also be a list of PG configs.
postgres:
  # Database connection string
  connection_string: '${DATABASE_URL:postgresql://postgres@localhost:5432/db}'

  # If a spatial table has SRID 0, then this SRID will be used as a fallback
  default_srid: 4326

  # Maximum Postgres connections pool size [default: 20]
  pool_size: 20

  auto_publish:
    tables:
      from_schemas: autodetect
      id_columns: [feat_id, big_feat_id]
      clip_geom: false
      buffer: 3
      extent: 9000

  # Associative arrays of table sources
  tables:
    table_source:
      # Table schema (required)
      schema: public

      # Table name (required)
      table: table_source

      # Geometry SRID (required)
      srid: 4326

      # Geometry column name (required)
      geometry_column: geom

      # Feature id column name
      id_column: ~

      # An integer specifying the minimum zoom level
      minzoom: 0

      # An integer specifying the maximum zoom level. MUST be >= minzoom
      maxzoom: 30

      # The maximum extent of available map tiles. Bounds MUST define an area
      # covered by all zoom levels. The bounds are represented in WGS:84
      # latitude and longitude values, in the order left, bottom, right, top.
      # Values may be integers or floating point numbers.
      bounds: [-180.0, -90.0, 180.0, 90.0]

      # Tile extent in tile coordinate space
      extent: 4096

      # Buffer distance in tile coordinate space to optionally clip geometries
      buffer: 64

      # Boolean to control if geometries should be clipped or encoded as is
      clip_geom: true

      # Geometry type
      geometry_type: GEOMETRY

      # List of columns, that should be encoded as tile properties (required)
      properties:
        gid: int4

    MixPoints:
      schema: MIXEDCASE
      table: MixPoints
      id_column: giD
      geometry_column: geoM
      srid: 4326
      geometry_type: POINT
      properties:
        taBLe: text

    points1:
      layer_id: abc
      schema: public
      table: points1
      minzoom: 0
      maxzoom: 30
      bounds: [-180.0, -90.0, 180.0, 90.0]
      id_column: ~
      geometry_column: geom
      srid: 4326
      extent: 4096
      buffer: 64
      clip_geom: true
      geometry_type: POINT
      properties:
        gid: int4

    points2:
      schema: public
      table: points2
      minzoom: 0
      maxzoom: 30
      bounds: [-180.0, -90.0, 180.0, 90.0]
      id_column: ~
      geometry_column: geom
      srid: 4326
      extent: 4096
      buffer: 64
      clip_geom: true
      geometry_type: POINT
      properties:
        gid: int4

    points3857:
      schema: public
      table: points3857
      minzoom: 0
      maxzoom: 30
      bounds: [-180.0, -90.0, 180.0, 90.0]
      id_column: ~
      geometry_column: geom
      srid: 3857
      extent: 4096
      buffer: 64
      clip_geom: true
      geometry_type: POINT
      properties:
        gid: int4

  # Associative arrays of function sources
  functions:
    function_zxy_query:
      # Schema name (required)
      schema: public

      # Function name (required)
      function: function_zxy_query

      # An integer specifying the minimum zoom level
      minzoom: 0

      # An integer specifying the maximum zoom level. MUST be >= minzoom
      maxzoom: 30

      # The maximum extent of available map tiles. Bounds MUST define an area
      # covered by all zoom levels. The bounds are represented in WGS:84
      # latitude and longitude values, in the order left, bottom, right, top.
      # Values may be integers or floating point numbers.
      bounds: [-180.0, -90.0, 180.0, 90.0]

    function_zxy_query_test:
      schema: public
      function: function_zxy_query_test
      minzoom: 0
      maxzoom: 30
      bounds: [-180.0, -90.0, 180.0, 90.0]

    fnc_Mixed_Name:
      schema: MixedCase
      function: function_Mixed_Name


pmtiles:
  paths:
    - http://localhost:5412/webp2.pmtiles
  sources:
    pmt: tests/fixtures/pmtiles/stamen_toner__raster_CC-BY+ODbL_z3.pmtiles
    pmt2: http://localhost:5412/webp2.pmtiles

sprites:
  paths: tests/fixtures/sprites/src1
  sources:
    mysrc: tests/fixtures/sprites/src2

cog:
  paths:
    - tests/fixtures/cog/rgba_u8_nodata.tiff
  sources:
    cog-src1: tests/fixtures/cog/rgba_u8.tif
    cog-src2: tests/fixtures/cog/rgb_u8.tif

fonts:
  - tests/fixtures/fonts/overpass-mono-regular.ttf
  - tests/fixtures/fonts

styles:
  sources:
<<<<<<< HEAD
    style-src1: tests/fixtures/styles/src2
  paths:
    - tests/fixtures/styles/maplibre_demo.json
=======
    maplibre: tests/fixtures/styles/maplibre_demo.json
  paths:
    - tests/fixtures/styles/src2
>>>>>>> 3bfc8311
<|MERGE_RESOLUTION|>--- conflicted
+++ resolved
@@ -193,12 +193,6 @@
 
 styles:
   sources:
-<<<<<<< HEAD
-    style-src1: tests/fixtures/styles/src2
-  paths:
-    - tests/fixtures/styles/maplibre_demo.json
-=======
     maplibre: tests/fixtures/styles/maplibre_demo.json
   paths:
-    - tests/fixtures/styles/src2
->>>>>>> 3bfc8311
+    - tests/fixtures/styles/src2