--- conflicted
+++ resolved
@@ -21,12 +21,8 @@
 
   auto_publish:
     tables:
-<<<<<<< HEAD
-      from_schema: autodetect
+      from_schemas: autodetect
       id_column: feat_id
-=======
-      from_schemas: autodetect
->>>>>>> 405d4b27
 
   # Associative arrays of table sources
   tables:
