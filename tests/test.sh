--- conflicted
+++ resolved
@@ -496,8 +496,8 @@
 kill_process "$MARTIN_PROC_ID" Martin
 test_log_has_str "$LOG_FILE" 'WARN  martin::pg::query_tables] Table public.table_source has no spatial index on column geom'
 test_log_has_str "$LOG_FILE" 'WARN  martin::pg::query_tables] Table public.table_source_geog has no spatial index on column geog'
-<<<<<<< HEAD
 test_log_has_str "$LOG_FILE" 'WARN  martin::fonts] Ignoring duplicate font Overpass Mono Regular from tests'
+test_log_has_str "$LOG_FILE" 'WARN  martin_core::resources::fonts] Ignoring duplicate font Overpass Mono Regular from tests'
 test_log_has_str "$LOG_FILE" "WARN  martin::config] Ignoring unrecognized configuration key 'warning'. Please check your configuration file for typos."
 test_log_has_str "$LOG_FILE" "WARN  martin::config] Ignoring unrecognized configuration key 'observability.warning'. Please check your configuration file for typos."
 test_log_has_str "$LOG_FILE" "WARN  martin::config] Ignoring unrecognized configuration key 'observability.metrics.warning'. Please check your configuration file for typos."
@@ -513,9 +513,6 @@
 test_log_has_str "$LOG_FILE" "WARN  martin::config] Ignoring unrecognized configuration key 'sprites.warning'. Please check your configuration file for typos."
 test_log_has_str "$LOG_FILE" "WARN  martin::config] Ignoring unrecognized configuration key 'cog.warning'. Please check your configuration file for typos."
 test_log_has_str "$LOG_FILE" "WARN  martin::config] Ignoring unrecognized configuration key 'styles.warning'. Please check your configuration file for typos."
-=======
-test_log_has_str "$LOG_FILE" 'WARN  martin_core::resources::fonts] Ignoring duplicate font Overpass Mono Regular from tests'
->>>>>>> b4a06c71
 validate_log "$LOG_FILE"
 remove_line "${TEST_OUT_DIR}/save_config.yaml" " connection_string: "
 
