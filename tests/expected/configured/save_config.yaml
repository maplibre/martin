--- conflicted
+++ resolved
@@ -176,15 +176,9 @@
   sources:
     mysrc: tests/fixtures/sprites/src2
 styles:
-<<<<<<< HEAD
-  paths: tests/fixtures/styles/maplibre_demo.json
-  sources:
-    style-src1: tests/fixtures/styles/src2
-=======
   paths: tests/fixtures/styles/src2
   sources:
     maplibre: tests/fixtures/styles/maplibre_demo.json
->>>>>>> 3bfc8311
 fonts:
 - tests/fixtures/fonts/overpass-mono-regular.ttf
 - tests/fixtures/fonts