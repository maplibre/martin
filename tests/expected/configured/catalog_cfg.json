{
  "fonts": {
    "Overpass Mono Light": {
      "end": 64258,
      "family": "Overpass Mono",
      "glyphs": 931,
      "start": 0,
      "style": "Light"
    },
    "Overpass Mono Regular": {
      "end": 64258,
      "family": "Overpass Mono",
      "glyphs": 931,
      "start": 0,
      "style": "Regular"
    }
  },
  "sprites": {
    "mysrc": {
      "images": [
        "bicycle"
      ]
    },
    "src1": {
      "images": [
        "another_bicycle",
        "bear",
        "sub/circle"
      ]
    }
  },
  "styles": {
<<<<<<< HEAD
    "maplibre_demo": {
=======
    "maplibre": {
>>>>>>> 3bfc8311
      "path": "tests/fixtures/styles/maplibre_demo.json"
    },
    "maptiler_basic": {
      "path": "tests/fixtures/styles/src2/maptiler_basic.json"
    },
    "osm-liberty-lite": {
      "path": "tests/fixtures/styles/src2/osm-liberty-lite.json"
    }
  },
  "tiles": {
    "MixPoints": {
      "content_type": "application/x-protobuf",
      "description": "a description from comment on table"
    },
    "auto_table": {
      "content_type": "application/x-protobuf",
      "description": "autodetect.auto_table.geom"
    },
    "bigint_table": {
      "content_type": "application/x-protobuf",
      "description": "autodetect.bigint_table.geom"
    },
    "cog-src1": {
      "content_type": "image/png"
    },
    "cog-src2": {
      "content_type": "image/png"
    },
    "fnc_Mixed_Name": {
      "content_type": "application/x-protobuf",
      "description": "a function source with MixedCase name"
    },
    "function_zxy_query": {
      "content_type": "application/x-protobuf"
    },
    "function_zxy_query_test": {
      "content_type": "application/x-protobuf",
      "description": "public.function_zxy_query_test"
    },
    "pmt": {
      "content_type": "image/png"
    },
    "pmt2": {
      "content_type": "image/webp",
      "name": "ne2sr"
    },
    "points1": {
      "content_type": "application/x-protobuf",
      "description": "public.points1.geom"
    },
    "points2": {
      "content_type": "application/x-protobuf",
      "description": "public.points2.geom"
    },
    "points3857": {
      "content_type": "application/x-protobuf",
      "description": "public.points3857.geom"
    },
    "rgba_u8_nodata": {
      "content_type": "image/png"
    },
    "table_source": {
      "content_type": "application/x-protobuf"
    },
    "webp2": {
      "content_type": "image/webp",
      "name": "ne2sr"
    }
  }
}<|MERGE_RESOLUTION|>--- conflicted
+++ resolved
@@ -30,11 +30,7 @@
     }
   },
   "styles": {
-<<<<<<< HEAD
-    "maplibre_demo": {
-=======
     "maplibre": {
->>>>>>> 3bfc8311
       "path": "tests/fixtures/styles/maplibre_demo.json"
     },
     "maptiler_basic": {
