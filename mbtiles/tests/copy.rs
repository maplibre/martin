--- conflicted
+++ resolved
@@ -563,15 +563,11 @@
         copy!(databases.path(a_db, dst_type), path(&clone_mbt));
         apply_patch(path(&clone_mbt), path(&dif_mbt), false).await?;
         let hash = clone_mbt.open_and_validate(Off, Verify).await?;
-<<<<<<< HEAD
-        assert_eq!(hash, databases.hash(b_db, dst_type));
-=======
         assert_eq!(
             hash,
-            databases.hash(b_db, *dst_type),
+            databases.hash(b_db, dst_type),
             "After applying patch, hash should match target database {b_db}",
         );
->>>>>>> 2095c85b
         let dmp = dump(&mut clone_cn).await?;
         pretty_assert_eq!(
             &dmp,
@@ -589,15 +585,11 @@
         copy!(databases.path(b_db, dst_type), path(&clone_mbt));
         apply_patch(path(&clone_mbt), path(&dif_mbt), true).await?;
         let hash = clone_mbt.open_and_validate(Off, Verify).await?;
-<<<<<<< HEAD
-        assert_eq!(hash, databases.hash(b_db, dst_type));
-=======
         assert_eq!(
             hash,
-            databases.hash(b_db, *dst_type),
+            databases.hash(b_db, dst_type),
             "After applying patch to target {b_db}, hash should remain unchanged",
         );
->>>>>>> 2095c85b
         let dmp = dump(&mut clone_cn).await?;
         pretty_assert_eq!(
             &dmp,
