[package]
name = "mbtiles"
version = "0.7.2"
authors = ["Yuri Astrakhan <YuriAstrakhan@gmail.com>", "MapLibre contributors"]
description = "A simple low-level MbTiles access and processing library, with some tile format detection and other relevant heuristics."
keywords = ["mbtiles", "maps", "tiles", "mvt", "tilejson"]
categories = ["science::geo", "database"]
edition.workspace = true
license.workspace = true
repository.workspace = true
rust-version.workspace = true

[features]
default = ["cli"]
cli = ["dep:anyhow", "dep:clap", "dep:env_logger", "dep:serde_yaml", "dep:tokio"]

[dependencies]
enum-display.workspace = true
futures.workspace = true
log.workspace = true
martin-tile-utils.workspace = true
serde_json.workspace = true
<<<<<<< HEAD
serde.workspace = true
size_format.workspace = true
=======
serde_with.workspace = true
>>>>>>> dec09bda
sqlite-hashes.workspace = true
sqlx.workspace = true
thiserror.workspace = true
tilejson.workspace = true

# Bin dependencies
anyhow = { workspace = true, optional = true }
clap = { workspace = true, optional = true }
env_logger = { workspace = true, optional = true }
serde_yaml = { workspace = true, optional = true }
tokio = { workspace = true, features = ["rt-multi-thread"], optional = true }

[dev-dependencies]
# For testing, might as well use the same async framework as the Martin itself
actix-rt.workspace = true
approx.workspace = true
ctor.workspace = true
env_logger.workspace = true
insta = { workspace = true, features = ["toml", "yaml"] }
pretty_assertions.workspace = true
rstest.workspace = true

[lib]
path = "src/lib.rs"

[[bin]]
name = "mbtiles"
path = "src/bin/main.rs"
required-features = ["cli"]<|MERGE_RESOLUTION|>--- conflicted
+++ resolved
@@ -20,12 +20,9 @@
 log.workspace = true
 martin-tile-utils.workspace = true
 serde_json.workspace = true
-<<<<<<< HEAD
 serde.workspace = true
+serde_with.workspace = true
 size_format.workspace = true
-=======
-serde_with.workspace = true
->>>>>>> dec09bda
 sqlite-hashes.workspace = true
 sqlx.workspace = true
 thiserror.workspace = true
