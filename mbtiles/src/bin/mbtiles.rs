--- conflicted
+++ resolved
@@ -1,5 +1,3 @@
-use std::path::{Path, PathBuf};
-
 use clap::builder::Styles;
 use clap::builder::styling::AnsiColor;
 use clap::{Parser, Subcommand};
@@ -9,8 +7,6 @@
     MbtilesCopier, PatchTypeCli, UpdateZoomType, apply_patch,
 };
 use tilejson::Bounds;
-use tracing::error;
-
 /// Defines the styles used for the CLI help output.
 const HELP_STYLES: Styles = Styles::styled()
     .header(AnsiColor::Blue.on_default().bold())
@@ -23,12 +19,8 @@
     version,
     name = "mbtiles",
     about = "A utility to work with .mbtiles file content",
-<<<<<<< HEAD
-    after_help = "Use RUST_LOG environment variable to control logging level, e.g. RUST_LOG=debug or RUST_LOG=mbtiles=debug. See https://docs.rs/tracing-subscriber/latest/tracing_subscriber/filter/struct.EnvFilter.html#example-syntax for more information."
-=======
-    after_help = "Use RUST_LOG environment variable to control logging level, e.g. RUST_LOG=debug or RUST_LOG=mbtiles=debug. See https://docs.rs/env_logger/latest/env_logger/index.html#enabling-logging for more information.",
+    after_help = "Use RUST_LOG environment variable to control logging level, e.g. RUST_LOG=debug or RUST_LOG=mbtiles=debug. See https://docs.rs/tracing-subscriber/latest/tracing_subscriber/filter/struct.EnvFilter.html#example-syntax for more information.",
     styles = HELP_STYLES
->>>>>>> 00c62960
 )]
 pub struct Args {
     /// Display detailed information
