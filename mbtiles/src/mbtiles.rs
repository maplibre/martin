--- conflicted
+++ resolved
@@ -40,7 +40,6 @@
     pub json: Option<JSONValue>,
 }
 
-<<<<<<< HEAD
 #[derive(Clone, Debug, PartialEq, Serialize)]
 pub struct ZoomStats {
     pub zoom: u8,
@@ -120,13 +119,7 @@
 }
 
 #[allow(clippy::trivially_copy_pass_by_ref)]
-fn serialize_ti<S>(ti: &TileInfo, serializer: S) -> Result<S::Ok, S::Error>
-where
-    S: serde::Serializer,
-{
-=======
 fn serialize_ti<S: Serializer>(ti: &TileInfo, serializer: S) -> Result<S::Ok, S::Error> {
->>>>>>> dec09bda
     let mut s = serializer.serialize_struct("TileInfo", 2)?;
     s.serialize_field("format", &ti.format.to_string())?;
     s.serialize_field(
