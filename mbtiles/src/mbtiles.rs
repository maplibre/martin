--- conflicted
+++ resolved
@@ -1,15 +1,10 @@
 use std::ffi::OsStr;
-use std::fmt::{Display, Formatter};
-use std::path::Path;
 use std::pin::Pin;
 
 use enum_display::EnumDisplay;
-<<<<<<< HEAD
-=======
 use futures::Stream;
-use log::debug;
+use tracing::debug;
 use martin_tile_utils::{Tile, TileCoord};
->>>>>>> 00c62960
 use serde::{Deserialize, Serialize};
 use sqlite_compressions::{register_bsdiffraw_functions, register_gzip_functions};
 use sqlite_hashes::register_md5_functions;
@@ -99,8 +94,6 @@
                 .to_string_lossy()
                 .to_string(),
         })
-    }
-
     /// Opens the mbtiles file if it does exist.
     ///
     /// # Examples
@@ -116,8 +109,6 @@
         debug!("Opening w/ defaults {self}");
         let opt = SqliteConnectOptions::new().filename(self.filepath());
         Self::open_int(&opt).await
-    }
-
     /// Opens the mbtiles file or creates a new one if it doesn't exist.
     ///
     /// # Examples
@@ -135,8 +126,6 @@
             .filename(self.filepath())
             .create_if_missing(true);
         Self::open_int(&opt).await
-    }
-
     /// Opens an existing mbtiles file in readonly mode.
     ///
     /// # Examples
@@ -160,8 +149,6 @@
         let mut conn = SqliteConnection::connect_with(opt).await?;
         attach_sqlite_fn(&mut conn).await?;
         Ok(conn)
-    }
-
     /// The filepath of the mbtiles database
     #[must_use]
     pub fn filepath(&self) -> &str {
@@ -185,8 +172,6 @@
             .execute(conn)
             .await?;
         Ok(())
-    }
-
     /// Stream over coordinates of all tiles in the database.
     ///
     /// No particular order is guaranteed.
@@ -327,8 +312,6 @@
         Ok(Some((row.get(0), row.get(1))))
     }
 
-    /// sql query for getting tile and hash
-    ///
     /// For [`MbtType::Flat`] accessing the hash is not possible, so the SQL query explicitly returns `NULL as tile_hash`.
     fn get_tile_and_hash_sql(mbt_type: MbtType) -> &'static str {
         match mbt_type {
@@ -342,8 +325,6 @@
                 "SELECT images.tile_data, images.tile_id AS tile_hash FROM map JOIN images ON map.tile_id = images.tile_id  where map.zoom_level = ? AND map.tile_column = ? AND map.tile_row = ?"
             }
         }
-    }
-
     /// Inserts the batch of tiles into the mbtiles database.
     ///
     /// # Example
@@ -397,8 +378,6 @@
         }
         tx.commit().await?;
         Ok(())
-    }
-
     /// Check if a tile exists in the database.
     ///
     /// This method is slightly faster than [`Mbtiles::get_tile_and_hash`] and [`Mbtiles::get_tile`]
@@ -477,8 +456,6 @@
     register_bsdiffraw_functions(&rc)?;
     register_gzip_functions(&rc)?;
     Ok(())
-}
-
 fn parse_tile_index(z: Option<i64>, x: Option<i64>, y: Option<i64>) -> Option<TileCoord> {
     let z: u8 = z?.try_into().ok()?;
     let x: u32 = x?.try_into().ok()?;
