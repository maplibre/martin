#!/usr/bin/env just --justfile

set shell := ['bash', '-c']


main_crate := 'martin'

#export DATABASE_URL='postgres://postgres:postgres@localhost:5411/db'

# Set additional database connection parameters, e.g.   just  PGPARAMS='keepalives=0&keepalives_idle=15'  psql
PGPARAMS := ''
PGPORT := '5411'

export DATABASE_URL := ('postgres://postgres:postgres@localhost:' + PGPORT + '/db' + (if PGPARAMS != '' { '?' + PGPARAMS } else { '' }))
export CARGO_TERM_COLOR := 'always'

# Set AWS variables for testing pmtiles from S3
export AWS_SKIP_CREDENTIALS := '1'
export AWS_REGION := 'eu-central-1'
#export RUST_LOG := 'debug'
#export RUST_LOG := 'sqlx::query=info,trace'
#export RUST_BACKTRACE := '1'

dockercompose := `if docker-compose --version &> /dev/null; then echo "docker-compose"; else echo "docker compose"; fi`

# if running in CI, treat warnings as errors by setting RUSTFLAGS and RUSTDOCFLAGS to '-D warnings' unless they are already set
# Use `CI=true just ci-test` to run the same tests as in GitHub CI.
# Use `just env-info` to see the current values of RUSTFLAGS and RUSTDOCFLAGS
ci_mode := if env('CI', '') != '' {'1'} else {''}
# cargo-binstall needs a workaround due to caching
# ci_mode might be manually set by user, so re-check the env var
binstall_args := if env('CI', '') != '' {'--no-track'} else {''}
export RUSTFLAGS := env('RUSTFLAGS', if ci_mode == '1' {'-D warnings'} else {''})
export RUSTDOCFLAGS := env('RUSTDOCFLAGS', if ci_mode == '1' {'-D warnings'} else {''})
export RUST_BACKTRACE := env('RUST_BACKTRACE', if ci_mode == '1' {'1'} else {''})

@_default:
    {{just_executable()}} --list

# Run benchmark tests
bench:
    cargo bench --bench sources
    open target/criterion/report/index.html

# Run HTTP requests benchmark using OHA tool. Use with `just bench-server`
bench-http:  (cargo-install 'oha')
    @echo "ATTENTION: Make sure Martin was started with    just bench-server"
    @echo "Warming up..."
    oha --latency-correction -z 5s --no-tui http://localhost:3000/function_zxy_query/18/235085/122323 > /dev/null
    oha --latency-correction -z 60s         http://localhost:3000/function_zxy_query/18/235085/122323
    oha --latency-correction -z 5s --no-tui http://localhost:3000/png/0/0/0 > /dev/null
    oha --latency-correction -z 60s         http://localhost:3000/png/0/0/0
    oha --latency-correction -z 5s --no-tui http://localhost:3000/stamen_toner__raster_CC-BY-ODbL_z3/0/0/0 > /dev/null
    oha --latency-correction -z 60s         http://localhost:3000/stamen_toner__raster_CC-BY-ODbL_z3/0/0/0

# Start release-compiled Martin server and a test database
bench-server: start
    cargo run --release -- tests/fixtures/mbtiles tests/fixtures/pmtiles

# Run biomejs on the dashboard (martin/martin-ui)
[working-directory: 'martin/martin-ui']
biomejs-martin-ui:
    npm run format
    npm run lint

# Run integration tests and save its output as the new expected output (ordering is important)
bless: restart clean-test bless-insta-martin bless-insta-martin-core bless-insta-mbtiles bless-frontend bless-int

# Bless the frontend tests
[working-directory: 'martin/martin-ui']
bless-frontend:
    npm run test:update-snapshots

# Run integration tests and save its output as the new expected output
bless-insta-cp *args:  (cargo-install 'cargo-insta')
    cargo insta test --accept --bin martin-cp {{args}}

# Run integration tests and save its output as the new expected output
bless-insta-martin *args:  (cargo-install 'cargo-insta')
    cargo insta test --accept --bin martin {{args}}

# Run integration tests and save its output as the new expected output
bless-insta-martin-core *args:  (cargo-install 'cargo-insta')
    cargo insta test --accept -p martin-core {{args}}

# Run integration tests and save its output as the new expected output
bless-insta-mbtiles *args:  (cargo-install 'cargo-insta')
    #rm -rf mbtiles/tests/snapshots
    cargo insta test --accept -p mbtiles {{args}}

# Bless integration tests
bless-int:
    rm -rf tests/temp
    tests/test.sh
    rm -rf tests/expected && mv tests/output tests/expected

# Build and open mdbook documentation
book:  (cargo-install 'mdbook') (cargo-install 'mdbook-alerts') (cargo-install 'mdbook-tabs')
    mdbook serve docs --open --port 8321

# Quick compile without building a binary
check: (cargo-install 'cargo-hack')
<<<<<<< HEAD
    cargo hack --exclude-features _tiles check --all-targets --each-feature --workspace
=======
    cargo hack check --all-targets --each-feature --workspace
    cargo hack check --all-targets --no-default-features --workspace
>>>>>>> 97105dca

# Test documentation generation
check-doc:  (docs '')

# Run all tests as expected by CI
ci-test: env-info restart test-fmt clippy check-doc test check && assert-git-is-clean

# Perform  cargo clean  to delete all build files
clean: clean-test stop && clean-martin-ui
    cargo clean

clean-martin-ui:
    rm -rf martin/martin-ui/dist martin/martin-ui/node_modules
    cargo clean -p static-files

# Run cargo clippy to lint the code
clippy *args:
    cargo clippy --workspace --all-targets {{args}}

# Validate markdown URLs with markdown-link-check
clippy-md:
    docker run -it --rm -v ${PWD}:/workdir --entrypoint sh ghcr.io/tcort/markdown-link-check -c \
      'echo -e "/workdir/README.md\n$(find /workdir/docs/src -name "*.md")" | tr "\n" "\0" | xargs -0 -P 5 -n1 -I{} markdown-link-check --config /workdir/.github/files/markdown.links.config.json {}'

# Generate code coverage report. Will install `cargo llvm-cov` if missing.
coverage *args='--no-clean --open':  (cargo-install 'cargo-llvm-cov') clean start
    #!/usr/bin/env bash
    set -euo pipefail
    if ! rustup component list | grep llvm-tools-preview > /dev/null; then \
        echo "llvm-tools-preview could not be found. Installing..." ;\
        rustup component add llvm-tools-preview ;\
    fi

    source <(cargo llvm-cov show-env --export-prefix)
    cargo llvm-cov clean --workspace

    echo "::group::Unit tests"
    {{just_executable()}} test-cargo --all-targets
    echo "::endgroup::"

    # echo "::group::Documentation tests"
    # {{just_executable()}} test-doc <- deliberately disabled until --doctest for cargo-llvm-cov does not hang indefinitely
    # echo "::endgroup::"

    {{just_executable()}} test-int

    cargo llvm-cov report {{args}}

# Start Martin server
cp *args:
    cargo run --bin martin-cp -- {{args}}

# Start Martin server and open a test page
debug-page *args: start
    open tests/debug.html  # run will not exit, so open debug page first
    {{just_executable()}} run {{args}}

# Build and run martin docker image
docker-run *args:
    docker run -it --rm --net host -e DATABASE_URL -v $PWD/tests:/tests ghcr.io/maplibre/martin {{args}}

# Build and open code documentation
docs *args='--open':
    DOCS_RS=1 cargo doc --no-deps {{args}} --workspace

# Print environment info
env-info:
    @echo "Running {{if ci_mode == '1' {'in CI mode'} else {'in dev mode'} }} on {{os()}} / {{arch()}}"
    @echo "PWD $(pwd)"
    {{just_executable()}} --version
    rustc --version
    cargo --version
    rustup --version
    @echo "RUSTFLAGS='$RUSTFLAGS'"
    @echo "RUSTDOCFLAGS='$RUSTDOCFLAGS'"
    @echo "RUST_BACKTRACE='$RUST_BACKTRACE'"
    npm --version
    node --version

# Run benchmark tests showing a flamegraph
flamegraph:
    cargo bench --bench sources -- --profile-time=10
    /opt/google/chrome/chrome "file://$PWD/target/criterion/get_table_source_tile/profile/flamegraph.svg"

# Reformat all code `cargo fmt`. If nightly is available, use it for better results
fmt:
    #!/usr/bin/env bash
    set -euo pipefail
    if (rustup toolchain list | grep nightly && rustup component list --toolchain nightly | grep rustfmt) &> /dev/null; then
        echo 'Reformatting Rust code using nightly Rust fmt to sort imports'
        cargo +nightly fmt --all -- --config imports_granularity=Module,group_imports=StdExternalCrate
    else
        echo 'Reformatting Rust with the stable cargo fmt.  Install nightly with `rustup install nightly` for better results'
        cargo fmt --all
    fi

# Reformat markdown files using markdownlint-cli2
fmt-md:
    docker run -it --rm -v $PWD:/workdir davidanson/markdownlint-cli2 --config /workdir/.github/files/config.markdownlint-cli2.jsonc --fix

# Reformat all SQL files using docker
fmt-sql:
    docker run -it --rm -v $PWD:/sql sqlfluff/sqlfluff:latest fix --dialect=postgres --exclude-rules=AL07,LT05,LT12 --exclude '^tests/fixtures/(mbtiles|files)/.*\.sql$'
    docker run -it --rm -v $PWD:/sql sqlfluff/sqlfluff:latest fix --dialect=sqlite --exclude-rules=LT01,LT05 --files '^tests/fixtures/(mbtiles|files)/.*\.sql$'

# Reformat all Cargo.toml files using cargo-sort
fmt-toml *args: (cargo-install 'cargo-sort')
    cargo sort --workspace --order package,lib,bin,bench,features,dependencies,build-dependencies,dev-dependencies {{args}}

# Do any git command, ensuring that the testing environment is set up. Accepts the same arguments as git.
[no-exit-message]
git *args: start
    git {{args}}

# Show help for new contributors
help:
    @echo "Common commands:"
    @echo "  just validate-tools    # Check required tools"
    @echo "  just start             # Start test database"
    @echo "  just run               # Start Martin server"
    @echo "  just test              # Run all tests"
    @echo "  just fmt               # Format code"
    @echo "  just book              # Build documentation"
    @echo ""
    @echo "Full list: just --list"

# Run cargo fmt and cargo clippy
lint: fmt clippy biomejs-martin-ui type-check

# Run mbtiles command
mbtiles *args:
    cargo run -p mbtiles -- {{args}}

# Build debian package
package-deb:  (cargo-install 'cargo-deb')
    cargo deb -v -p martin --output target/debian/martin.deb

# Run pg_dump utility against the test database
pg_dump *args:
    pg_dump {{args}} {{quote(DATABASE_URL)}}

# Update sqlite database schema.
prepare-sqlite: install-sqlx
    mkdir -p mbtiles/.sqlx
    cd mbtiles && cargo sqlx prepare --database-url sqlite://$PWD/../tests/fixtures/mbtiles/world_cities.mbtiles -- --lib --tests

# Print the connection string for the test database
print-conn-str:
    @echo {{quote(DATABASE_URL)}}

# Run PSQL utility against the test database
psql *args:
    psql {{args}} {{quote(DATABASE_URL)}}

# Restart the test database
restart:
    # sometimes Just optimizes targets, so here we force stop & start by using external just executable
    {{just_executable()}} stop
    {{just_executable()}} start

# Start Martin server
run *args='--webui enable-for-all':
    cargo run -p martin -- {{args}}

# Start release-compiled Martin server and a test database
run-release *args='--webui enable-for-all': start
    cargo run -p martin --release -- {{args}}

# Check semver compatibility with prior published version. Install it with `cargo install cargo-semver-checks`
semver *args:  (cargo-install 'cargo-semver-checks')
    cargo semver-checks {{args}}

# Start a test database
start:  (docker-up 'db') docker-is-ready

# Start a legacy test database
start-legacy:  (docker-up 'db-legacy') docker-is-ready

# Start test server for testing HTTP pmtiles
start-pmtiles-server:
    {{dockercompose}} up -d fileserver

# Start an ssl-enabled test database
start-ssl:  (docker-up 'db-ssl') docker-is-ready

# Start an ssl-enabled test database that requires a client certificate
start-ssl-cert:  (docker-up 'db-ssl-cert') docker-is-ready

# Stop the test database
stop:
    {{dockercompose}} down --remove-orphans

# Run all tests using a test database
test: start (test-cargo '--all-targets') test-doc test-frontend test-int

# Run Rust unit tests (cargo test)
test-cargo *args:
    cargo test {{args}}

# Run Rust doc tests
test-doc *args:
    cargo test --doc {{args}}

# Test code formatting
test-fmt: (cargo-install 'cargo-sort') && (fmt-toml '--check' '--check-format')
    cargo fmt --all -- --check

# Run frontend tests
[working-directory: 'martin/martin-ui']
test-frontend:
    npm run test

# Run integration tests
test-int: clean-test install-sqlx
    #!/usr/bin/env bash
    set -euo pipefail
    tests/test.sh
    if [ "{{os()}}" != "linux" ]; then
        echo "** Integration tests are only supported on Linux"
        echo "** Skipping diffing with the expected output"
    else
        echo "** Comparing actual output with expected output..."
        if ! diff --brief --recursive --new-file --exclude='*.pbf' tests/output tests/expected; then
            echo "** Expected output does not match actual output"
            echo "** If this is expected, run 'just bless' to update expected output"
            echo ""
            echo "::group::Resulting diff (max 100 lines)"
            diff --recursive --new-file --exclude='*.pbf' tests/output tests/expected | head -n 100 | cat --show-nonprinting
            echo "::endgroup::"
            exit 1
        else
            echo "** Expected output matches actual output"
        fi
    fi

# Run AWS Lambda smoke test against SAM local
test-lambda:
    tests/test-aws-lambda.sh

# Run all tests using the oldest supported version of the database
test-legacy: start-legacy (test-cargo '--all-targets') test-doc test-int

# Run all tests using an SSL connection to a test database. Expected output won't match.
test-ssl: start-ssl (test-cargo '--all-targets') test-doc clean-test
    tests/test.sh

# Run all tests using an SSL connection with client cert to a test database. Expected output won't match.
test-ssl-cert: start-ssl-cert
    #!/usr/bin/env bash
    set -euxo pipefail
    # copy client cert to the tests folder from the docker container
    KEY_DIR=target/certs
    mkdir -p $KEY_DIR
    docker cp martin-db-ssl-cert-1:/etc/ssl/certs/ssl-cert-snakeoil.pem $KEY_DIR/ssl-cert-snakeoil.pem
    docker cp martin-db-ssl-cert-1:/etc/ssl/private/ssl-cert-snakeoil.key $KEY_DIR/ssl-cert-snakeoil.key
    #    export DATABASE_URL="$DATABASE_URL?sslmode=verify-full&sslrootcert=$KEY_DIR/ssl-cert-snakeoil.pem&sslcert=$KEY_DIR/ssl-cert-snakeoil.pem&sslkey=$KEY_DIR/ssl-cert-snakeoil.key"
    export PGSSLROOTCERT="$KEY_DIR/ssl-cert-snakeoil.pem"
    export PGSSLCERT="$KEY_DIR/ssl-cert-snakeoil.pem"
    export PGSSLKEY="$KEY_DIR/ssl-cert-snakeoil.key"
    {{just_executable()}} test-cargo --all-targets
    {{just_executable()}} clean-test
    {{just_executable()}} test-doc
    tests/test.sh

# Run typescript typechecking on the frontend
[working-directory: 'martin/martin-ui']
type-check:
    npm run type-check

# Update all dependencies, including breaking changes. Requires nightly toolchain (install with `rustup install nightly`)
update:
    cargo +nightly -Z unstable-options update --breaking
    cargo update

# Validate that all required development tools are installed
validate-tools:
    #!/usr/bin/env bash
    set -euo pipefail
    echo "Validating development tools..."

    # Check essential tools
    missing_tools=()

    if ! command -v jq >/dev/null 2>&1; then
        missing_tools+=("jq")
    fi

    if ! command -v file >/dev/null 2>&1; then
        missing_tools+=("file")
    fi

    if ! command -v curl >/dev/null 2>&1; then
        missing_tools+=("curl")
    fi

    if ! command -v grep >/dev/null 2>&1; then
        missing_tools+=("grep")
    fi

    if ! command -v sqlite3 >/dev/null 2>&1; then
        missing_tools+=("sqlite3")
    fi

    if ! command -v sqldiff >/dev/null 2>&1; then
        missing_tools+=("sqldiff")
    fi

    # Check Linux-specific tools
    if [[ "$OSTYPE" == "linux"* ]]; then
        if ! command -v ogrmerge.py >/dev/null 2>&1; then
            missing_tools+=("ogrmerge.py")
        fi
    fi

    # Report results
    if [[ ${#missing_tools[@]} -eq 0 ]]; then
        echo "✓ All required tools are installed"
    else
        echo "✗ Missing tools: ${missing_tools[*]}"
        echo "  Ubuntu/Debian: sudo apt install -y jq file curl grep sqlite3-tools gdal-bin"
        echo "  macOS: brew install jq file curl grep sqlite gdal"
        echo ""
        exit 1
    fi

# Make sure the git repo has no uncommitted changes
[private]
assert-git-is-clean:
    @if [ -n "$(git status --untracked-files --porcelain)" ]; then \
      >&2 echo "ERROR: git repo is no longer clean. Make sure compilation and tests artifacts are in the .gitignore, and no repo files are modified." ;\
      >&2 echo "######### git status ##########" ;\
      git status ;\
      git --no-pager diff ;\
      exit 1 ;\
    fi

# Check if a certain Cargo command is installed, and install it if needed
[private]
cargo-install $COMMAND $INSTALL_CMD='' *args='':
    #!/usr/bin/env bash
    set -euo pipefail
    if ! command -v $COMMAND > /dev/null; then
        if ! command -v cargo-binstall > /dev/null; then
            echo "$COMMAND could not be found. Installing it with    cargo install ${INSTALL_CMD:-$COMMAND} --locked {{args}}"
            cargo install ${INSTALL_CMD:-$COMMAND} --locked {{args}}
        else
            echo "$COMMAND could not be found. Installing it with    cargo binstall ${INSTALL_CMD:-$COMMAND} {{binstall_args}} --locked {{args}}"
            cargo binstall ${INSTALL_CMD:-$COMMAND} {{binstall_args}} --locked {{args}}
        fi
    fi

# Delete test output files
[private]
clean-test:
    rm -rf tests/output

# Wait for the test database to be ready
[private]
docker-is-ready:
    {{dockercompose}} run -T --rm db-is-ready

# Start a specific test database, e.g. db or db-legacy
[private]
docker-up name: start-pmtiles-server
    {{dockercompose}} up -d {{name}}

# Install SQLX cli if not already installed.
[private]
install-sqlx:  (cargo-install 'cargo-sqlx' 'sqlx-cli' '--no-default-features' '--features' 'sqlite,native-tls')<|MERGE_RESOLUTION|>--- conflicted
+++ resolved
@@ -100,12 +100,8 @@
 
 # Quick compile without building a binary
 check: (cargo-install 'cargo-hack')
-<<<<<<< HEAD
     cargo hack --exclude-features _tiles check --all-targets --each-feature --workspace
-=======
-    cargo hack check --all-targets --each-feature --workspace
     cargo hack check --all-targets --no-default-features --workspace
->>>>>>> 97105dca
 
 # Test documentation generation
 check-doc:  (docs '')
