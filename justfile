--- conflicted
+++ resolved
@@ -321,13 +321,7 @@
 
 # Update sqlite database schema.
 prepare-sqlite: install-sqlx
-<<<<<<< HEAD
-    mkdir -p martin-mbtiles/.sqlx
-    cd martin-mbtiles && cargo sqlx prepare --database-url sqlite://$PWD/../tests/fixtures/files/world_cities.mbtiles -- --lib --tests
-=======
-    mkdir -p mbtiles/.sqlx
-    cd mbtiles && cargo sqlx prepare --database-url sqlite://$PWD/../tests/fixtures/mbtiles/world_cities.mbtiles -- --lib --tests
->>>>>>> 15346755
+    cd mbtiles && cargo sqlx prepare --database-url sqlite://$PWD/../tests/fixtures/files/world_cities.mbtiles -- --lib --tests
 
 # Install SQLX cli if not already installed.
 [private]
