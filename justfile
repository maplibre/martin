#!/usr/bin/env just --justfile

set shell := ['bash', '-c']


main_crate := 'martin'

#export DATABASE_URL='postgres://postgres:postgres@localhost:5411/db'

# Set additional database connection parameters, e.g.   just  PGPARAMS='keepalives=0&keepalives_idle=15'  psql
PGPARAMS := ''
PGPORT := '5411'

export DATABASE_URL := ('postgres://postgres:postgres@localhost:' + PGPORT + '/db' + (if PGPARAMS != '' { '?' + PGPARAMS } else { '' }))
export CARGO_TERM_COLOR := 'always'

# Set AWS variables for testing pmtiles from S3
export AWS_SKIP_CREDENTIALS := '1'
export AWS_REGION := 'eu-central-1'

#export RUST_LOG := 'debug'
#export RUST_LOG := 'sqlx::query=info,trace'
#export RUST_BACKTRACE := '1'

dockercompose := `if docker-compose --version &> /dev/null; then echo "docker-compose"; else echo "docker compose"; fi`

# if running in CI, treat warnings as errors by setting RUSTFLAGS and RUSTDOCFLAGS to '-D warnings' unless they are already set
# Use `CI=true just ci-test` to run the same tests as in GitHub CI.
# Use `just env-info` to see the current values of RUSTFLAGS and RUSTDOCFLAGS
ci_mode := if env('CI', '') != '' {'1'} else {''}
export RUSTFLAGS := env('RUSTFLAGS', if ci_mode == '1' {'-D warnings'} else {''})
export RUSTDOCFLAGS := env('RUSTDOCFLAGS', if ci_mode == '1' {'-D warnings'} else {''})
export RUST_BACKTRACE := env('RUST_BACKTRACE', if ci_mode == '1' {'1'} else {''})

@_default:
    {{just_executable()}} --list

# Run benchmark tests
bench:
    cargo bench --bench bench
    open target/criterion/report/index.html

# Run HTTP requests benchmark using OHA tool. Use with `just bench-server`
bench-http:  (cargo-install 'oha')
    @echo "ATTENTION: Make sure Martin was started with    just bench-server"
    @echo "Warming up..."
    oha --latency-correction -z 5s --no-tui http://localhost:3000/function_zxy_query/18/235085/122323 > /dev/null
    oha --latency-correction -z 60s         http://localhost:3000/function_zxy_query/18/235085/122323
    oha --latency-correction -z 5s --no-tui http://localhost:3000/png/0/0/0 > /dev/null
    oha --latency-correction -z 60s         http://localhost:3000/png/0/0/0
    oha --latency-correction -z 5s --no-tui http://localhost:3000/stamen_toner__raster_CC-BY-ODbL_z3/0/0/0 > /dev/null
    oha --latency-correction -z 60s         http://localhost:3000/stamen_toner__raster_CC-BY-ODbL_z3/0/0/0

# Start release-compiled Martin server and a test database
bench-server: start
    cargo run --release -- tests/fixtures/mbtiles tests/fixtures/pmtiles

<<<<<<< HEAD
# Run integration tests and save its output as the new expected output (ordering is important, but in some cases run `bless-tests` before others)
bless: restart clean-test bless-insta-martin bless-insta-mbtiles bless-tests bless-frontend bless-int
=======
# Run integration tests and save its output as the new expected output (ordering is important)
bless: restart clean-test bless-insta-martin bless-insta-mbtiles bless-int
>>>>>>> cce9d08f

# Run integration tests and save its output as the new expected output
bless-insta-cp *args:  (cargo-install 'cargo-insta')
    cargo insta test --accept --bin martin-cp {{args}}

# Run integration tests and save its output as the new expected output
bless-insta-martin *args:  (cargo-install 'cargo-insta')
    cargo insta test --accept -p martin {{args}}

# Run integration tests and save its output as the new expected output
bless-insta-mbtiles *args:  (cargo-install 'cargo-insta')
    #rm -rf mbtiles/tests/snapshots
    cargo insta test --accept -p mbtiles {{args}}

# Bless integration tests
bless-int:
    rm -rf tests/temp
    tests/test.sh
    rm -rf tests/expected && mv tests/output tests/expected

<<<<<<< HEAD
# Bless the frontend tests
bless-frontend:
    npm run test:update-snapshots

# Run test with bless-tests feature
bless-tests:
    cargo test -p martin --features bless-tests

=======
>>>>>>> cce9d08f
# Build and open mdbook documentation
book:  (cargo-install 'mdbook')
    mdbook serve docs --open --port 8321

# Quick compile without building a binary
check:
    cargo check --all-targets -p martin-tile-utils
    cargo check --all-targets -p mbtiles
    cargo check --all-targets -p mbtiles --no-default-features
    cargo check --all-targets -p martin
    cargo check --all-targets -p martin --no-default-features
    cargo check --all-targets -p martin --no-default-features --features fonts
    cargo check --all-targets -p martin --no-default-features --features mbtiles
    cargo check --all-targets -p martin --no-default-features --features pmtiles
    cargo check --all-targets -p martin --no-default-features --features postgres
    cargo check --all-targets -p martin --no-default-features --features sprites

# Verify doc build
check-doc:
    cargo doc --no-deps --workspace

# Run all tests as expected by CI
ci-test: env-info restart test-fmt clippy check-doc test check && assert-git-is-clean

# Perform  cargo clean  to delete all build files
clean: clean-test stop && clean-martin-ui
    cargo clean

clean-martin-ui:
    rm -rf martin/martin-ui/dist martin/martin-ui/node_modules
    cargo clean -p static-files

# Run cargo clippy to lint the code
clippy *args:
    cargo clippy --workspace --all-targets {{args}}

# Validate markdown URLs with markdown-link-check
clippy-md:
    docker run -it --rm -v ${PWD}:/workdir --entrypoint sh ghcr.io/tcort/markdown-link-check -c \
      'echo -e "/workdir/README.md\n$(find /workdir/docs/src -name "*.md")" | tr "\n" "\0" | xargs -0 -P 5 -n1 -I{} markdown-link-check --config /workdir/.github/files/markdown.links.config.json {}'

# Generate code coverage report. Will install `cargo llvm-cov` if missing.
coverage *args='--no-clean --open':  (cargo-install 'cargo-llvm-cov') clean start
    #!/usr/bin/env bash
    set -euo pipefail
    if ! rustup component list | grep llvm-tools-preview > /dev/null; then \
        echo "llvm-tools-preview could not be found. Installing..." ;\
        rustup component add llvm-tools-preview ;\
    fi

    source <(cargo llvm-cov show-env --export-prefix)
    cargo llvm-cov clean --workspace

    {{just_executable()}} test-cargo --all-targets
    # {{just_executable()}} test-doc <- deliberately disabled until --doctest for cargo-llvm-cov does not hang indefinitely
    {{just_executable()}} test-int

    cargo llvm-cov report {{args}}

# Start Martin server
cp *args:
    cargo run --bin martin-cp -- {{args}}

# Start Martin server and open a test page
debug-page *args: start
    open tests/debug.html  # run will not exit, so open debug page first
    {{just_executable()}} run {{args}}

# Build and run martin docker image
docker-run *args:
    docker run -it --rm --net host -e DATABASE_URL -v $PWD/tests:/tests ghcr.io/maplibre/martin {{args}}

# Build and open code documentation
docs:
    cargo doc --no-deps --open

# Print environment info
env-info:
    @echo "Running {{if ci_mode == '1' {'in CI mode'} else {'in dev mode'} }} on {{os()}} / {{arch()}}"
    {{just_executable()}} --version
    rustc --version
    cargo --version
    rustup --version
    @echo "RUSTFLAGS='$RUSTFLAGS'"
    @echo "RUSTDOCFLAGS='$RUSTDOCFLAGS'"

# Run eslint on the frontend
[working-directory: 'martin/martin-ui']
eslint:
    npm run lint

# Run benchmark tests showing a flamegraph
flamegraph:
    cargo bench --bench bench -- --profile-time=10
    /opt/google/chrome/chrome "file://$PWD/target/criterion/get_table_source_tile/profile/flamegraph.svg"

# Reformat all code `cargo fmt`. If nightly is available, use it for better results
fmt:
    #!/usr/bin/env bash
    set -euo pipefail
    if rustup component list --toolchain nightly | grep rustfmt &> /dev/null; then
        echo 'Reformatting Rust code using nightly Rust fmt to sort imports'
        cargo +nightly fmt --all -- --config imports_granularity=Module,group_imports=StdExternalCrate
    else
        echo 'Reformatting Rust with the stable cargo fmt.  Install nightly with `rustup install nightly` for better results'
        cargo fmt --all
    fi

# Reformat markdown files using markdownlint-cli2
fmt-md:
    docker run -it --rm -v $PWD:/workdir davidanson/markdownlint-cli2 --config /workdir/.github/files/config.markdownlint-cli2.jsonc --fix

# Reformat all SQL files using docker
fmt-sql:
    docker run -it --rm -v $PWD:/sql sqlfluff/sqlfluff:latest fix --dialect=postgres --exclude-rules=AL07,LT05,LT12

# Do any git command, ensuring that the testing environment is set up. Accepts the same arguments as git.
[no-exit-message]
git *args: start
    git {{args}}

# Run cargo fmt and cargo clippy
lint: fmt clippy eslint type-check

# Run mbtiles command
mbtiles *args:
    cargo run -p mbtiles -- {{args}}

# Build debian package
package-deb:  (cargo-install 'cargo-deb')
    cargo deb -v -p martin --output target/debian/martin.deb

# Run pg_dump utility against the test database
pg_dump *args:
    pg_dump {{args}} {{quote(DATABASE_URL)}}

# Update sqlite database schema.
prepare-sqlite: install-sqlx
    mkdir -p mbtiles/.sqlx
    cd mbtiles && cargo sqlx prepare --database-url sqlite://$PWD/../tests/fixtures/mbtiles/world_cities.mbtiles -- --lib --tests

# Print the connection string for the test database
print-conn-str:
    @echo {{quote(DATABASE_URL)}}

# Run PSQL utility against the test database
psql *args:
    psql {{args}} {{quote(DATABASE_URL)}}

# Restart the test database
restart:
    # sometimes Just optimizes targets, so here we force stop & start by using external just executable
    {{just_executable()}} stop
    {{just_executable()}} start

# Start Martin server
run *args='--webui enable-for-all':
    cargo run -p martin -- {{args}}

# Start release-compiled Martin server and a test database
run-release *args='--webui enable-for-all': start
    cargo run -p martin --release -- {{args}}

# Check semver compatibility with prior published version. Install it with `cargo install cargo-semver-checks`
semver *args:  (cargo-install 'cargo-semver-checks')
    cargo semver-checks {{args}}

# Start a test database
start:  (docker-up 'db') docker-is-ready

# Start a legacy test database
start-legacy:  (docker-up 'db-legacy') docker-is-ready

# Start test server for testing HTTP pmtiles
start-pmtiles-server:
    {{dockercompose}} up -d fileserver

# Start an ssl-enabled test database
start-ssl:  (docker-up 'db-ssl') docker-is-ready

# Start an ssl-enabled test database that requires a client certificate
start-ssl-cert:  (docker-up 'db-ssl-cert') docker-is-ready

# Stop the test database
stop:
    {{dockercompose}} down --remove-orphans

# Run all tests using a test database
test: start (test-cargo '--all-targets') test-doc test-frontend test-int

# Run Rust unit tests (cargo test)
test-cargo *args:
    cargo test {{args}}

# Run Rust doc tests
test-doc *args:
    cargo test --doc {{args}}

# Test code formatting
test-fmt:
    cargo fmt --all -- --check

# Run frontend tests
[working-directory: 'martin/martin-ui']
test-frontend:
    npm run test

# Run integration tests
test-int: clean-test install-sqlx
    #!/usr/bin/env bash
    set -euo pipefail
    tests/test.sh
    if [ "{{os()}}" != "linux" ]; then
        echo "** Integration tests are only supported on Linux"
        echo "** Skipping diffing with the expected output"
    else
        echo "** Comparing actual output with expected output..."
        if ! diff --brief --recursive --new-file --exclude='*.pbf' tests/output tests/expected; then
            echo "** Expected output does not match actual output"
            echo "** If this is expected, run 'just bless' to update expected output"
            exit 1
        else
            echo "** Expected output matches actual output"
        fi
    fi

# Run AWS Lambda smoke test against SAM local
test-lambda:
    tests/test-aws-lambda.sh

# Run all tests using the oldest supported version of the database
test-legacy: start-legacy (test-cargo '--all-targets') test-doc test-int

# Run all tests using an SSL connection to a test database. Expected output won't match.
test-ssl: start-ssl (test-cargo '--all-targets') test-doc clean-test
    tests/test.sh

# Run all tests using an SSL connection with client cert to a test database. Expected output won't match.
test-ssl-cert: start-ssl-cert
    #!/usr/bin/env bash
    set -euxo pipefail
    # copy client cert to the tests folder from the docker container
    KEY_DIR=target/certs
    mkdir -p $KEY_DIR
    docker cp martin-db-ssl-cert-1:/etc/ssl/certs/ssl-cert-snakeoil.pem $KEY_DIR/ssl-cert-snakeoil.pem
    docker cp martin-db-ssl-cert-1:/etc/ssl/private/ssl-cert-snakeoil.key $KEY_DIR/ssl-cert-snakeoil.key
    #    export DATABASE_URL="$DATABASE_URL?sslmode=verify-full&sslrootcert=$KEY_DIR/ssl-cert-snakeoil.pem&sslcert=$KEY_DIR/ssl-cert-snakeoil.pem&sslkey=$KEY_DIR/ssl-cert-snakeoil.key"
    export PGSSLROOTCERT="$KEY_DIR/ssl-cert-snakeoil.pem"
    export PGSSLCERT="$KEY_DIR/ssl-cert-snakeoil.pem"
    export PGSSLKEY="$KEY_DIR/ssl-cert-snakeoil.key"
    {{just_executable()}} test-cargo --all-targets
    {{just_executable()}} clean-test
    {{just_executable()}} test-doc
    tests/test.sh

# Run typescript typechecking on the frontend
[working-directory: 'martin/martin-ui']
type-check:
    npm run type-check

# Update all dependencies, including breaking changes. Requires nightly toolchain (install with `rustup install nightly`)
update:
    cargo +nightly -Z unstable-options update --breaking
    cargo update

# Make sure the git repo has no uncommitted changes
[private]
assert-git-is-clean:
    @if [ -n "$(git status --untracked-files --porcelain)" ]; then \
      >&2 echo "ERROR: git repo is no longer clean. Make sure compilation and tests artifacts are in the .gitignore, and no repo files are modified." ;\
      >&2 echo "######### git status ##########" ;\
      git status ;\
      exit 1 ;\
    fi

# Check if a certain Cargo command is installed, and install it if needed
[private]
cargo-install $COMMAND $INSTALL_CMD='' *args='':
    #!/usr/bin/env bash
    set -euo pipefail
    if ! command -v $COMMAND > /dev/null; then
        if ! command -v cargo-binstall > /dev/null; then
            echo "$COMMAND could not be found. Installing it with    cargo install ${INSTALL_CMD:-$COMMAND} --locked {{args}}"
            cargo install ${INSTALL_CMD:-$COMMAND} --locked {{args}}
        else
            echo "$COMMAND could not be found. Installing it with    cargo binstall ${INSTALL_CMD:-$COMMAND} --locked {{args}}"
            cargo binstall ${INSTALL_CMD:-$COMMAND} --locked {{args}}
        fi
    fi

# Delete test output files
[private]
clean-test:
    rm -rf tests/output

# Wait for the test database to be ready
[private]
docker-is-ready:
    {{dockercompose}} run -T --rm db-is-ready

# Start a specific test database, e.g. db or db-legacy
[private]
docker-up name: start-pmtiles-server
    {{dockercompose}} up -d {{name}}

# Install SQLX cli if not already installed.
[private]
install-sqlx:  (cargo-install 'cargo-sqlx' 'sqlx-cli' '--no-default-features' '--features' 'sqlite,native-tls')<|MERGE_RESOLUTION|>--- conflicted
+++ resolved
@@ -55,13 +55,8 @@
 bench-server: start
     cargo run --release -- tests/fixtures/mbtiles tests/fixtures/pmtiles
 
-<<<<<<< HEAD
-# Run integration tests and save its output as the new expected output (ordering is important, but in some cases run `bless-tests` before others)
+# Run integration tests and save its output as the new expected output (ordering is important)
 bless: restart clean-test bless-insta-martin bless-insta-mbtiles bless-tests bless-frontend bless-int
-=======
-# Run integration tests and save its output as the new expected output (ordering is important)
-bless: restart clean-test bless-insta-martin bless-insta-mbtiles bless-int
->>>>>>> cce9d08f
 
 # Run integration tests and save its output as the new expected output
 bless-insta-cp *args:  (cargo-install 'cargo-insta')
@@ -82,17 +77,10 @@
     tests/test.sh
     rm -rf tests/expected && mv tests/output tests/expected
 
-<<<<<<< HEAD
 # Bless the frontend tests
 bless-frontend:
     npm run test:update-snapshots
 
-# Run test with bless-tests feature
-bless-tests:
-    cargo test -p martin --features bless-tests
-
-=======
->>>>>>> cce9d08f
 # Build and open mdbook documentation
 book:  (cargo-install 'mdbook')
     mdbook serve docs --open --port 8321
