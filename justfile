#!/usr/bin/env just --justfile

set shell := ['bash', '-c']


main_crate := 'martin'

#export DATABASE_URL='postgres://postgres:postgres@localhost:5411/db'

# Set additional database connection parameters, e.g.   just  PGPARAMS='keepalives=0&keepalives_idle=15'  psql
PGPARAMS := ''
PGPORT := '5411'

export DATABASE_URL := ('postgres://postgres:postgres@localhost:' + PGPORT + '/db' + (if PGPARAMS != '' { '?' + PGPARAMS } else { '' }))
export CARGO_TERM_COLOR := 'always'

# Set AWS variables for testing pmtiles from S3
export AWS_SKIP_CREDENTIALS := '1'
export AWS_REGION := 'eu-central-1'
#export RUST_LOG := 'debug'
#export RUST_LOG := 'sqlx::query=info,trace'
#export RUST_BACKTRACE := '1'

dockercompose := `if docker-compose --version &> /dev/null; then echo "docker-compose"; else echo "docker compose"; fi`

# if running in CI, treat warnings as errors by setting RUSTFLAGS and RUSTDOCFLAGS to '-D warnings' unless they are already set
# Use `CI=true just ci-test` to run the same tests as in GitHub CI.
# Use `just env-info` to see the current values of RUSTFLAGS and RUSTDOCFLAGS
ci_mode := if env('CI', '') != '' {'1'} else {''}
# cargo-binstall needs a workaround due to caching
# ci_mode might be manually set by user, so re-check the env var
binstall_args := if env('CI', '') != '' {'--no-track'} else {''}
export RUSTFLAGS := env('RUSTFLAGS', if ci_mode == '1' {'-D warnings'} else {''})
export RUSTDOCFLAGS := env('RUSTDOCFLAGS', if ci_mode == '1' {'-D warnings'} else {''})
export RUST_BACKTRACE := env('RUST_BACKTRACE', if ci_mode == '1' {'1'} else {'0'})

@_default:
    {{quote(just_executable())}} --list

# Run benchmark tests
bench:
    cargo bench --bench sources
    open target/criterion/report/index.html

# Run HTTP requests benchmark using OHA tool. Use with `just bench-server`
bench-http:  (cargo-install 'oha')
    @echo "ATTENTION: Make sure Martin was started with    just bench-server"
    @echo "Warming up..."
    oha --latency-correction -z 5s --no-tui http://localhost:3000/function_zxy_query/18/235085/122323 > /dev/null
    oha --latency-correction -z 60s         http://localhost:3000/function_zxy_query/18/235085/122323
    oha --latency-correction -z 5s --no-tui http://localhost:3000/png/0/0/0 > /dev/null
    oha --latency-correction -z 60s         http://localhost:3000/png/0/0/0
    oha --latency-correction -z 5s --no-tui http://localhost:3000/stamen_toner__raster_CC-BY-ODbL_z3/0/0/0 > /dev/null
    oha --latency-correction -z 60s         http://localhost:3000/stamen_toner__raster_CC-BY-ODbL_z3/0/0/0

# Start release-compiled Martin server and a test database
bench-server: start
    cargo run --release -- tests/fixtures/mbtiles tests/fixtures/pmtiles

# Run biomejs on the dashboard (martin/martin-ui)
[working-directory: 'martin/martin-ui']
biomejs-martin-ui:
    npm run format
    npm run lint

# Run integration tests and save its output as the new expected output (ordering is important)
bless: restart clean-test bless-insta-martin bless-insta-martin-core bless-insta-mbtiles bless-frontend bless-int

# Bless the frontend tests
[working-directory: 'martin/martin-ui']
bless-frontend:
    npm run test:update-snapshots

# Run integration tests and save its output as the new expected output
bless-insta-cp *args:  (cargo-install 'cargo-insta')
    cargo insta test --accept --bin martin-cp {{args}}

# Run integration tests and save its output as the new expected output
bless-insta-martin *args:  (cargo-install 'cargo-insta')
    cargo insta test --accept --bin martin {{args}}

# Run integration tests and save its output as the new expected output
bless-insta-martin-core *args:  (cargo-install 'cargo-insta')
    cargo insta test --accept -p martin-core {{args}}

# Run integration tests and save its output as the new expected output
bless-insta-mbtiles *args:  (cargo-install 'cargo-insta')
    #rm -rf mbtiles/tests/snapshots
    cargo insta test --accept -p mbtiles {{args}}

# Bless integration tests
bless-int:
    rm -rf tests/temp
    tests/test.sh
    rm -rf tests/expected && mv tests/output tests/expected

# Build and open mdbook documentation
book:  (cargo-install 'mdbook') (cargo-install 'mdbook-tabs')
    mdbook serve docs --open --port 8321

# Quick compile without building a binary
check: (cargo-install 'cargo-hack')
    cargo hack --exclude-features _tiles check --all-targets --each-feature --workspace

# Test documentation generation
check-doc:  (docs '')

# Run all tests as expected by CI
ci-test: env-info restart test-fmt clippy check-doc test check && assert-git-is-clean

# Perform  cargo clean  to delete all build files
clean: clean-test stop && clean-martin-ui
    cargo clean

clean-martin-ui:
    rm -rf martin/martin-ui/dist martin/martin-ui/node_modules
    cargo clean -p static-files

# Run cargo clippy to lint the code
clippy *args:
    cargo clippy --workspace --all-targets {{args}}

# Validate markdown URLs with markdown-link-check
clippy-md:
    docker run --rm -v ${PWD}:/workdir --entrypoint sh ghcr.io/tcort/markdown-link-check -c \
      'echo -e "/workdir/README.md\n$(find /workdir/docs/src -name "*.md")" | tr "\n" "\0" | xargs -0 -P 5 -n1 -I{} markdown-link-check --config /workdir/.github/files/markdown.links.config.json {}'

# Generate code coverage report. Will install `cargo llvm-cov` if missing.
coverage *args='--no-clean --open':  (cargo-install 'cargo-llvm-cov') clean start
    #!/usr/bin/env bash
    set -euo pipefail
    if ! rustup component list | grep llvm-tools-preview > /dev/null; then \
        echo "llvm-tools-preview could not be found. Installing..." ;\
        rustup component add llvm-tools-preview ;\
    fi

    source <(cargo llvm-cov show-env --export-prefix)
    cargo llvm-cov clean --workspace

    echo "::group::Unit tests"
    {{quote(just_executable())}} test-cargo --all-targets
    echo "::endgroup::"

    # echo "::group::Documentation tests"
    # {{quote(just_executable())}} test-doc <- deliberately disabled until --doctest for cargo-llvm-cov does not hang indefinitely
    # echo "::endgroup::"

    {{quote(just_executable())}} test-int

    cargo llvm-cov report {{args}}

# Start Martin server
cp *args:
    cargo run --bin martin-cp -- {{args}}

<<<<<<< HEAD
=======
# Start Martin server and open a test page
debug-page *args: start
    open tests/debug.html  # run will not exit, so open debug page first
    {{quote(just_executable())}} run {{args}}

>>>>>>> 560a0ff8
# Build and run martin docker image
docker-run *args:
    docker run -it --rm --net host -e DATABASE_URL -v $PWD/tests:/tests ghcr.io/maplibre/martin:1.1.0 {{args}}

# Build and open code documentation
docs *args='--open':
    DOCS_RS=1 cargo doc --no-deps {{args}} --workspace

# Print environment info
env-info:
    @echo "Running {{if ci_mode == '1' {'in CI mode'} else {'in dev mode'} }} on {{os()}} / {{arch()}}"
    @echo "PWD $(pwd)"
    {{quote(just_executable())}} --version
    rustc --version
    cargo --version
    rustup --version
    @echo "RUSTFLAGS='$RUSTFLAGS'"
    @echo "RUSTDOCFLAGS='$RUSTDOCFLAGS'"
    @echo "RUST_BACKTRACE='$RUST_BACKTRACE'"
    npm --version
    node --version

# Run benchmark tests showing a flamegraph
flamegraph:
    cargo bench --bench sources -- --profile-time=10
    /opt/google/chrome/chrome "file://$PWD/target/criterion/get_table_source_tile/profile/flamegraph.svg"

# Reformat all code `cargo fmt`. If nightly is available, use it for better results
fmt:
    #!/usr/bin/env bash
    set -euo pipefail
    if (rustup toolchain list | grep nightly && rustup component list --toolchain nightly | grep rustfmt) &> /dev/null; then
        echo 'Reformatting Rust code using nightly Rust fmt to sort imports'
        cargo +nightly fmt --all -- --config imports_granularity=Module,group_imports=StdExternalCrate
    else
        echo 'Reformatting Rust with the stable cargo fmt.  Install nightly with `rustup install nightly` for better results'
        cargo fmt --all
    fi

# Reformat markdown files using markdownlint-cli2
fmt-md:
    docker run --rm -v $PWD:/workdir davidanson/markdownlint-cli2 --config /workdir/.github/files/config.markdownlint-cli2.jsonc --fix

# Reformat all SQL files using docker
fmt-sql:
    docker run -it --rm -v $PWD:/sql sqlfluff/sqlfluff:latest fix --dialect=postgres --exclude-rules=AL07,LT05,LT12 --exclude '^tests/fixtures/(mbtiles|files)/.*\.sql$'
    docker run -it --rm -v $PWD:/sql sqlfluff/sqlfluff:latest fix --dialect=sqlite --exclude-rules=LT01,LT05 --files '^tests/fixtures/(mbtiles|files)/.*\.sql$'

# Reformat all Cargo.toml files using cargo-sort
fmt-toml *args: (cargo-install 'cargo-sort')
    cargo sort --workspace --order package,lib,bin,bench,features,dependencies,build-dependencies,dev-dependencies {{args}}

# Do any git command, ensuring that the testing environment is set up. Accepts the same arguments as git.
[no-exit-message]
git *args: start
    git {{args}}

# Show help for new contributors
help:
    @echo "Common commands:"
    @echo "  just validate-tools    # Check required tools"
    @echo "  just start             # Start test database"
    @echo "  just run               # Start Martin server"
    @echo "  just test              # Run all tests"
    @echo "  just fmt               # Format code"
    @echo "  just book              # Build documentation"
    @echo ""
    @echo "Full list: just --list"

# Install Linux dependencies (Ubuntu/Debian). Supports 'vulkan' and 'opengl' backends.
[linux]
install-dependencies backend='vulkan':
    sudo apt-get update
    sudo apt-get install -y \
      {{if backend == 'opengl' {'libgl1-mesa-dev libglu1-mesa-dev'} else {''} }} \
      {{if backend == 'vulkan' {'mesa-vulkan-drivers glslang-dev'} else {''} }} \
      build-essential \
      libcurl4-openssl-dev \
      libglfw3-dev \
      libuv1-dev \
      libz-dev

# Install macOS dependencies via Homebrew
[macos]
install-dependencies backend='vulkan':
    brew install \
        {{if backend == 'vulkan' {'molten-vk vulkan-headers'} else {''} }} \
        curl \
        glfw \
        libuv \
        zlib

# Install Windows dependencies
[windows]
install-dependencies backend='vulkan':
    @echo "rendering styles is not currently supported on windows"

# Run cargo fmt and cargo clippy
lint: fmt clippy biomejs-martin-ui type-check

# Run mbtiles command
mbtiles *args:
    cargo run -p mbtiles -- {{args}}

# Build debian package
package-deb:  (cargo-install 'cargo-deb')
    cargo deb -v -p martin --output target/debian/martin.deb

# Run pg_dump utility against the test database
pg_dump *args:
    pg_dump {{args}} {{quote(DATABASE_URL)}}

# Update sqlite database schema.
prepare-sqlite: install-sqlx
    mkdir -p mbtiles/.sqlx
    cd mbtiles && cargo sqlx prepare --database-url sqlite://$PWD/../tests/fixtures/mbtiles/world_cities.mbtiles -- --lib --tests

# Print the connection string for the test database
print-conn-str:
    @echo {{quote(DATABASE_URL)}}

# Run PSQL utility against the test database
psql *args:
    psql {{args}} {{quote(DATABASE_URL)}}

# Restart the test database
restart:
    # sometimes Just optimizes targets, so here we force stop & start by using external just executable
    {{quote(just_executable())}} stop
    {{quote(just_executable())}} start

# Start Martin server
run *args='--webui enable-for-all':
    cargo run -p martin -- {{args}}

# Start release-compiled Martin server and a test database
run-release *args='--webui enable-for-all': start
    cargo run -p martin --release -- {{args}}

# Check semver compatibility with prior published version. Install it with `cargo install cargo-semver-checks`
semver *args:  (cargo-install 'cargo-semver-checks')
    cargo semver-checks {{args}}

# Start a test database
start:  (docker-up 'db') docker-is-ready

# Start a legacy test database
start-legacy:  (docker-up 'db-legacy') docker-is-ready

# Start test server for testing HTTP pmtiles
start-pmtiles-server:
    {{dockercompose}} up -d fileserver

# Start an ssl-enabled test database
start-ssl:  (docker-up 'db-ssl') docker-is-ready

# Start an ssl-enabled test database that requires a client certificate
start-ssl-cert:  (docker-up 'db-ssl-cert') docker-is-ready

# Stop the test database
stop:
    {{dockercompose}} down --remove-orphans

# Run all tests using a test database
test: start (test-cargo '--all-targets') test-doc test-frontend test-int

# Run Rust unit tests (cargo test)
test-cargo *args:
    cargo test {{args}}

# Run Rust doc tests
test-doc *args:
    cargo test --doc {{args}}

# Test code formatting
test-fmt: (cargo-install 'cargo-sort') && (fmt-toml '--check' '--check-format')
    cargo fmt --all -- --check

# Run frontend tests
[working-directory: 'martin/martin-ui']
test-frontend:
    npm run test

# Run integration tests
test-int: clean-test install-sqlx
    #!/usr/bin/env bash
    set -euo pipefail
    tests/test.sh
    if [ "{{os()}}" != "linux" ]; then
        echo "** Integration tests are only supported on Linux"
        echo "** Skipping diffing with the expected output"
    else
        echo "** Comparing actual output with expected output..."
        if ! diff --brief --recursive --new-file --exclude='*.pbf' tests/output tests/expected; then
            echo "** Expected output does not match actual output"
            echo "** If this is expected, run 'just bless' to update expected output"
            echo ""
            echo "::group::Resulting diff (max 100 lines)"
            diff --recursive --new-file --exclude='*.pbf' tests/output tests/expected | head -n 100 | cat --show-nonprinting
            echo "::endgroup::"
            exit 1
        else
            echo "** Expected output matches actual output"
        fi
    fi

# Run AWS Lambda smoke test against SAM local
test-lambda:
    tests/test-aws-lambda.sh

# Run all tests using the oldest supported version of the database
test-legacy: start-legacy (test-cargo '--all-targets') test-doc test-int

# Run all tests using an SSL connection to a test database. Expected output won't match.
test-ssl: start-ssl (test-cargo '--all-targets') test-doc clean-test
    tests/test.sh

# Run all tests using an SSL connection with client cert to a test database. Expected output won't match.
test-ssl-cert: start-ssl-cert
    #!/usr/bin/env bash
    set -euxo pipefail
    # copy client cert to the tests folder from the docker container
    KEY_DIR=target/certs
    mkdir -p $KEY_DIR
    docker cp martin-db-ssl-cert-1:/etc/ssl/certs/ssl-cert-snakeoil.pem $KEY_DIR/ssl-cert-snakeoil.pem
    docker cp martin-db-ssl-cert-1:/etc/ssl/private/ssl-cert-snakeoil.key $KEY_DIR/ssl-cert-snakeoil.key
    #    export DATABASE_URL="$DATABASE_URL?sslmode=verify-full&sslrootcert=$KEY_DIR/ssl-cert-snakeoil.pem&sslcert=$KEY_DIR/ssl-cert-snakeoil.pem&sslkey=$KEY_DIR/ssl-cert-snakeoil.key"
    export PGSSLROOTCERT="$KEY_DIR/ssl-cert-snakeoil.pem"
    export PGSSLCERT="$KEY_DIR/ssl-cert-snakeoil.pem"
    export PGSSLKEY="$KEY_DIR/ssl-cert-snakeoil.key"
    {{quote(just_executable())}} test-cargo --all-targets
    {{quote(just_executable())}} clean-test
    {{quote(just_executable())}} test-doc
    tests/test.sh

# Run typescript typechecking on the frontend
[working-directory: 'martin/martin-ui']
type-check:
    npm run type-check

# Update all dependencies, including breaking changes. Requires nightly toolchain (install with `rustup install nightly`)
update:
    cargo +nightly -Z unstable-options update --breaking
    cargo update

# Validate that all required development tools are installed
validate-tools:
    #!/usr/bin/env bash
    set -euo pipefail
    echo "Validating development tools..."

    # Check essential tools
    missing_tools=()

    if ! command -v jq >/dev/null 2>&1; then
        missing_tools+=("jq")
    fi

    if ! command -v file >/dev/null 2>&1; then
        missing_tools+=("file")
    fi

    if ! command -v curl >/dev/null 2>&1; then
        missing_tools+=("curl")
    fi

    if ! command -v grep >/dev/null 2>&1; then
        missing_tools+=("grep")
    fi

    if ! command -v sqlite3 >/dev/null 2>&1; then
        missing_tools+=("sqlite3")
    fi

    if ! command -v sqldiff >/dev/null 2>&1; then
        missing_tools+=("sqldiff")
    fi

    # Check Linux-specific tools
    if [[ "$OSTYPE" == "linux"* ]]; then
        if ! command -v ogrmerge.py >/dev/null 2>&1; then
            missing_tools+=("ogrmerge.py")
        fi
    fi

    # Report results
    if [[ ${#missing_tools[@]} -eq 0 ]]; then
        echo "✓ All required tools are installed"
    else
        echo "✗ Missing tools: ${missing_tools[*]}"
        echo "  Ubuntu/Debian: sudo apt install -y jq file curl grep sqlite3-tools gdal-bin"
        echo "  macOS: brew install jq file curl grep sqlite gdal"
        echo ""
        exit 1
    fi

# Make sure the git repo has no uncommitted changes
[private]
assert-git-is-clean:
    @if [ -n "$(git status --untracked-files --porcelain)" ]; then \
      >&2 echo "ERROR: git repo is no longer clean. Make sure compilation and tests artifacts are in the .gitignore, and no repo files are modified." ;\
      >&2 echo "######### git status ##########" ;\
      git status ;\
      git --no-pager diff ;\
      exit 1 ;\
    fi

# Check if a certain Cargo command is installed, and install it if needed
[private]
cargo-install $COMMAND $INSTALL_CMD='' *args='':
    #!/usr/bin/env bash
    set -euo pipefail
    if ! command -v $COMMAND > /dev/null; then
        if ! command -v cargo-binstall > /dev/null; then
            echo "$COMMAND could not be found. Installing it with    cargo install ${INSTALL_CMD:-$COMMAND} --locked {{args}}"
            cargo install ${INSTALL_CMD:-$COMMAND} --locked {{args}}
        else
            echo "$COMMAND could not be found. Installing it with    cargo binstall ${INSTALL_CMD:-$COMMAND} {{binstall_args}} --locked"
            cargo binstall ${INSTALL_CMD:-$COMMAND} {{binstall_args}} --locked
        fi
    fi

# Delete test output files
[private]
clean-test:
    rm -rf tests/output

# Wait for the test database to be ready
[private]
docker-is-ready:
    {{dockercompose}} run -T --rm db-is-ready

# Start a specific test database, e.g. db or db-legacy
[private]
docker-up name: start-pmtiles-server
    {{dockercompose}} up -d {{name}}

# Install SQLX cli if not already installed.
[private]
install-sqlx:  (cargo-install 'cargo-sqlx' 'sqlx-cli' '--no-default-features' '--features' 'sqlite,native-tls')<|MERGE_RESOLUTION|>--- conflicted
+++ resolved
@@ -153,14 +153,6 @@
 cp *args:
     cargo run --bin martin-cp -- {{args}}
 
-<<<<<<< HEAD
-=======
-# Start Martin server and open a test page
-debug-page *args: start
-    open tests/debug.html  # run will not exit, so open debug page first
-    {{quote(just_executable())}} run {{args}}
-
->>>>>>> 560a0ff8
 # Build and run martin docker image
 docker-run *args:
     docker run -it --rm --net host -e DATABASE_URL -v $PWD/tests:/tests ghcr.io/maplibre/martin:1.1.0 {{args}}
