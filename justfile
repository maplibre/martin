#!/usr/bin/env just --justfile

set shell := ['bash', '-c']


main_crate := 'martin'

#export DATABASE_URL='postgres://postgres:postgres@localhost:5411/db'

# Set additional database connection parameters, e.g.   just  PGPARAMS='keepalives=0&keepalives_idle=15'  psql
PGPARAMS := ''
PGPORT := '5411'

export DATABASE_URL := ('postgres://postgres:postgres@localhost:' + PGPORT + '/db' + (if PGPARAMS != '' { '?' + PGPARAMS } else { '' }))
export CARGO_TERM_COLOR := 'always'

# Set AWS variables for testing pmtiles from S3
export AWS_SKIP_CREDENTIALS := '1'
export AWS_REGION := 'eu-central-1'
#export RUST_LOG := 'debug'
#export RUST_LOG := 'sqlx::query=info,trace'
#export RUST_BACKTRACE := '1'

dockercompose := `if docker-compose --version &> /dev/null; then echo "docker-compose"; else echo "docker compose"; fi`

# if running in CI, treat warnings as errors by setting RUSTFLAGS and RUSTDOCFLAGS to '-D warnings' unless they are already set
# Use `CI=true just ci-test` to run the same tests as in GitHub CI.
# Use `just env-info` to see the current values of RUSTFLAGS and RUSTDOCFLAGS
ci_mode := if env('CI', '') != '' {'1'} else {''}
# cargo-binstall needs a workaround due to caching
# ci_mode might be manually set by user, so re-check the env var
binstall_args := if env('CI', '') != '' {'--no-track'} else {''}
export RUSTFLAGS := env('RUSTFLAGS', if ci_mode == '1' {'-D warnings'} else {''})
export RUSTDOCFLAGS := env('RUSTDOCFLAGS', if ci_mode == '1' {'-D warnings'} else {''})
export RUST_BACKTRACE := env('RUST_BACKTRACE', if ci_mode == '1' {'1'} else {''})

@_default:
    {{just_executable()}} --list

# Run benchmark tests
bench:
    cargo bench --bench sources
    open target/criterion/report/index.html

# Run HTTP requests benchmark using OHA tool. Use with `just bench-server`
bench-http:  (cargo-install 'oha')
    @echo "ATTENTION: Make sure Martin was started with    just bench-server"
    @echo "Warming up..."
    oha --latency-correction -z 5s --no-tui http://localhost:3000/function_zxy_query/18/235085/122323 > /dev/null
    oha --latency-correction -z 60s         http://localhost:3000/function_zxy_query/18/235085/122323
    oha --latency-correction -z 5s --no-tui http://localhost:3000/png/0/0/0 > /dev/null
    oha --latency-correction -z 60s         http://localhost:3000/png/0/0/0
    oha --latency-correction -z 5s --no-tui http://localhost:3000/stamen_toner__raster_CC-BY-ODbL_z3/0/0/0 > /dev/null
    oha --latency-correction -z 60s         http://localhost:3000/stamen_toner__raster_CC-BY-ODbL_z3/0/0/0

# Start release-compiled Martin server and a test database
bench-server: start
    cargo run --release -- tests/fixtures/mbtiles tests/fixtures/pmtiles

# Run biomejs on the dashboard (martin/martin-ui)
[working-directory: 'martin/martin-ui']
biomejs-martin-ui:
    npm run format
    npm run lint

# Run integration tests and save its output as the new expected output (ordering is important)
bless: restart clean-test bless-insta-martin bless-insta-martin-core bless-insta-mbtiles bless-frontend bless-int

# Bless the frontend tests
[working-directory: 'martin/martin-ui']
bless-frontend:
    npm run test:update-snapshots

# Run integration tests and save its output as the new expected output
bless-insta-cp *args:  (cargo-install 'cargo-insta')
    cargo insta test --accept --bin martin-cp {{args}}

# Run integration tests and save its output as the new expected output
bless-insta-martin *args:  (cargo-install 'cargo-insta')
    cargo insta test --accept --bin martin {{args}}

# Run integration tests and save its output as the new expected output
bless-insta-martin-core *args:  (cargo-install 'cargo-insta')
    cargo insta test --accept -p martin-core {{args}}

# Run integration tests and save its output as the new expected output
bless-insta-mbtiles *args:  (cargo-install 'cargo-insta')
    #rm -rf mbtiles/tests/snapshots
    cargo insta test --accept -p mbtiles {{args}}

# Bless integration tests
bless-int:
    rm -rf tests/temp
    tests/test.sh
    rm -rf tests/expected && mv tests/output tests/expected

# Build and open mdbook documentation
book:  (cargo-install 'mdbook') (cargo-install 'mdbook-alerts') (cargo-install 'mdbook-tabs')
    mdbook serve docs --open --port 8321

# Quick compile without building a binary
check: (cargo-install 'cargo-hack')
    cargo hack --exclude-features _tiles check --all-targets --each-feature --workspace
<<<<<<< HEAD
    cargo hack check --all-targets --no-default-features --workspace
=======
>>>>>>> 55e061e2

# Test documentation generation
check-doc:  (docs '')

# Run all tests as expected by CI
ci-test: env-info restart test-fmt clippy check-doc test check && assert-git-is-clean

# Perform  cargo clean  to delete all build files
clean: clean-test stop && clean-martin-ui
    cargo clean

clean-martin-ui:
    rm -rf martin/martin-ui/dist martin/martin-ui/node_modules
    cargo clean -p static-files

# Run cargo clippy to lint the code
clippy *args:
    cargo clippy --workspace --all-targets {{args}}

# Validate markdown URLs with markdown-link-check
clippy-md:
    docker run -it --rm -v ${PWD}:/workdir --entrypoint sh ghcr.io/tcort/markdown-link-check -c \
      'echo -e "/workdir/README.md\n$(find /workdir/docs/src -name "*.md")" | tr "\n" "\0" | xargs -0 -P 5 -n1 -I{} markdown-link-check --config /workdir/.github/files/markdown.links.config.json {}'

# Generate code coverage report. Will install `cargo llvm-cov` if missing.
coverage *args='--no-clean --open':  (cargo-install 'cargo-llvm-cov') clean start
    #!/usr/bin/env bash
    set -euo pipefail
    if ! rustup component list | grep llvm-tools-preview > /dev/null; then \
        echo "llvm-tools-preview could not be found. Installing..." ;\
        rustup component add llvm-tools-preview ;\
    fi

    source <(cargo llvm-cov show-env --export-prefix)
    cargo llvm-cov clean --workspace

    echo "::group::Unit tests"
    {{just_executable()}} test-cargo --all-targets
    echo "::endgroup::"

    # echo "::group::Documentation tests"
    # {{just_executable()}} test-doc <- deliberately disabled until --doctest for cargo-llvm-cov does not hang indefinitely
    # echo "::endgroup::"

    {{just_executable()}} test-int

    cargo llvm-cov report {{args}}

# Start Martin server
cp *args:
    cargo run --bin martin-cp -- {{args}}

# Start Martin server and open a test page
debug-page *args: start
    open tests/debug.html  # run will not exit, so open debug page first
    {{just_executable()}} run {{args}}

# Build and run martin docker image
docker-run *args:
    docker run -it --rm --net host -e DATABASE_URL -v $PWD/tests:/tests ghcr.io/maplibre/martin {{args}}

# Build and open code documentation
docs *args='--open':
    DOCS_RS=1 cargo doc --no-deps {{args}} --workspace

# Print environment info
env-info:
    @echo "Running {{if ci_mode == '1' {'in CI mode'} else {'in dev mode'} }} on {{os()}} / {{arch()}}"
    @echo "PWD $(pwd)"
    {{just_executable()}} --version
    rustc --version
    cargo --version
    rustup --version
    @echo "RUSTFLAGS='$RUSTFLAGS'"
    @echo "RUSTDOCFLAGS='$RUSTDOCFLAGS'"
    @echo "RUST_BACKTRACE='$RUST_BACKTRACE'"
    npm --version
    node --version

# Run benchmark tests showing a flamegraph
flamegraph:
    cargo bench --bench sources -- --profile-time=10
    /opt/google/chrome/chrome "file://$PWD/target/criterion/get_table_source_tile/profile/flamegraph.svg"

# Reformat all code `cargo fmt`. If nightly is available, use it for better results
fmt:
    #!/usr/bin/env bash
    set -euo pipefail
    if (rustup toolchain list | grep nightly && rustup component list --toolchain nightly | grep rustfmt) &> /dev/null; then
        echo 'Reformatting Rust code using nightly Rust fmt to sort imports'
        cargo +nightly fmt --all -- --config imports_granularity=Module,group_imports=StdExternalCrate
    else
        echo 'Reformatting Rust with the stable cargo fmt.  Install nightly with `rustup install nightly` for better results'
        cargo fmt --all
    fi

# Reformat markdown files using markdownlint-cli2
fmt-md:
    docker run -it --rm -v $PWD:/workdir davidanson/markdownlint-cli2 --config /workdir/.github/files/config.markdownlint-cli2.jsonc --fix

# Reformat all SQL files using docker
fmt-sql:
    docker run -it --rm -v $PWD:/sql sqlfluff/sqlfluff:latest fix --dialect=postgres --exclude-rules=AL07,LT05,LT12 --exclude '^tests/fixtures/(mbtiles|files)/.*\.sql$'
    docker run -it --rm -v $PWD:/sql sqlfluff/sqlfluff:latest fix --dialect=sqlite --exclude-rules=LT01,LT05 --files '^tests/fixtures/(mbtiles|files)/.*\.sql$'

# Reformat all Cargo.toml files using cargo-sort
fmt-toml *args: (cargo-install 'cargo-sort')
    cargo sort --workspace --order package,lib,bin,bench,features,dependencies,build-dependencies,dev-dependencies {{args}}

# Do any git command, ensuring that the testing environment is set up. Accepts the same arguments as git.
[no-exit-message]
git *args: start
    git {{args}}

# Show help for new contributors
help:
    @echo "Common commands:"
    @echo "  just validate-tools    # Check required tools"
    @echo "  just start             # Start test database"
    @echo "  just run               # Start Martin server"
    @echo "  just test              # Run all tests"
    @echo "  just fmt               # Format code"
    @echo "  just book              # Build documentation"
    @echo ""
    @echo "Full list: just --list"

# Run cargo fmt and cargo clippy
lint: fmt clippy biomejs-martin-ui type-check

# Run mbtiles command
mbtiles *args:
    cargo run -p mbtiles -- {{args}}

# Build debian package
package-deb:  (cargo-install 'cargo-deb')
    cargo deb -v -p martin --output target/debian/martin.deb

# Run pg_dump utility against the test database
pg_dump *args:
    pg_dump {{args}} {{quote(DATABASE_URL)}}

# Update sqlite database schema.
prepare-sqlite: install-sqlx
    mkdir -p mbtiles/.sqlx
    cd mbtiles && cargo sqlx prepare --database-url sqlite://$PWD/../tests/fixtures/mbtiles/world_cities.mbtiles -- --lib --tests

# Print the connection string for the test database
print-conn-str:
    @echo {{quote(DATABASE_URL)}}

# Run PSQL utility against the test database
psql *args:
    psql {{args}} {{quote(DATABASE_URL)}}

# Restart the test database
restart:
    # sometimes Just optimizes targets, so here we force stop & start by using external just executable
    {{just_executable()}} stop
    {{just_executable()}} start

# Start Martin server
run *args='--webui enable-for-all':
    cargo run -p martin -- {{args}}

# Start release-compiled Martin server and a test database
run-release *args='--webui enable-for-all': start
    cargo run -p martin --release -- {{args}}

# Check semver compatibility with prior published version. Install it with `cargo install cargo-semver-checks`
semver *args:  (cargo-install 'cargo-semver-checks')
    cargo semver-checks {{args}}

# Start a test database
start:  (docker-up 'db') docker-is-ready

# Start a legacy test database
start-legacy:  (docker-up 'db-legacy') docker-is-ready

# Start test server for testing HTTP pmtiles
start-pmtiles-server:
    {{dockercompose}} up -d fileserver

# Start an ssl-enabled test database
start-ssl:  (docker-up 'db-ssl') docker-is-ready

# Start an ssl-enabled test database that requires a client certificate
start-ssl-cert:  (docker-up 'db-ssl-cert') docker-is-ready

# Stop the test database
stop:
    {{dockercompose}} down --remove-orphans

# Run all tests using a test database
test: start (test-cargo '--all-targets') test-doc test-frontend test-int

# Run Rust unit tests (cargo test)
test-cargo *args:
    cargo test {{args}}

# Run Rust doc tests
test-doc *args:
    cargo test --doc {{args}}

# Test code formatting
test-fmt: (cargo-install 'cargo-sort') && (fmt-toml '--check' '--check-format')
    cargo fmt --all -- --check

# Run frontend tests
[working-directory: 'martin/martin-ui']
test-frontend:
    npm run test

# Run integration tests
test-int: clean-test install-sqlx
    #!/usr/bin/env bash
    set -euo pipefail
    tests/test.sh
    if [ "{{os()}}" != "linux" ]; then
        echo "** Integration tests are only supported on Linux"
        echo "** Skipping diffing with the expected output"
    else
        echo "** Comparing actual output with expected output..."
        if ! diff --brief --recursive --new-file --exclude='*.pbf' tests/output tests/expected; then
            echo "** Expected output does not match actual output"
            echo "** If this is expected, run 'just bless' to update expected output"
            echo ""
            echo "::group::Resulting diff (max 100 lines)"
            diff --recursive --new-file --exclude='*.pbf' tests/output tests/expected | head -n 100 | cat --show-nonprinting
            echo "::endgroup::"
            exit 1
        else
            echo "** Expected output matches actual output"
        fi
    fi

# Run AWS Lambda smoke test against SAM local
test-lambda:
    tests/test-aws-lambda.sh

# Run all tests using the oldest supported version of the database
test-legacy: start-legacy (test-cargo '--all-targets') test-doc test-int

# Run all tests using an SSL connection to a test database. Expected output won't match.
test-ssl: start-ssl (test-cargo '--all-targets') test-doc clean-test
    tests/test.sh

# Run all tests using an SSL connection with client cert to a test database. Expected output won't match.
test-ssl-cert: start-ssl-cert
    #!/usr/bin/env bash
    set -euxo pipefail
    # copy client cert to the tests folder from the docker container
    KEY_DIR=target/certs
    mkdir -p $KEY_DIR
    docker cp martin-db-ssl-cert-1:/etc/ssl/certs/ssl-cert-snakeoil.pem $KEY_DIR/ssl-cert-snakeoil.pem
    docker cp martin-db-ssl-cert-1:/etc/ssl/private/ssl-cert-snakeoil.key $KEY_DIR/ssl-cert-snakeoil.key
    #    export DATABASE_URL="$DATABASE_URL?sslmode=verify-full&sslrootcert=$KEY_DIR/ssl-cert-snakeoil.pem&sslcert=$KEY_DIR/ssl-cert-snakeoil.pem&sslkey=$KEY_DIR/ssl-cert-snakeoil.key"
    export PGSSLROOTCERT="$KEY_DIR/ssl-cert-snakeoil.pem"
    export PGSSLCERT="$KEY_DIR/ssl-cert-snakeoil.pem"
    export PGSSLKEY="$KEY_DIR/ssl-cert-snakeoil.key"
    {{just_executable()}} test-cargo --all-targets
    {{just_executable()}} clean-test
    {{just_executable()}} test-doc
    tests/test.sh

# Run typescript typechecking on the frontend
[working-directory: 'martin/martin-ui']
type-check:
    npm run type-check

# Update all dependencies, including breaking changes. Requires nightly toolchain (install with `rustup install nightly`)
update:
    cargo +nightly -Z unstable-options update --breaking
    cargo update

# Validate that all required development tools are installed
validate-tools:
    #!/usr/bin/env bash
    set -euo pipefail
    echo "Validating development tools..."

    # Check essential tools
    missing_tools=()

    if ! command -v jq >/dev/null 2>&1; then
        missing_tools+=("jq")
    fi

    if ! command -v file >/dev/null 2>&1; then
        missing_tools+=("file")
    fi

    if ! command -v curl >/dev/null 2>&1; then
        missing_tools+=("curl")
    fi

    if ! command -v grep >/dev/null 2>&1; then
        missing_tools+=("grep")
    fi

    if ! command -v sqlite3 >/dev/null 2>&1; then
        missing_tools+=("sqlite3")
    fi

    if ! command -v sqldiff >/dev/null 2>&1; then
        missing_tools+=("sqldiff")
    fi

    # Check Linux-specific tools
    if [[ "$OSTYPE" == "linux"* ]]; then
        if ! command -v ogrmerge.py >/dev/null 2>&1; then
            missing_tools+=("ogrmerge.py")
        fi
    fi

    # Report results
    if [[ ${#missing_tools[@]} -eq 0 ]]; then
        echo "✓ All required tools are installed"
    else
        echo "✗ Missing tools: ${missing_tools[*]}"
        echo "  Ubuntu/Debian: sudo apt install -y jq file curl grep sqlite3-tools gdal-bin"
        echo "  macOS: brew install jq file curl grep sqlite gdal"
        echo ""
        exit 1
    fi

# Make sure the git repo has no uncommitted changes
[private]
assert-git-is-clean:
    @if [ -n "$(git status --untracked-files --porcelain)" ]; then \
      >&2 echo "ERROR: git repo is no longer clean. Make sure compilation and tests artifacts are in the .gitignore, and no repo files are modified." ;\
      >&2 echo "######### git status ##########" ;\
      git status ;\
      git --no-pager diff ;\
      exit 1 ;\
    fi

# Check if a certain Cargo command is installed, and install it if needed
[private]
cargo-install $COMMAND $INSTALL_CMD='' *args='':
    #!/usr/bin/env bash
    set -euo pipefail
    if ! command -v $COMMAND > /dev/null; then
        if ! command -v cargo-binstall > /dev/null; then
            echo "$COMMAND could not be found. Installing it with    cargo install ${INSTALL_CMD:-$COMMAND} --locked {{args}}"
            cargo install ${INSTALL_CMD:-$COMMAND} --locked {{args}}
        else
            echo "$COMMAND could not be found. Installing it with    cargo binstall ${INSTALL_CMD:-$COMMAND} {{binstall_args}} --locked {{args}}"
            cargo binstall ${INSTALL_CMD:-$COMMAND} {{binstall_args}} --locked {{args}}
        fi
    fi

# Delete test output files
[private]
clean-test:
    rm -rf tests/output

# Wait for the test database to be ready
[private]
docker-is-ready:
    {{dockercompose}} run -T --rm db-is-ready

# Start a specific test database, e.g. db or db-legacy
[private]
docker-up name: start-pmtiles-server
    {{dockercompose}} up -d {{name}}

# Install SQLX cli if not already installed.
[private]
install-sqlx:  (cargo-install 'cargo-sqlx' 'sqlx-cli' '--no-default-features' '--features' 'sqlite,native-tls')<|MERGE_RESOLUTION|>--- conflicted
+++ resolved
@@ -101,10 +101,6 @@
 # Quick compile without building a binary
 check: (cargo-install 'cargo-hack')
     cargo hack --exclude-features _tiles check --all-targets --each-feature --workspace
-<<<<<<< HEAD
-    cargo hack check --all-targets --no-default-features --workspace
-=======
->>>>>>> 55e061e2
 
 # Test documentation generation
 check-doc:  (docs '')
