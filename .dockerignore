--- conflicted
+++ resolved
@@ -23,9 +23,7 @@
 config.yml
 tests/output/
 tmp/
-<<<<<<< HEAD
+.aws-sam/
+
 **/node_modules/
-**/dist/
-=======
-.aws-sam/
->>>>>>> 044fa731
+**/dist/